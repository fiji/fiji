#!/bin/sh

# This script is the entry point for the Fiji Build
#
# Call it without parameters to build everything or
# with the filenames of the .jar files to be built

set -a
CWD="$(dirname "$0")" || {
	echo "Huh? Cannot cd to $(dirname "$0")" >&2
	exit 1
}

# MinGW does not necessarily have dirname.exe

dirname () {
	case "$1" in
	*/*)
		echo ${1%/*}
		;;
	*\\*)
		echo ${1%\\*}
		;;
	*)
		echo .
		;;
	esac
}

get_java_home () {
	if test -d "$JAVA_HOME"
	then
		echo "$JAVA_HOME"
	else
		if test -n "$java_submodule" && test -d "$CWD/java/$java_submodule"
		then
			echo "$CWD/java/$java_submodule/$(ls -t "$CWD/java/$java_submodule" | head -n 1)/jre"
		fi
	fi
}

# platform-specific stuff

PATHSEP=:
UNAME_S="$(uname -s)"
LAUNCHER=bin/ImageJ.sh
FIJILAUNCHER=
case "$UNAME_S" in
Darwin)
	JAVA_HOME=/System/Library/Frameworks/JavaVM.framework/Versions/1.6/Home
	java_submodule=macosx-java3d
	case "$(uname -r)" in
	8.*) platform=tiger;;
	*) platform=macosx;;
	esac
	exe=
	LAUNCHER=Contents/MacOS/ImageJ-$platform
	FIJILAUNCHER=Contents/MacOS/fiji-$platform
	;;
Linux)
	case "$(uname -m)" in
	x86_64)
		platform=linux64
		java_submodule=linux-amd64
		;;
	*)	platform=linux32
		java_submodule=linux
		;;
	esac
	exe=
	LAUNCHER=ImageJ-$platform
	FIJILAUNCHER=fiji-$platform
	FIJILAUNCHER=${FIJILAUNCHER%32}
	;;
MINGW*|CYGWIN*)
	CWD="$(cd "$CWD" && pwd)"
	PATHSEP=\;
	case "$PROCESSOR_ARCHITEW6432" in
	'') platform=win32; java_submodule=$platform;;
	*) platform=win64; java_submodule=$platform;;
	esac
	exe=.exe
	LAUNCHER=ImageJ-$platform.exe
	FIJILAUNCHER=fiji-$platform.exe
	;;
FreeBSD)
	platform=freebsd
	if test -z "$JAVA_HOME"
	then
		JAVA_HOME=/usr/local/jdk1.6.0/jre
		export JAVA_HOME
	fi
	if ! test -f "$JAVA_HOME/jre/lib/ext/vecmath.jar" &&
		! test -f "$JAVA_HOME/lib/ext/vecmath.jar"
	then
		echo "You are missing Java3D. Please install with"
		echo ""
		echo "        sudo portinstall java3d"
		echo ""
		echo "(This requires some time)"
		exit 1
	fi
	;;
*)
	platform=
	TOOLS_JAR="$(ls -t /usr/jdk*/lib/tools.jar \
		/usr/local/jdk*/lib/tools.jar 2> /dev/null |
		head -n 1)"
	test -z "$TOOLS_JAR" ||
	export TOOLS_JAR
	;;
esac

# Java

test -n "$platform" &&
test -z "$JAVA_HOME" &&
JAVA_HOME="$(get_java_home)"

# need to clone java submodule
test -z "$platform" ||
test -f "$JAVA_HOME/lib/tools.jar" || test -f "$JAVA_HOME/../lib/tools.jar" ||
test -f "$CWD"/java/"$java_submodule"/Home/lib/ext/vecmath.jar || {
	echo "No JDK found; cloning it"
	JAVA_SUBMODULE=java/$java_submodule
	: jump through hoops to enable a shallow clone of the JDK
	git submodule init "$JAVA_SUBMODULE" && (
		URL="$(git config submodule."$JAVA_SUBMODULE".url)" &&
		case "$URL" in
		contrib@fiji.sc:/srv/git/*)
			URL="git://fiji.sc/${URL#contrib@fiji.sc:/srv/git/}"
			;;
		esac &&
		mkdir -p "$JAVA_SUBMODULE" &&
		cd "$JAVA_SUBMODULE" &&
		git init &&
		git remote add -t master origin "$URL" &&
		git fetch --depth 1 &&
		git reset --hard origin/master
	) || {
		echo "Could not clone JDK" >&2
		exit 1
	}
}

case "$JAVA_HOME" in
[A-Z]:*)
	# assume this is MSys
	JAVA_HOME="$(cd "$JAVA_HOME" && pwd)" ||
	unset JAVA_HOME
	;;
esac

test -n "$JAVA_HOME" &&
test -d "$JAVA_HOME" ||
for d in java/$java_submodule/*
do
	test "$d/jre" || continue
	if test -z "$JAVA_HOME" || test "$d" -nt "$JAVA_HOME"
	then
		JAVA_HOME="$CWD/$d/jre"
	fi
done

if test -d "$JAVA_HOME"
then
	if test -d "$JAVA_HOME/jre"
	then
		JAVA_HOME="$JAVA_HOME/jre"
	fi
	export PATH="$JAVA_HOME/bin:$PATH"
fi

# make sure java is in the PATH
PATH="$PATH:$(get_java_home)/bin:$(get_java_home)/../bin"
export PATH

# JAVA_HOME needs to be a DOS path for Windows from here on
case "$UNAME_S" in
MINGW*)
	export JAVA_HOME="$(cd "$JAVA_HOME" && pwd -W)"
	;;
CYGWIN*)
	export JAVA_HOME="$(cygpath -d "$JAVA_HOME")"
	;;
esac

# Thanks, MacOSX (or for that matter, BSD)

get_mtime () {
        stat -c %Y "$1"
}
if test Darwin = "$(uname -s 2> /dev/null)"
then
        get_mtime () {
                stat -f %m "$1"
        }
fi

# figure out whether $1 is newer than $2, or if $2 is a SNAPSHOT .jar
# whether it is older than a day

uptodate () {
	test -f "$2" &&
	test "$2" -nt "$1" &&
	case "$2" in
	*-SNAPSHOT.jar)
		test "$(($(get_mtime "$2")-$(date +%s)))" -gt -86400
		;;
	esac
}

# we need an absolute CWD from now on
case "$CWD" in
[A-Z]:*|/*)
	# is already absolute
	;;
*)
	CWD="$(cd "$CWD" && pwd)"
	;;
esac

# pseudo-Maven (thanks to SciJava's maven-helper)

ARGV0="$CWD/$0"
SCIJAVA_COMMON="$CWD/modules/scijava-common"
MAVEN_DOWNLOAD="$SCIJAVA_COMMON/bin/maven-helper.sh"
maven_update () {
	force_update=
	uptodate "$ARGV0" "$MAVEN_DOWNLOAD" || {
		force_update=t
		if test -d "$SCIJAVA_COMMON/.git"
		then
			(cd "$SCIJAVA_COMMON" &&
			 git pull -k)
		else
			git clone https://github.com/scijava/scijava-common \
				"$SCIJAVA_COMMON"
		fi
		if test ! -f "$MAVEN_DOWNLOAD"
		then
			echo "Could not find $MAVEN_DOWNLOAD!" >&2
			exit 1
		fi
		touch "$MAVEN_DOWNLOAD"
	}
<<<<<<< HEAD
=======
	test $# = 0 ||
	sh -$- "$MAVEN_HELPER" "$@"
}

maven_update () {
>>>>>>> 85eb6d89
	for gav in "$@"
	do
		artifactId="${gav#*:}"
		version="${artifactId#*:}"
		artifactId="${artifactId%%:*}"
		path="jars/$artifactId-$version.jar"

		test -z "$force_update" ||
		rm -f "$path"

		(cd "$CWD"
		 test -f jars/"$artifactId".jar && rm jars/"$artifactId".jar
		 for file in jars/"$artifactId"-[0-9]*.jar
		 do
			test "a$file" = a"$path" && continue
			test -f "$file" || continue
			rm "$file"
		 done

		 uptodate "$ARGV0" "$path" && continue
		 echo "Downloading $gav" >&2
		 (cd jars/ && sh "$MAVEN_DOWNLOAD" install "$gav")
		 if test ! -f "$path"
		 then
			echo "Failure to download $path" >&2
			exit 1
		 fi)
	done
}

update_launcher () {
	case "$LAUNCHER" in
	bin/ImageJ.sh)
		test -z "$exe" || rm -f "$CWD/fiji$exe"
		uptodate "$ARGV0" "$CWD/fiji" || {
			cat > "$CWD/fiji" << EOF
#!/bin/sh

exec "$CWD/$LAUNCHER" "$@"
EOF
			chmod a+x "$CWD/fiji"
		}
		;;
	*)
		uptodate "$ARGV0" "$CWD/$LAUNCHER" ||
		(cd $CWD &&
<<<<<<< HEAD
		 sh bin/download-launchers.sh snapshot $platform)
=======
		 sh -$- bin/download-launchers.sh release $platform)
>>>>>>> 85eb6d89
		;;
	esac
	test -z "$FIJILAUNCHER" ||
	test ! -f "$CWD/$FIJILAUNCHER" ||
	rm "$CWD/$FIJILAUNCHER"
}

# make sure that javac and ij-minimaven are up-to-date

VERSION=2.0.0-SNAPSHOT
maven_update sc.fiji:javac:$VERSION \
	net.imagej:ij-minimaven:$VERSION \
	net.imagej:ij-updater-ssh:$VERSION

# command-line options

OPTIONS="-Dimagej.app.directory=\"$CWD\""
while test $# -gt 0
do
	case "$1" in
	verbose=*)
		OPTIONS="$OPTIONS -Dminimaven.verbose=true"
		;;
	-D*)
		OPTIONS="$OPTIONS $1"
		;;
	*=*)
		OPTIONS="$OPTIONS -D$1"
		;;
	--)
		shift
		break
		;;
	-*)
		echo "Invalid option: $1" >&2
		exit 1
		;;
	*)
		break
		;;
	esac
	shift
done

# handle targets

if test $# = 0
then
	eval sh -$- "$CWD/bin/ImageJ.sh" --mini-maven "$OPTIONS" install
	update_launcher
else
	for name in "$@"
	do
		case "$name" in
		fiji|ImageJ)
			update_launcher
			continue
			;;
		clean)
			eval sh -$- \"$CWD/bin/ImageJ.sh\" --mini-maven \
                                "$OPTIONS" clean
			continue
			;;
		esac
		artifactId="${name##*/}"
		artifactId="${artifactId%.jar}"
		artifactId="${artifactId%%-[0-9]*}"
		case "$name" in
		*-rebuild)
			eval sh -$- "$CWD/bin/ImageJ.sh" --mini-maven \
				"$OPTIONS" -DartifactId="$artifactId" clean
			;;
		esac
		eval sh -$- "$CWD/bin/ImageJ.sh" --mini-maven \
			"$OPTIONS" -DartifactId="$artifactId" install
	done
fi<|MERGE_RESOLUTION|>--- conflicted
+++ resolved
@@ -244,14 +244,11 @@
 		fi
 		touch "$MAVEN_DOWNLOAD"
 	}
-<<<<<<< HEAD
-=======
 	test $# = 0 ||
 	sh -$- "$MAVEN_HELPER" "$@"
 }
 
 maven_update () {
->>>>>>> 85eb6d89
 	for gav in "$@"
 	do
 		artifactId="${gav#*:}"
@@ -298,11 +295,7 @@
 	*)
 		uptodate "$ARGV0" "$CWD/$LAUNCHER" ||
 		(cd $CWD &&
-<<<<<<< HEAD
-		 sh bin/download-launchers.sh snapshot $platform)
-=======
 		 sh -$- bin/download-launchers.sh release $platform)
->>>>>>> 85eb6d89
 		;;
 	esac
 	test -z "$FIJILAUNCHER" ||
