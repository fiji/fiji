package fiji.plugin.trackmate.visualization;

import ij3d.Content;
import ij3d.ContentInstant;
import ij3d.Image3DUniverse;

import java.util.ArrayList;
import java.util.Collection;
import java.util.HashMap;
import java.util.List;
import java.util.Set;
import java.util.TreeMap;
import java.util.concurrent.ExecutionException;

import javax.vecmath.Color3f;
import javax.vecmath.Color4f;
import javax.vecmath.Point4f;

import org.jgrapht.graph.DefaultWeightedEdge;
import org.jgrapht.graph.SimpleWeightedGraph;

import fiji.plugin.trackmate.Feature;
import fiji.plugin.trackmate.Spot;
import fiji.plugin.trackmate.SpotCollection;

public class SpotDisplayer3D extends SpotDisplayer {
	
	public static final int DEFAULT_RESAMPLING_FACTOR = 4;
	public static final int DEFAULT_THRESHOLD = 50;

	private static final Color3f HIGHLIGHT_COLOR3F = new Color3f(HIGHLIGHT_COLOR);
	private static final String TRACK_CONTENT_NAME = "Tracks";
	private static final String SPOT_CONTENT_NAME = "Spots";
	
	private TreeMap<Integer, SpotGroupNode<Spot>> blobs;	
	private TrackDisplayNode trackNode;
	private Content spotContent;
	private Content trackContent;
	private final Image3DUniverse universe;
	// For highlighting
	private ArrayList<Spot> previousSpotHighlight;
	private HashMap<Spot, Color3f> previousColorHighlight;
	private HashMap<Spot, Integer> previousFrameHighlight;
	private HashMap<DefaultWeightedEdge, Color3f> previousEdgeHighlight;
	
	public SpotDisplayer3D(Image3DUniverse universe, final float radius) {
		this.radius = radius;
		this.universe = universe;
	}
	
	public SpotDisplayer3D(Image3DUniverse universe) {
		this(universe, DEFAULT_DISPLAY_RADIUS);
	}

	
	/*
	 * OVERRIDDEN METHODS
	 */
	

	@Override
<<<<<<< HEAD
	public void highlightSpots(Collection<Spot> spots) {
=======
	public void highlightSpots(SpotCollection spots) {
>>>>>>> fecf2e7e
		// Restore previous display settings for previously highlighted spot
		if (null != previousSpotHighlight)
			for (Spot spot : previousSpotHighlight)
				blobs.get(previousFrameHighlight.get(spot)).setColor(spot, previousColorHighlight.get(spot));
		previousSpotHighlight = new ArrayList<Spot>(spots.size());
		previousColorHighlight = new HashMap<Spot, Color3f>(spots.size());
		previousFrameHighlight = new HashMap<Spot, Integer>(spots.size());
		
		List<Spot> st;
		for(int frame : spots.keySet()) {
			st = spots.get(frame);
			for(Spot spot : st) {
				// Store current settings
				previousSpotHighlight.add(spot);
				previousColorHighlight.put(spot, blobs.get(frame).getColor3f(spot));
				previousFrameHighlight.put(spot, frame);

				// Update target spot display
				blobs.get(frame).setColor(spot,HIGHLIGHT_COLOR3F);
			}
		}
	}
	
	@Override
	public void highlightSpots(Collection<Spot> spots) {
		highlightSpots(spotsToShow.subset(spots));
	}
	
	@Override
	public void centerViewOn(Spot spot) {
		int frame = - 1;
		for(int i : spotsToShow.keySet()) {
			List<Spot> spotThisFrame = spotsToShow.get(i);
			if (spotThisFrame.contains(spot)) {
				frame = i;
				break;
			}
		}
		if (frame == -1)
			return;
		universe.showTimepoint(frame);
	}

	
	@Override
	public void highlightEdges(Set<DefaultWeightedEdge> edges) {
		// Restore previous display settings for previously highlighted edges
		if (null != previousEdgeHighlight)
			for(DefaultWeightedEdge edge : previousEdgeHighlight.keySet())
					trackNode.setColor(edge, previousEdgeHighlight.get(edge));
		
		// Store current color settings
		previousEdgeHighlight = new HashMap<DefaultWeightedEdge, Color3f>();
		for(DefaultWeightedEdge edge :edges)
			previousEdgeHighlight.put(edge, trackNode.getColor(edge));
		
		// Change edge color
		for(DefaultWeightedEdge edge :edges)
			trackNode.setColor(edge, HIGHLIGHT_COLOR3F);
		
	}
	
	@Override
	public void setTrackVisible(boolean displayTrackSelected) {
		trackContent.setVisible(displayTrackSelected);
	}
	
	@Override
	public void setSpotVisible(boolean displaySpotSelected) {
		spotContent.setVisible(displaySpotSelected);
	}
	
	
	
	@Override
	public void setRadiusDisplayRatio(float ratio) {
		super.setRadiusDisplayRatio(ratio);
		List<Spot> spotsThisFrame; 
		SpotGroupNode<Spot> spotGroup;
		for(int key : blobs.keySet()) {
			spotsThisFrame = spots.get(key);
			spotGroup = blobs.get(key);
			for ( Spot spot : spotsThisFrame) 
				spotGroup.setRadius(spot, radius*radiusRatio);
		}
	}
	
	@Override
	public void setDisplayTrackMode(TrackDisplayMode mode, int displayDepth) {
		super.setDisplayTrackMode(mode, displayDepth);
		if (null == trackContent) 
			return;
		trackNode.setDisplayTrackMode(mode, displayDepth);	
	}
	
	public void refresh() { 
		for(int key : spotsToShow.keySet())
			blobs.get(key).setVisible(spotsToShow.get(key)); // NPE if a spot from #spotsToShow does not belong to #spots 
	}
	
	@Override
	public void setTrackGraph(SimpleWeightedGraph<Spot, DefaultWeightedEdge> trackGraph) {
		super.setTrackGraph(trackGraph);
		if (universe.contains(TRACK_CONTENT_NAME)) {
			universe.removeContent(TRACK_CONTENT_NAME);
			universe.removeTimelapseListener(trackNode);
		}
		trackContent = makeTrackContent();
		universe.addTimelapseListener(trackNode);
		try {
			trackContent = universe.addContentLater(trackContent).get();
		} catch (InterruptedException e) {
			e.printStackTrace();
		} catch (ExecutionException e) {
			e.printStackTrace();
		}
	}
	
	@Override
	public void setSpots(SpotCollection spots) {
		super.setSpots(spots);
		if (universe.contains(SPOT_CONTENT_NAME))
			universe.removeContent(SPOT_CONTENT_NAME);
		spotContent = makeSpotContent();
		try {
			spotContent = universe.addContentLater(spotContent).get();
		} catch (InterruptedException e) {
			e.printStackTrace();
		} catch (ExecutionException e) {
			e.printStackTrace();
		}
	};
	

	@Override
	public void render()  {
		// do nothing, since this implementation is given a universe which must
		// be correctly instantiated with the image content.
	}
	
	@Override
	public void setColorByFeature(final Feature feature) {
		if (null == feature) {
			for(int key : blobs.keySet())
				blobs.get(key).setColor(new Color3f(color));
		} else {
			// Get min & max
			float min = Float.POSITIVE_INFINITY;
			float max = Float.NEGATIVE_INFINITY;
			Float val;
			for (int key : spots.keySet()) {
				for (Spot spot : spots.get(key)) {
					val = spot.getFeature(feature);
					if (null == val)
						continue;
					if (val > max) max = val;
					if (val < min) min = val;
				}
			}
			// Color using LUT
			List<Spot> spotThisFrame;
			SpotGroupNode<Spot> spotGroup;
			for (int key : blobs.keySet()) {
				spotThisFrame = spots.get(key);
				spotGroup = blobs.get(key);
				for ( Spot spot : spotThisFrame) {
					val = spot.getFeature(feature);
					if (null == val) 
						spotGroup.setColor(spot, new Color3f(color));
					else
						spotGroup.setColor(spot, new Color3f(colorMap.getPaint((val-min)/(max-min))));
				}
			}
		}
	}

	@Override
	public void clear() {
		universe.removeContent(SPOT_CONTENT_NAME);
		universe.removeContent(TRACK_CONTENT_NAME);
	}
	
	/*
	 * PRIVATE METHODS
	 */
	
	private Content makeTrackContent() {
		// Prepare track color
		HashMap<Set<Spot>, Color4f> colors = new HashMap<Set<Spot>, Color4f>();
		float value;
		Color4f color;
		int index = 0;
		for(Set<Spot> track : tracks) {
			value = (float) index / tracks.size();
			color = new Color4f(colorMap.getPaint(value));
			color.w = 0f;
			colors.put(track, color);
			index++;
		}
		
		// Prepare tracks instant
		trackNode = new TrackDisplayNode(trackGraph, spots, tracks, colors, radius/10);
		
		// Pass tracks instant to all instants
		TreeMap<Integer, ContentInstant> instants = new TreeMap<Integer,ContentInstant>();
		ContentInstant trackCI = new ContentInstant("Tracks_all_frames");
		trackCI.display(trackNode);
		instants.put(0, trackCI);
		Content tc = new Content(TRACK_CONTENT_NAME, instants);
		tc.setShowAllTimepoints(true);
		tc.showCoordinateSystem(false);
		return tc;
	}

	
	private Content makeSpotContent() {
		
		blobs = new TreeMap<Integer, SpotGroupNode<Spot>>();
		List<Spot> spotsThisFrame; 
		SpotGroupNode<Spot> blobGroup;
		ContentInstant contentThisFrame;
		TreeMap<Integer, ContentInstant> contentAllFrames = new TreeMap<Integer, ContentInstant>();
		
		for(Integer i : spots.keySet()) {
			spotsThisFrame = spots.get(i);
			HashMap<Spot, Point4f> centers = new HashMap<Spot, Point4f>(spotsThisFrame.size());
			float[] pos;
			float[] coords = new float[3];
			for(Spot spot : spotsThisFrame) {
				spot.getPosition(coords);
				pos = new float[] {coords[0], coords[1], coords[2], radius*radiusRatio};
				centers.put(spot, new Point4f(pos));
			}
			blobGroup = new SpotGroupNode<Spot>(centers, new Color3f(color));
			contentThisFrame = new ContentInstant("Spots_frame_"+i);
			contentThisFrame.display(blobGroup);
			
			contentAllFrames.put(i, contentThisFrame);
			blobs.put(i, blobGroup);
		}
		Content blobContent = new Content(SPOT_CONTENT_NAME, contentAllFrames);
		blobContent.showCoordinateSystem(false);
		return blobContent;
	}


}<|MERGE_RESOLUTION|>--- conflicted
+++ resolved
@@ -56,14 +56,9 @@
 	/*
 	 * OVERRIDDEN METHODS
 	 */
-	
-
-	@Override
-<<<<<<< HEAD
+
+	@Override
 	public void highlightSpots(Collection<Spot> spots) {
-=======
-	public void highlightSpots(SpotCollection spots) {
->>>>>>> fecf2e7e
 		// Restore previous display settings for previously highlighted spot
 		if (null != previousSpotHighlight)
 			for (Spot spot : previousSpotHighlight)
@@ -72,9 +67,10 @@
 		previousColorHighlight = new HashMap<Spot, Color3f>(spots.size());
 		previousFrameHighlight = new HashMap<Spot, Integer>(spots.size());
 		
+		SpotCollection sc = spotsToShow.subset(spots);
 		List<Spot> st;
-		for(int frame : spots.keySet()) {
-			st = spots.get(frame);
+		for(int frame : sc.keySet()) {
+			st = sc.get(frame);
 			for(Spot spot : st) {
 				// Store current settings
 				previousSpotHighlight.add(spot);
@@ -85,11 +81,6 @@
 				blobs.get(frame).setColor(spot,HIGHLIGHT_COLOR3F);
 			}
 		}
-	}
-	
-	@Override
-	public void highlightSpots(Collection<Spot> spots) {
-		highlightSpots(spotsToShow.subset(spots));
 	}
 	
 	@Override
