--- conflicted
+++ resolved
@@ -8,9 +8,6 @@
 import java.util.concurrent.ConcurrentHashMap;
 import java.util.concurrent.atomic.AtomicInteger;
 
-import net.imglib2.RealLocalizable;
-import net.imglib2.RealPositionable;
-
 import com.mxgraph.util.mxBase64;
 
 import fiji.plugin.trackmate.util.AlphanumComparator;
@@ -18,91 +15,16 @@
 import net.imglib2.util.Util;
 
 /**
-<<<<<<< HEAD
- * Interface for objects that can store and retrieve feature values.
- * @author Jean-Yves Tinevez <jeanyves.tinevez@gmail.com> - Sep 2010 - 2012
- *
- */
-public interface Spot extends RealLocalizable, RealPositionable {
-=======
  * Plain implementation of the {@link Spot} interface.
  * @author Jean-Yves Tinevez <jeanyves.tinevez@gmail.com> Sep 16, 2010, 2012
  *
  */
 public class Spot {
->>>>>>> 79ba4f72
 
 	/*
 	 * FIELDS
 	 */
 
-<<<<<<< HEAD
-	/** A comparator used to sort spots by ascending time feature. */ 
-	public final static Comparator<Spot> timeComparator = new Comparator<Spot>() {
-		@Override
-		public int compare(Spot o1, Spot o2) {
-			final double diff = o2.diffTo(o1, POSITION_T);
-			if (diff == 0) 
-				return 0;
-			else if (diff < 0)
-				return 1;
-			else 
-				return -1;
-		}
-		
-	};
-	
-	/** A comparator used to sort spots by ascending frame. */ 
-	public final static Comparator<Spot> frameComparator = new Comparator<Spot>() {
-		@Override
-		public int compare(Spot o1, Spot o2) {
-			final double diff = o2.diffTo(o1, FRAME);
-			if (diff == 0) 
-				return 0;
-			else if (diff < 0)
-				return 1;
-			else 
-				return -1;
-		}
-	};
-	
-	/** A comparator used to sort spots by name. */ 
-	public final static Comparator<Spot> nameComparator = new Comparator<Spot>() {
-		@Override
-		public int compare(Spot o1, Spot o2) {
-			return o1.getName().compareTo(o2.getName());
-		}
-	};
-
-	/** The name of the spot quality feature. */
-	public static final String QUALITY = TMUtils.QUALITY;
-	/** The name of the radius spot feature. */
-	public static final String RADIUS = TMUtils.RADIUS;
-	/** The name of the spot X position feature. */
-	public static final String POSITION_X = TMUtils.POSITION_X;
-	/** The name of the spot Y position feature. */
-	public static final String POSITION_Y = TMUtils.POSITION_Y;
-	/** The name of the spot Z position feature. */
-	public static final String POSITION_Z = TMUtils.POSITION_Z;
-	/** The name of the spot T position feature. */
-	public static final String POSITION_T = TMUtils.POSITION_T;
-	/** The name of the frame feature. */
-	public static final String FRAME = TMUtils.FRAME;
-
-	/** The position features. */
-	public final static String[] POSITION_FEATURES = TMUtils.POSITION_FEATURES;
-	/** The 6 privileged spot features that must be set by a spot detector. */
-	public final static Collection<String> FEATURES = TMUtils.FEATURES;
-	/** The 6 privileged spot feature names. */
-	public final static Map<String, String> FEATURE_NAMES = TMUtils.FEATURE_NAMES;
-	/** The 6 privileged spot feature short names. */
-	public final static Map<String, String> FEATURE_SHORT_NAMES = TMUtils.FEATURE_SHORT_NAMES;
-	/** The 6 privileged spot feature dimensions. */
-	public final static Map<String, Dimension> FEATURE_DIMENSIONS = TMUtils.FEATURE_DIMENSIONS;
-	
-	
-	
-=======
 	private static String DEFAULT_IMAGE_STRING = "";
 
 	public static AtomicInteger IDcounter = new AtomicInteger(0); 
@@ -115,7 +37,6 @@
 	private int ID;
 	/** This spot's image. */
 	private String imageString = DEFAULT_IMAGE_STRING;
->>>>>>> 79ba4f72
 
 	/*
 	 * CONSTRUCTORS
@@ -129,9 +50,6 @@
 	 * none of the {@link Spot#POSITION_FEATURES} will be <code>null</code>, and ensure relevance
 	 * when calculating distances and so on.
 	 */
-<<<<<<< HEAD
-	public void putFeature(String feature, double value);
-=======
 	public Spot(double[] coordinates, String name) {
 		this.ID = IDcounter.getAndIncrement();
 		for (int i = 0; i < 3; i++)
@@ -145,35 +63,22 @@
 	public Spot(double[] coordinates) {
 		this(coordinates, null);
 	}
->>>>>>> 79ba4f72
 
 	/**
 	 * Blank constructor meant to be used when loading a spot collection from a file. <b>Will</b> mess with
 	 * the {@link #IDcounter} field, so this constructor should not be used for normal spot creation. 
 	 * @param ID  the spot ID to set
 	 */
-<<<<<<< HEAD
-	public Double getFeature(String feature);
-=======
 	public Spot(int ID) {
 		this.ID = ID;
 		if (IDcounter.get() < ID) {
 			IDcounter.set(ID+1);
 		}
 	}
->>>>>>> 79ba4f72
 
 	/*
 	 * PUBLIC METHODS
 	 */
-<<<<<<< HEAD
-	public Map<String, Double> getFeatures();
-
-	/**
-	 * Return the square distance from this spot to another, using the position features
-	 */
-	public Double squareDistanceTo(Spot s);
-=======
 
 	/**
      * @return the name for this Spot.
@@ -202,17 +107,12 @@
 			str = name;
 		return str;
 	}
->>>>>>> 79ba4f72
 
 	/**
 	 * Return a string representation of this spot, with calculated features.
 	 */
-<<<<<<< HEAD
-	public Double diffTo(Spot s, String feature);
-=======
 	public String echo() {
 		StringBuilder s = new StringBuilder();
->>>>>>> 79ba4f72
 
 		// Name
 		if (null == name) 
@@ -250,10 +150,6 @@
 	/*
 	 * FEATURE RELATED METHODS
 	 */
-<<<<<<< HEAD
-	public Double normalizeDiffTo(Spot s, String feature);
-=======
->>>>>>> 79ba4f72
 
 	/**
      * @return and exposes the storage Map of features for this spot. 
