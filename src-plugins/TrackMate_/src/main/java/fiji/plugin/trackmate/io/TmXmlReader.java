package fiji.plugin.trackmate.io;

import static fiji.plugin.trackmate.io.IOUtils.readBooleanAttribute;
import static fiji.plugin.trackmate.io.IOUtils.readDoubleAttribute;
import static fiji.plugin.trackmate.io.IOUtils.readIntAttribute;
import static fiji.plugin.trackmate.io.TmXmlKeys.DETECTOR_SETTINGS_ELEMENT_KEY;
import static fiji.plugin.trackmate.io.TmXmlKeys.FILTERED_SPOT_COLLECTION_ELEMENT_KEY;
import static fiji.plugin.trackmate.io.TmXmlKeys.FILTERED_SPOT_ELEMENT_KEY;
import static fiji.plugin.trackmate.io.TmXmlKeys.FILTERED_TRACK_ELEMENT_KEY;
import static fiji.plugin.trackmate.io.TmXmlKeys.FILTER_ABOVE_ATTRIBUTE_NAME;
import static fiji.plugin.trackmate.io.TmXmlKeys.FILTER_ELEMENT_KEY;
import static fiji.plugin.trackmate.io.TmXmlKeys.FILTER_FEATURE_ATTRIBUTE_NAME;
import static fiji.plugin.trackmate.io.TmXmlKeys.FILTER_VALUE_ATTRIBUTE_NAME;
import static fiji.plugin.trackmate.io.TmXmlKeys.FRAME_ATTRIBUTE_NAME;
import static fiji.plugin.trackmate.io.TmXmlKeys.IMAGE_ELEMENT_KEY;
import static fiji.plugin.trackmate.io.TmXmlKeys.IMAGE_FILENAME_ATTRIBUTE_NAME;
import static fiji.plugin.trackmate.io.TmXmlKeys.IMAGE_FOLDER_ATTRIBUTE_NAME;
import static fiji.plugin.trackmate.io.TmXmlKeys.IMAGE_HEIGHT_ATTRIBUTE_NAME;
import static fiji.plugin.trackmate.io.TmXmlKeys.IMAGE_NFRAMES_ATTRIBUTE_NAME;
import static fiji.plugin.trackmate.io.TmXmlKeys.IMAGE_NSLICES_ATTRIBUTE_NAME;
import static fiji.plugin.trackmate.io.TmXmlKeys.IMAGE_PIXEL_HEIGHT_ATTRIBUTE_NAME;
import static fiji.plugin.trackmate.io.TmXmlKeys.IMAGE_PIXEL_WIDTH_ATTRIBUTE_NAME;
import static fiji.plugin.trackmate.io.TmXmlKeys.IMAGE_SPATIAL_UNITS_ATTRIBUTE_NAME;
import static fiji.plugin.trackmate.io.TmXmlKeys.IMAGE_TIME_INTERVAL_ATTRIBUTE_NAME;
import static fiji.plugin.trackmate.io.TmXmlKeys.IMAGE_TIME_UNITS_ATTRIBUTE_NAME;
import static fiji.plugin.trackmate.io.TmXmlKeys.IMAGE_VOXEL_DEPTH_ATTRIBUTE_NAME;
import static fiji.plugin.trackmate.io.TmXmlKeys.IMAGE_WIDTH_ATTRIBUTE_NAME;
import static fiji.plugin.trackmate.io.TmXmlKeys.INITIAL_SPOT_FILTER_ELEMENT_KEY;
import static fiji.plugin.trackmate.io.TmXmlKeys.PLUGIN_VERSION_ATTRIBUTE_NAME;
import static fiji.plugin.trackmate.io.TmXmlKeys.SETTINGS_ELEMENT_KEY;
import static fiji.plugin.trackmate.io.TmXmlKeys.SETTINGS_TEND_ATTRIBUTE_NAME;
import static fiji.plugin.trackmate.io.TmXmlKeys.SETTINGS_TSTART_ATTRIBUTE_NAME;
import static fiji.plugin.trackmate.io.TmXmlKeys.SETTINGS_XEND_ATTRIBUTE_NAME;
import static fiji.plugin.trackmate.io.TmXmlKeys.SETTINGS_XSTART_ATTRIBUTE_NAME;
import static fiji.plugin.trackmate.io.TmXmlKeys.SETTINGS_YEND_ATTRIBUTE_NAME;
import static fiji.plugin.trackmate.io.TmXmlKeys.SETTINGS_YSTART_ATTRIBUTE_NAME;
import static fiji.plugin.trackmate.io.TmXmlKeys.SETTINGS_ZEND_ATTRIBUTE_NAME;
import static fiji.plugin.trackmate.io.TmXmlKeys.SETTINGS_ZSTART_ATTRIBUTE_NAME;
import static fiji.plugin.trackmate.io.TmXmlKeys.SPOT_COLLECTION_ELEMENT_KEY;
import static fiji.plugin.trackmate.io.TmXmlKeys.SPOT_COLLECTION_NSPOTS_ATTRIBUTE_NAME;
import static fiji.plugin.trackmate.io.TmXmlKeys.SPOT_ELEMENT_KEY;
import static fiji.plugin.trackmate.io.TmXmlKeys.SPOT_FILTER_COLLECTION_ELEMENT_KEY;
import static fiji.plugin.trackmate.io.TmXmlKeys.SPOT_FRAME_COLLECTION_ELEMENT_KEY;
import static fiji.plugin.trackmate.io.TmXmlKeys.SPOT_ID_ATTRIBUTE_NAME;
import static fiji.plugin.trackmate.io.TmXmlKeys.SPOT_ID_ELEMENT_KEY;
import static fiji.plugin.trackmate.io.TmXmlKeys.SPOT_NAME_ATTRIBUTE_NAME;
import static fiji.plugin.trackmate.io.TmXmlKeys.TRACKER_SETTINGS_ELEMENT_KEY;
import static fiji.plugin.trackmate.io.TmXmlKeys.TRACK_COLLECTION_ELEMENT_KEY;
import static fiji.plugin.trackmate.io.TmXmlKeys.TRACK_EDGE_ELEMENT_KEY;
<<<<<<< HEAD
import static fiji.plugin.trackmate.io.TmXmlKeys.TRACK_EDGE_SOURCE_ATTRIBUTE_NAME;
import static fiji.plugin.trackmate.io.TmXmlKeys.TRACK_EDGE_TARGET_ATTRIBUTE_NAME;
import static fiji.plugin.trackmate.io.TmXmlKeys.TRACK_EDGE_WEIGHT_ATTRIBUTE_NAME;
import static fiji.plugin.trackmate.io.TmXmlKeys.TRACK_ELEMENT_KEY;
import static fiji.plugin.trackmate.io.TmXmlKeys.TRACK_FILTER_COLLECTION_ELEMENT_KEY;
import static fiji.plugin.trackmate.io.TmXmlKeys.TRACK_ID_ATTRIBUTE_NAME;
=======
import static fiji.plugin.trackmate.io.TmXmlKeys.TRACK_ELEMENT_KEY;
import static fiji.plugin.trackmate.io.TmXmlKeys.TRACK_FILTER_COLLECTION_ELEMENT_KEY;
>>>>>>> 81062ef6
import static fiji.plugin.trackmate.io.TmXmlKeys.TRACK_ID_ELEMENT_KEY;
import static fiji.plugin.trackmate.io.TmXmlKeys.TRACK_NAME_ATTRIBUTE_NAME;
import ij.IJ;
import ij.ImagePlus;

import java.io.File;
import java.io.IOException;
import java.util.ArrayList;
import java.util.Arrays;
import java.util.HashMap;
import java.util.HashSet;
import java.util.List;
import java.util.Map;
import java.util.Set;
import java.util.concurrent.ConcurrentHashMap;

import net.imglib2.algorithm.Algorithm;
import net.imglib2.algorithm.Benchmark;

import org.jdom2.Attribute;
import org.jdom2.DataConversionException;
import org.jdom2.Document;
import org.jdom2.Element;
import org.jdom2.JDOMException;
import org.jdom2.input.SAXBuilder;
import org.jgrapht.graph.DefaultWeightedEdge;
import org.jgrapht.graph.SimpleDirectedWeightedGraph;

import fiji.plugin.trackmate.DetectorProvider;
import fiji.plugin.trackmate.FeatureFilter;
import fiji.plugin.trackmate.FeatureModel;
import fiji.plugin.trackmate.Logger;
import fiji.plugin.trackmate.Logger.StringBuilderLogger;
import fiji.plugin.trackmate.Settings;
import fiji.plugin.trackmate.Spot;
import fiji.plugin.trackmate.SpotCollection;
import fiji.plugin.trackmate.TrackMateModel;
import fiji.plugin.trackmate.TrackMate_;
import fiji.plugin.trackmate.TrackerProvider;
import fiji.plugin.trackmate.detection.SpotDetectorFactory;
<<<<<<< HEAD
=======
import fiji.plugin.trackmate.features.edges.EdgeTargetAnalyzer;
import fiji.plugin.trackmate.features.track.TrackIndexAnalyzer;
>>>>>>> 81062ef6
import fiji.plugin.trackmate.tracking.SpotTracker;


public class TmXmlReader implements Algorithm, Benchmark {

	protected static final boolean DEBUG = true;

	protected Document document = null;
	protected File file;
	protected Element root;
	/** The plugin instance to operate on. This must be provided, in the case we want to load 
	 * a file created with a subclass of {@link TrackMate_} (e.g. with new factories) so that 
	 * correct detectors, etc... can be instantiated from the extended plugin.
	 */
	protected final TrackMate_ plugin;
	/** A map of all spots loaded. We need this for performance, since we need to recreate 
	 * both the filtered spot collection and the tracks graph from the same spot objects 
	 * that the main spot collection.. In the file, they are referenced by their {@link Spot#ID()},
	 * and parsing them all to retrieve the one with the right ID is a drag.
	 * We made this cache a {@link ConcurrentHashMap} because we hope to load large data in a 
	 * multi-threaded way.
	 */
	protected ConcurrentHashMap<Integer, Spot> cache;

	protected long processingTime;
	protected StringBuilderLogger logger = new StringBuilderLogger();

	/*
	 * CONSTRUCTORS
	 */

	/**
	 * Initialize this reader to read the file given in argument. 
	 * <p>
	 * A plugin instance must be provided, and this instance must be initialized with providers
	 * (as in when calling {@link TrackMate_#initModules()}. This in the case we want to load 
	 * a file created with a subclass of {@link TrackMate_} (e.g. with new factories) so that 
	 * correct detectors, etc... can be instantiated from the extended plugin.
	 * <p>
	 * The given plugin instance will be modified by this class, upon calling the {@link #process()}
	 * method 
	 */
	public TmXmlReader(File file, TrackMate_ plugin) {
		this.file = file;
		this.plugin = plugin;
		parse();
	}

	/*
	 * PUBLIC METHODS
	 */

	@Override
	public boolean process() {
<<<<<<< HEAD
		
		long start = System.currentTimeMillis();
		
=======

		long start = System.currentTimeMillis();

>>>>>>> 81062ef6
		TrackMateModel model = plugin.getModel();
		// Settings
		Settings settings = getSettings();
		getDetectorSettings(settings);
		getTrackerSettings(settings);
		settings.imp = getImage();
		model.setSettings(settings);

		// Spot Filters
		List<FeatureFilter> spotFilters = getSpotFeatureFilters();
		FeatureFilter initialFilter = getInitialFilter();
		model.getSettings().initialSpotFilterValue = initialFilter.value;
		model.getSettings().setSpotFilters(spotFilters);
		// Spots
		SpotCollection allSpots = getAllSpots();
		SpotCollection filteredSpots = getFilteredSpots();
		model.setSpots(allSpots, false);
		model.setFilteredSpots(filteredSpots, false);
		// Tracks, filtered tracks and track features all at once
<<<<<<< HEAD
		readTracks();
=======
		if (!readTracks()) {
			return false;
		}
>>>>>>> 81062ef6

		// Track Filters
		List<FeatureFilter> trackFilters = getTrackFeatureFilters();
		model.getSettings().setTrackFilters(trackFilters);

		long end = System.currentTimeMillis();
		processingTime = end - start;
<<<<<<< HEAD
		
=======

>>>>>>> 81062ef6
		return true;
	}

	/**
	 * @return the version string stored in the file.
	 */
	public String getVersion() {
		return root.getAttribute(PLUGIN_VERSION_ATTRIBUTE_NAME).getValue();
	}

	@Override
	public long getProcessingTime() {
		return processingTime;
	}

	@Override
	public boolean checkInput() {
		if (null == document) {
			return false;
		}
		return true;
	}

	@Override
	public String getErrorMessage() {
		return logger.toString();
	}
	
	/*
	 * PRIVATE METHODS
	 */

	private ImagePlus getImage()  {
		Element imageInfoElement = root.getChild(IMAGE_ELEMENT_KEY);
		if (null == imageInfoElement)
			return null; // va;ue will still be null
		String filename = imageInfoElement.getAttributeValue(IMAGE_FILENAME_ATTRIBUTE_NAME);
		String folder 	= imageInfoElement.getAttributeValue(IMAGE_FOLDER_ATTRIBUTE_NAME);
		if (null == filename || filename.isEmpty())
			return null;
		if (null == folder || folder.isEmpty())
			folder = file.getParent(); // it is a relative path, then
		File imageFile = new File(folder, filename);
		if (!imageFile.exists() || !imageFile.canRead()) {
			// Could not find it to the absolute path. Then we look for the same path of the xml file
			folder = file.getParent();
			imageFile = new File(folder, filename);
			if (!imageFile.exists() || !imageFile.canRead()) {
				return null;
			}
		}
		return IJ.openImage(imageFile.getAbsolutePath());
	}


<<<<<<< HEAD
	/**
	 * Parse the file to create a JDom {@link Document}. This method is called at construction.
	 */
	private void parse() {
		SAXBuilder sb = new SAXBuilder();
		try {
			document = sb.build(file);
			root = document.getRootElement();
		} catch (JDOMException e) {
			logger.error("Problem parsing "+file.getName()+", it is not a valid TrackMate XML file.\nError message is:\n"
					+e.getLocalizedMessage()+'\n');
		} catch (IOException e) {
			logger.error("Problem reading "+file.getName()
					+".\nError message is:\n"+e.getLocalizedMessage()+'\n');
		}
	}

	/**
	 * @return a map of the saved track features, as they appear in the file
	 */
	private Map<Integer,Map<String,Double>> readTrackFeatures() {

=======
	/*
	 * PRIVATE METHODS
	 */

	private ImagePlus getImage()  {
		Element imageInfoElement = root.getChild(IMAGE_ELEMENT_KEY);
		if (null == imageInfoElement)
			return null; // va;ue will still be null
		String filename = imageInfoElement.getAttributeValue(IMAGE_FILENAME_ATTRIBUTE_NAME);
		String folder 	= imageInfoElement.getAttributeValue(IMAGE_FOLDER_ATTRIBUTE_NAME);
		if (null == filename || filename.isEmpty())
			return null;
		if (null == folder || folder.isEmpty())
			folder = file.getParent(); // it is a relative path, then
		File imageFile = new File(folder, filename);
		if (!imageFile.exists() || !imageFile.canRead()) {
			// Could not find it to the absolute path. Then we look for the same path of the xml file
			folder = file.getParent();
			imageFile = new File(folder, filename);
			if (!imageFile.exists() || !imageFile.canRead()) {
				return null;
			}
		}
		return IJ.openImage(imageFile.getAbsolutePath());
	}


	/**
	 * Parse the file to create a JDom {@link Document}. This method is called at construction.
	 */
	private void parse() {
		SAXBuilder sb = new SAXBuilder();
		try {
			document = sb.build(file);
			root = document.getRootElement();
		} catch (JDOMException e) {
			logger.error("Problem parsing "+file.getName()+", it is not a valid TrackMate XML file.\nError message is:\n"
					+e.getLocalizedMessage()+'\n');
		} catch (IOException e) {
			logger.error("Problem reading "+file.getName()
					+".\nError message is:\n"+e.getLocalizedMessage()+'\n');
		}
	}

	/**
	 * @return a map of the saved track features, as they appear in the file
	 */
	private Map<Integer,Map<String,Double>> readTrackFeatures() {

>>>>>>> 81062ef6
		HashMap<Integer, Map<String, Double>> featureMap = new HashMap<Integer, Map<String, Double>>();

		Element allTracksElement = root.getChild(TRACK_COLLECTION_ELEMENT_KEY);
		if (null == allTracksElement)
			return null;

		// Load tracks
		List<Element> trackElements = allTracksElement.getChildren(TRACK_ELEMENT_KEY);
		for (Element trackElement : trackElements) {

			int trackID = -1;
			try {
				trackID = trackElement.getAttribute(TrackIndexAnalyzer.TRACK_ID).getIntValue();
			} catch (DataConversionException e1) {
				logger.error("Found a track with invalid trackID for " + trackElement + ". Skipping.\n");
				continue;
			}

			HashMap<String, Double> trackMap = new HashMap<String, Double>();

			List<Attribute> attributes = trackElement.getAttributes();
			for(Attribute attribute : attributes) {

				String attName = attribute.getName();
<<<<<<< HEAD
				if (attName.equals(TRACK_ID_ATTRIBUTE_NAME)) { // Skip trackID attribute
					continue;
				}

=======
>>>>>>> 81062ef6
				Double attVal = Double.NaN;
				try {
					attVal = attribute.getDoubleValue();
				} catch (DataConversionException e) {
					logger.error("Track "+trackID+": Cannot read the feature "+attName+" value. Skipping.\n");
					continue;
				}

				trackMap.put(attName, attVal);

			}

			featureMap.put(trackID, trackMap);
		}

		return featureMap;

	}


	/**
	 * Return the initial threshold on quality stored in this file.
	 * Return <code>null</code> if the initial threshold data cannot be found in the file.
	 */
	private FeatureFilter getInitialFilter()  {

		Element itEl = root.getChild(INITIAL_SPOT_FILTER_ELEMENT_KEY);
		if (null == itEl)
			return null;
		String feature 	= itEl.getAttributeValue(FILTER_FEATURE_ATTRIBUTE_NAME);
		Double value 	= readDoubleAttribute(itEl, FILTER_VALUE_ATTRIBUTE_NAME, logger);
		boolean isAbove	= readBooleanAttribute(itEl, FILTER_ABOVE_ATTRIBUTE_NAME, logger);
		FeatureFilter ft = new FeatureFilter(feature, value, isAbove);
		return ft;
	}


	/**
	 * Return the list of {@link FeatureFilter} for spots stored in this file.
	 * Return <code>null</code> if the spot feature filters data cannot be found in the file.
	 */
	private List<FeatureFilter> getSpotFeatureFilters() {

		List<FeatureFilter> featureThresholds = new ArrayList<FeatureFilter>();
		Element ftCollectionEl = root.getChild(SPOT_FILTER_COLLECTION_ELEMENT_KEY);
		if (null == ftCollectionEl)
			return null;
		List<Element> ftEls = ftCollectionEl.getChildren(FILTER_ELEMENT_KEY);
		for (Element ftEl : ftEls) {
			String feature 	= ftEl.getAttributeValue(FILTER_FEATURE_ATTRIBUTE_NAME);
			Double value 	= readDoubleAttribute(ftEl, FILTER_VALUE_ATTRIBUTE_NAME, logger);
			boolean isAbove	= readBooleanAttribute(ftEl, FILTER_ABOVE_ATTRIBUTE_NAME, logger);
			FeatureFilter ft = new FeatureFilter(feature, value, isAbove);
			featureThresholds.add(ft);
		}
		return featureThresholds;
	}

	/**
	 * @return the list of {@link FeatureFilter} for tracks stored in this file.
	 * Return <code>null</code> if the track feature filters data cannot be found in the file.
	 */
	private List<FeatureFilter> getTrackFeatureFilters() {
		List<FeatureFilter> featureThresholds = new ArrayList<FeatureFilter>();
		Element ftCollectionEl = root.getChild(TRACK_FILTER_COLLECTION_ELEMENT_KEY);
		if (null == ftCollectionEl)
			return null;
		List<Element> ftEls = ftCollectionEl.getChildren(FILTER_ELEMENT_KEY);
		for (Element ftEl : ftEls) {
			String feature 	= ftEl.getAttributeValue(FILTER_FEATURE_ATTRIBUTE_NAME);
			Double value 	= readDoubleAttribute(ftEl, FILTER_VALUE_ATTRIBUTE_NAME, logger);
			boolean isAbove	= readBooleanAttribute(ftEl, FILTER_ABOVE_ATTRIBUTE_NAME, logger);
			FeatureFilter ft = new FeatureFilter(feature, value, isAbove);
			featureThresholds.add(ft);
		}
		return featureThresholds;
	}

	/**
	 * Return the settings for the TrackMate session saved in this file.
	 * <p>
	 * The settings object will have its {@link DetectorSettings} and {@link TrackerSettings} set default values will be
	 * used.
	 * 
	 * @return  a full Settings object
	 * @throws DataConversionException 
	 */
	private Settings getSettings() {
		Settings settings = new Settings();
		// Basic settings
		Element settingsEl = root.getChild(SETTINGS_ELEMENT_KEY);
		if (null != settingsEl) {
			settings.xstart = readIntAttribute(settingsEl, SETTINGS_XSTART_ATTRIBUTE_NAME, logger, 1);
			settings.xend 	= readIntAttribute(settingsEl, SETTINGS_XEND_ATTRIBUTE_NAME, logger, 512);
			settings.ystart = readIntAttribute(settingsEl, SETTINGS_YSTART_ATTRIBUTE_NAME, logger, 1);
			settings.yend 	= readIntAttribute(settingsEl, SETTINGS_YEND_ATTRIBUTE_NAME, logger, 512);
			settings.zstart = readIntAttribute(settingsEl, SETTINGS_ZSTART_ATTRIBUTE_NAME, logger, 1);
			settings.zend 	= readIntAttribute(settingsEl, SETTINGS_ZEND_ATTRIBUTE_NAME, logger, 10);
			settings.tstart = readIntAttribute(settingsEl, SETTINGS_TSTART_ATTRIBUTE_NAME, logger, 1);
			settings.tend 	= readIntAttribute(settingsEl, SETTINGS_TEND_ATTRIBUTE_NAME, logger, 10);
			//			settings.detectionChannel = readIntAttribute(settingsEl, SETTINGS_DETECTION_CHANNEL_ATTRIBUTE_NAME, logger, 1);
		}
		// Image info settings
		Element infoEl 	= root.getChild(IMAGE_ELEMENT_KEY);
		if (null != infoEl) {
			settings.dx				= readDoubleAttribute(infoEl, IMAGE_PIXEL_WIDTH_ATTRIBUTE_NAME, logger);
			settings.dy				= readDoubleAttribute(infoEl, IMAGE_PIXEL_HEIGHT_ATTRIBUTE_NAME, logger);
			settings.dz				= readDoubleAttribute(infoEl, IMAGE_VOXEL_DEPTH_ATTRIBUTE_NAME, logger);
			settings.dt				= readDoubleAttribute(infoEl, IMAGE_TIME_INTERVAL_ATTRIBUTE_NAME, logger);
			settings.width			= readIntAttribute(infoEl, IMAGE_WIDTH_ATTRIBUTE_NAME, logger, 512);
			settings.height			= readIntAttribute(infoEl, IMAGE_HEIGHT_ATTRIBUTE_NAME, logger, 512);
			settings.nslices		= readIntAttribute(infoEl, IMAGE_NSLICES_ATTRIBUTE_NAME, logger, 1);
			settings.nframes		= readIntAttribute(infoEl, IMAGE_NFRAMES_ATTRIBUTE_NAME, logger, 1);
			settings.spaceUnits		= infoEl.getAttributeValue(IMAGE_SPATIAL_UNITS_ATTRIBUTE_NAME);
			settings.timeUnits		= infoEl.getAttributeValue(IMAGE_TIME_UNITS_ATTRIBUTE_NAME);
			settings.imageFileName	= infoEl.getAttributeValue(IMAGE_FILENAME_ATTRIBUTE_NAME);
			settings.imageFolder	= infoEl.getAttributeValue(IMAGE_FOLDER_ATTRIBUTE_NAME);
		}
		return settings;
	}

	/**
	 * Update the given {@link Settings} object with the {@link SpotDetectorFactory} and settings map fields
	 * named {@link Settings#detectorFactory}  and {@link Settings#detectorSettings} read within the XML file
	 * this reader is initialized with. 
	 * <p>
	 * As a side effect, this method also configure the {@link DetectorProvider} stored in 
	 * the passed {@link TrackMate_} plugin for the found target detector factory. 
	 * <p>
	 * If the detector settings XML element is not present in the file, the {@link Settings} 
	 * object is not updated. 

	 * @param settings  the base {@link Settings} object to update.
	 */
	private void getDetectorSettings(Settings settings) {
		Element element = root.getChild(DETECTOR_SETTINGS_ELEMENT_KEY);
		if (null == element) {
			return;
		}

		DetectorProvider provider = plugin.getDetectorProvider();
		Map<String, Object> ds = new HashMap<String, Object>(); 
		// All the hard work is delegated to the provider. 
		boolean ok = provider.unmarshall(element, ds);

		if (!ok) {
			logger.error(provider.getErrorMessage());
			return;
		}

		settings.detectorSettings = ds;
		settings.detectorFactory = provider.getDetectorFactory();
	}

	/**
	 * Update the given {@link Settings} object with {@link SpotTracker} proper settings map fields 
	 * named {@link Settings#trackerSettings} and {@link Settings#tracker} read within the XML file
	 * this reader is initialized with.
	 * <p>
	 * If the tracker settings XML element is not present in the file, the {@link Settings} 
	 * object is not updated. If the tracker settings or the tracker info can be read, 
	 * but cannot be understood (most likely because the class the XML refers to is unknown) 
	 * then a default object is substituted.  
	 *   
	 * @param settings  the base {@link Settings} object to update.
	 */
	private void getTrackerSettings(Settings settings) {
		Element element = root.getChild(TRACKER_SETTINGS_ELEMENT_KEY);
		if (null == element) {
			return;
		}

		TrackerProvider provider = plugin.getTrackerProvider();
		Map<String, Object> ds = new HashMap<String, Object>(); 
		// All the hard work is delegated to the provider. 
		boolean ok = provider.unmarshall(element, ds);

		if (!ok) {
			logger.error(provider.getErrorMessage());
			return;
		}

		settings.trackerSettings = ds;
		settings.tracker = provider.getTracker();
	}

	/**
	 * Read the list of all spots stored in this file.
	 * <p>
	 * Internally, this methods also builds the cache field, which will be required by the
	 * following methods:
	 * <ul>
	 * 	<li> {@link #getFilteredSpots()}
	 * 	<li> {@link #readTracks()}
	 * 	<li> {@link #readTrackEdges(SimpleDirectedWeightedGraph)}
	 * 	<li> {@link #readTrackSpots(SimpleDirectedWeightedGraph)}
	 * </ul>
	 * It is therefore sensible to call this method first, just afther {@link #parse()}ing the file.
	 * If not called, this method will be called anyway by the other methods to build the cache.
	 * 
	 * @return  a {@link SpotCollection}. Return <code>null</code> if the spot section is not present in the file.
	 */
	private SpotCollection getAllSpots() {
		// Root element for collection
		Element spotCollection = root.getChild(SPOT_COLLECTION_ELEMENT_KEY);
		if (null == spotCollection)
			return null;

		// Retrieve children elements for each frame
		List<Element> frameContent = spotCollection.getChildren(SPOT_FRAME_COLLECTION_ELEMENT_KEY);

		// Determine total number of spots
		int nspots = readIntAttribute(spotCollection, SPOT_COLLECTION_NSPOTS_ATTRIBUTE_NAME, Logger.VOID_LOGGER);
		if (nspots == 0) {
			// Could not find it or read it. Determine it by quick sweeping through children element
			for (Element currentFrameContent : frameContent) {
				nspots += currentFrameContent.getChildren(SPOT_ELEMENT_KEY).size();
			}
		}

		// Instantiate cache
		cache = new ConcurrentHashMap<Integer, Spot>(nspots);

		// Load collection and build cache
		int currentFrame = 0;
		ArrayList<Spot> spotList;
		SpotCollection allSpots = new SpotCollection();

		for (Element currentFrameContent : frameContent) {

			currentFrame = readIntAttribute(currentFrameContent, FRAME_ATTRIBUTE_NAME, logger);
			List<Element> spotContent = currentFrameContent.getChildren(SPOT_ELEMENT_KEY);
			spotList = new ArrayList<Spot>(spotContent.size());
			for (Element spotElement : spotContent) {
				Spot spot = createSpotFrom(spotElement);
				spotList.add(spot);
				cache.put(spot.ID(), spot);
			}

			allSpots.put(currentFrame, spotList);	
		}
		return allSpots;
	}

	/**
	 * Read the filtered spots stored in this file, taken from the list of all spots, given in argument.
	 * <p>
	 * The {@link Spot} objects in this list will be the same that of the main list given in argument. 
	 * If a spot ID referenced in the file is in the selection but not in the list given in argument,
	 * it is simply ignored, and not added to the selection list. That way, it is certain that all spots
	 * belonging to the selection list also belong to the global list. 
	 * @param allSpots  the list of all spots, from which this selection is made 
	 * @return  a {@link SpotCollection}. Each spot of this collection belongs also to the  given collection.
	 * Return <code>null</code> if the spot selection section does is not present in the file.
	 */
	private SpotCollection getFilteredSpots()  {
		Element selectedSpotCollection = root.getChild(FILTERED_SPOT_ELEMENT_KEY);
		if (null == selectedSpotCollection)
			return null;

		if (null == cache)
			getAllSpots(); // build it if it's not here

		int currentFrame = 0;
		int ID;
		ArrayList<Spot> spotList;
		List<Element> spotContent;
		SpotCollection spotSelection = new SpotCollection();
		List<Element> frameContent = selectedSpotCollection.getChildren(FILTERED_SPOT_COLLECTION_ELEMENT_KEY);

		for (Element currentFrameContent : frameContent) {
			currentFrame = readIntAttribute(currentFrameContent, FRAME_ATTRIBUTE_NAME, logger);

			spotContent = currentFrameContent.getChildren(SPOT_ID_ELEMENT_KEY);
			spotList = new ArrayList<Spot>(spotContent.size());
			// Loop over all spot element
			for (Element spotEl : spotContent) {
				// Find corresponding spot in cache
				ID = readIntAttribute(spotEl, SPOT_ID_ATTRIBUTE_NAME, logger);
				spotList.add(cache.get(ID));
			}

			spotSelection.put(currentFrame, spotList);
		}
		return spotSelection;
	}

	/**
	 * Load the tracks, the track features and the ID of the filtered tracks into the model
	 * modified by this reader. 
<<<<<<< HEAD
	 * @return true if the tracks were found in the file, false otherwise.
	 */
	private void readTracks() {

		Element allTracksElement = root.getChild(TRACK_COLLECTION_ELEMENT_KEY);
		if (null == allTracksElement)
			return;
=======
	 * @return 
	 * @return true if reading tracks was successsful, false otherwise.
	 */
	private boolean readTracks() {

		Element allTracksElement = root.getChild(TRACK_COLLECTION_ELEMENT_KEY);
		if (null == allTracksElement)
			return true;
>>>>>>> 81062ef6

		if (null == cache) 
			getAllSpots(); // build the cache if it's not there

		final SimpleDirectedWeightedGraph<Spot, DefaultWeightedEdge> graph = new SimpleDirectedWeightedGraph<Spot, DefaultWeightedEdge>(DefaultWeightedEdge.class);

		// Load tracks
		List<Element> trackElements = allTracksElement.getChildren(TRACK_ELEMENT_KEY);
		List<Element> edgeElements;

		// A temporary map that maps stored track key to one of its spot
		HashMap<Integer, Spot> savedTrackMap = new HashMap<Integer, Spot>(trackElements.size());
		HashMap<Integer, String> savedTrackNames = new HashMap<Integer, String>(trackElements.size());
<<<<<<< HEAD
=======
		
		// The list of edge features. that we will set.
		final FeatureModel fm = plugin.getModel().getFeatureModel();
		List<String> edgeIntFeatures = new ArrayList<String>();// TODO is there a better way?
		edgeIntFeatures.add(EdgeTargetAnalyzer.SPOT_SOURCE_ID);
		edgeIntFeatures.add(EdgeTargetAnalyzer.SPOT_TARGET_ID);
		List<String> edgeDoubleFeatures = fm.getEdgeFeatures();
		edgeDoubleFeatures.removeAll(edgeIntFeatures);
>>>>>>> 81062ef6

		for (Element trackElement : trackElements) {

			// Get track ID as it is saved on disk
<<<<<<< HEAD
			int trackID = readIntAttribute(trackElement, TRACK_ID_ATTRIBUTE_NAME, logger);
=======
			int trackID = readIntAttribute(trackElement, TrackIndexAnalyzer.TRACK_ID, logger);
>>>>>>> 81062ef6
			String trackName = trackElement.getAttributeValue(TRACK_NAME_ATTRIBUTE_NAME);
			if (null == trackName) {
				trackName = "Unnamed";
			}
			// Keep a reference of one of the spot for outside the loop.
			Spot sourceSpot = null; 

			// Iterate over edges
			edgeElements = trackElement.getChildren(TRACK_EDGE_ELEMENT_KEY);

			for (Element edgeElement : edgeElements) {

				// Get source and target ID for this edge
<<<<<<< HEAD
				int sourceID = readIntAttribute(edgeElement, TRACK_EDGE_SOURCE_ATTRIBUTE_NAME, logger);
				int targetID = readIntAttribute(edgeElement, TRACK_EDGE_TARGET_ATTRIBUTE_NAME, logger);
=======
				int sourceID = readIntAttribute(edgeElement, EdgeTargetAnalyzer.SPOT_SOURCE_ID, logger);
				int targetID = readIntAttribute(edgeElement, EdgeTargetAnalyzer.SPOT_TARGET_ID, logger);
>>>>>>> 81062ef6

				// Get matching spots from the cache
				sourceSpot = cache.get(sourceID);
				Spot targetSpot = cache.get(targetID);

				// Get weight
				double weight = 0;
<<<<<<< HEAD
				if (null != edgeElement.getAttribute(TRACK_EDGE_WEIGHT_ATTRIBUTE_NAME)) {
					weight   	= readDoubleAttribute(edgeElement, TRACK_EDGE_WEIGHT_ATTRIBUTE_NAME, logger);
=======
				if (null != edgeElement.getAttribute(EdgeTargetAnalyzer.EDGE_COST)) {
					weight = readDoubleAttribute(edgeElement, EdgeTargetAnalyzer.EDGE_COST, logger);
>>>>>>> 81062ef6
				}

				// Error check
				if (null == sourceSpot) {
					logger.error("Unknown spot ID: "+sourceID + "\n");
					return false;
				}
				if (null == targetSpot) {
					logger.error("Unknown spot ID: "+targetID + "\n");
					return false;
				}

				if (sourceSpot.equals(targetSpot)) {
<<<<<<< HEAD
					logger.error("Bad link for track " + trackID + ". Source = Target with ID: " + sourceID);
					continue;
=======
					logger.error("Bad link for track " + trackID + ". Source = Target with ID: " + sourceID + "\n");
					return false;
>>>>>>> 81062ef6
				}

				// Add spots to graph and build edge
				graph.addVertex(sourceSpot);
				graph.addVertex(targetSpot);
				DefaultWeightedEdge edge = graph.addEdge(sourceSpot, targetSpot);

				if (edge == null) {
					logger.error("Bad edge found for track " + trackID + "\n");
					return false;
				} else {
					graph.setEdgeWeight(edge, weight);
					
					// Put edge features
					for (String feature : edgeDoubleFeatures) {
						double val = readDoubleAttribute(edgeElement, feature, logger);
						fm.putEdgeFeature(edge, feature, val);
					}
					for (String feature : edgeIntFeatures) {
						double val = (double) readIntAttribute(edgeElement, feature, logger);
						fm.putEdgeFeature(edge, feature, val);
					}
					
				}
			} // Finished parsing over the edges of the track

			// Store one of the spot in the saved trackID key map
			savedTrackMap.put(trackID, sourceSpot);
			savedTrackNames.put(trackID, trackName);

		}

		/* Pass the loaded graph to the model. The model will in turn regenerate a new 
		 * map of tracks vs trackID, using the hash as new keys. Because there is a 
		 * good chance that they saved keys and the new keys differ, we must retrieve
		 * the mapping between the two using the retrieve spots.	 */
		final TrackMateModel model = plugin.getModel();
		model.getTrackModel().setGraph(graph);

		// Retrieve the new track map
		Map<Integer, Set<Spot>> newTrackMap = model.getTrackModel().getTrackSpots();

		// Build a map of saved key vs new key
		HashMap<Integer, Integer> newKeyMap = new HashMap<Integer, Integer>();
		HashSet<Integer> newKeysToMatch = new HashSet<Integer>(newTrackMap.keySet());
		for (Integer savedKey : savedTrackMap.keySet()) {
			Spot spotToFind = savedTrackMap.get(savedKey);
			for (Integer newKey : newTrackMap.keySet()) {
				Set<Spot> track = newTrackMap.get(newKey);
				if (track.contains(spotToFind)) {
					newKeyMap.put(savedKey, newKey);
					newKeysToMatch.remove(newKey);
					break;
				}
<<<<<<< HEAD
			}
			if (null == newKeyMap.get(savedKey)) {
				logger.error("The track saved with ID = " + savedKey + " and containing the spot " + spotToFind + " has no matching track in the computed model.");
			}
		}

		// Check that we matched all the new keys
		if (!newKeysToMatch.isEmpty()) {
			StringBuilder sb = new StringBuilder("Some of the computed tracks could not be matched to saved tracks:\n");
			for (Integer unmatchedKey : newKeysToMatch) {
				sb.append(" - track with ID " + unmatchedKey + " with spots " + newTrackMap.get(unmatchedKey) + "\n");
			}
			logger.error(sb.toString());
		}

		/* 
		 * Now we know who's who. We can therefore retrieve the saved filtered track index, and 
		 * match it to the proper new track IDs. 
		 */
		Set<Integer> savedFilteredTrackIDs = readFilteredTrackIDs();
		// Build a new set with the new trackIDs;
		Set<Integer> newFilteredTrackIDs = new HashSet<Integer>(savedFilteredTrackIDs.size());
		for (Integer savedKey : savedFilteredTrackIDs) {
			Integer newKey = newKeyMap.get(savedKey);
			newFilteredTrackIDs.add(newKey);
		}
		model.getTrackModel().setFilteredTrackIDs(newFilteredTrackIDs, false);
		

		/* 
		 * We do the same thing for the track features.
		 */
		final FeatureModel fm = model.getFeatureModel();
		Map<Integer, Map<String, Double>> savedFeatureMap = readTrackFeatures();
		for (Integer savedKey : savedFeatureMap.keySet()) {

			Map<String, Double> savedFeatures = savedFeatureMap.get(savedKey);
			for (String feature : savedFeatures.keySet()) {
				Integer newKey = newKeyMap.get(savedKey);
				fm.putTrackFeature(newKey, feature, savedFeatures.get(feature));
			}
		}

		/*
		 * We can name correctly the tracks
		 */
		
		for (Integer savedTrackID : savedTrackNames.keySet()) {
			Integer newKey = newKeyMap.get(savedTrackID);
			model.getTrackModel().setTrackName(newKey, savedTrackNames.get(savedTrackID));
		}
=======
			}
			if (null == newKeyMap.get(savedKey)) {
				logger.error("The track saved with ID = " + savedKey + " and containing the spot " + spotToFind + " has no matching track in the computed model.\n");
				return false;
			}
		}

		// Check that we matched all the new keys
		if (!newKeysToMatch.isEmpty()) {
			StringBuilder sb = new StringBuilder("Some of the computed tracks could not be matched to saved tracks:\n");
			for (Integer unmatchedKey : newKeysToMatch) {
				sb.append(" - track with ID " + unmatchedKey + " with spots " + newTrackMap.get(unmatchedKey) + "\n");
			}
			logger.error(sb.toString());
			return false;
		}

		/* 
		 * Now we know who's who. We can therefore retrieve the saved filtered track index, and 
		 * match it to the proper new track IDs. 
		 */
		Set<Integer> savedFilteredTrackIDs = readFilteredTrackIDs();
		// Build a new set with the new trackIDs;
		Set<Integer> newFilteredTrackIDs = new HashSet<Integer>(savedFilteredTrackIDs.size());
		for (Integer savedKey : savedFilteredTrackIDs) {
			Integer newKey = newKeyMap.get(savedKey);
			newFilteredTrackIDs.add(newKey);
		}
		model.getTrackModel().setFilteredTrackIDs(newFilteredTrackIDs, false);


		/* 
		 * We do the same thing for the track features.
		 */
		try {
			Map<Integer, Map<String, Double>> savedFeatureMap = readTrackFeatures();
			for (Integer savedKey : savedFeatureMap.keySet()) {

				Map<String, Double> savedFeatures = savedFeatureMap.get(savedKey);
				for (String feature : savedFeatures.keySet()) {
					Integer newKey = newKeyMap.get(savedKey);
					fm.putTrackFeature(newKey, feature, savedFeatures.get(feature));
				}
			}
		} catch (RuntimeException re) {
			logger.error("Problem populating track features:\n");
			logger.error(re.getMessage());
			return false;
		}

		/*
		 * We can name correctly the tracks
		 */

		try {
			for (Integer savedTrackID : savedTrackNames.keySet()) {
				Integer newKey = newKeyMap.get(savedTrackID);
				model.getTrackModel().setTrackName(newKey, savedTrackNames.get(savedTrackID));
			}
		} catch (RuntimeException rte) {
			logger.error("Problem setting track names:\n");
			logger.error(rte.getMessage());
			return false;
		}

		return true;
>>>>>>> 81062ef6
	}

	/**
	 * Read and return the list of track indices that define the filtered track collection.
	 * @throws DataConversionException 
	 */
	private Set<Integer> readFilteredTrackIDs() {
		Element filteredTracksElement = root.getChild(FILTERED_TRACK_ELEMENT_KEY);
		if (null == filteredTracksElement)
			return null;

		// We double-check that all trackID in the filtered list exist in the track list
		// First, prepare a sorted array of all track IDs
		Element allTracksElement = root.getChild(TRACK_COLLECTION_ELEMENT_KEY);
		List<Element> trackElements = allTracksElement.getChildren(TRACK_ELEMENT_KEY);
		int[] IDs = new int[trackElements.size()];
		int index = 0;
		for (Element trackElement : trackElements) {
			int trackID = readIntAttribute(trackElement, TrackIndexAnalyzer.TRACK_ID, logger);
			IDs[index] = trackID;
			index++;
		}
		Arrays.sort(IDs);

		List<Element> elements = filteredTracksElement.getChildren(TRACK_ID_ELEMENT_KEY);
		HashSet<Integer> filteredTrackIndices = new HashSet<Integer>(elements.size());
		for (Element indexElement : elements) {
			Integer trackID = readIntAttribute(indexElement, TrackIndexAnalyzer.TRACK_ID, logger);
			if (null != trackID) {

				// Check if this one exist in the list
				int search = Arrays.binarySearch(IDs, trackID);
				if (search < 0) {
					logger.error("Invalid filtered track index: "+trackID+". Track ID does not exist.\n");
				} else {
					filteredTrackIndices.add(trackID);
				}
			}
		}
		return filteredTrackIndices;
	}

	private Spot createSpotFrom(final Element spotEl) {
		int ID = readIntAttribute(spotEl, SPOT_ID_ATTRIBUTE_NAME, logger);
		Spot spot = new Spot(ID);

		List<Attribute> atts = spotEl.getAttributes();
		atts.remove(SPOT_ID_ATTRIBUTE_NAME);

		String name = spotEl.getAttributeValue(SPOT_NAME_ATTRIBUTE_NAME);
		if (null == name || name.equals(""))
			name = "ID"+ID;
		spot.setName(name);
		atts.remove(SPOT_NAME_ATTRIBUTE_NAME);

		for (Attribute att : atts) {
			if (att.getName().equals(SPOT_NAME_ATTRIBUTE_NAME) || att.getName().equals(SPOT_ID_ATTRIBUTE_NAME)) {
				continue;
			}
			try {
				spot.putFeature(att.getName(), att.getFloatValue());
			} catch (DataConversionException e) {
				logger.error("Cannot read the feature "+att.getName()+" value. Skipping.\n");
			}
		}
		return spot;
	}

<<<<<<< HEAD
	
=======

>>>>>>> 81062ef6
}<|MERGE_RESOLUTION|>--- conflicted
+++ resolved
@@ -47,17 +47,8 @@
 import static fiji.plugin.trackmate.io.TmXmlKeys.TRACKER_SETTINGS_ELEMENT_KEY;
 import static fiji.plugin.trackmate.io.TmXmlKeys.TRACK_COLLECTION_ELEMENT_KEY;
 import static fiji.plugin.trackmate.io.TmXmlKeys.TRACK_EDGE_ELEMENT_KEY;
-<<<<<<< HEAD
-import static fiji.plugin.trackmate.io.TmXmlKeys.TRACK_EDGE_SOURCE_ATTRIBUTE_NAME;
-import static fiji.plugin.trackmate.io.TmXmlKeys.TRACK_EDGE_TARGET_ATTRIBUTE_NAME;
-import static fiji.plugin.trackmate.io.TmXmlKeys.TRACK_EDGE_WEIGHT_ATTRIBUTE_NAME;
 import static fiji.plugin.trackmate.io.TmXmlKeys.TRACK_ELEMENT_KEY;
 import static fiji.plugin.trackmate.io.TmXmlKeys.TRACK_FILTER_COLLECTION_ELEMENT_KEY;
-import static fiji.plugin.trackmate.io.TmXmlKeys.TRACK_ID_ATTRIBUTE_NAME;
-=======
-import static fiji.plugin.trackmate.io.TmXmlKeys.TRACK_ELEMENT_KEY;
-import static fiji.plugin.trackmate.io.TmXmlKeys.TRACK_FILTER_COLLECTION_ELEMENT_KEY;
->>>>>>> 81062ef6
 import static fiji.plugin.trackmate.io.TmXmlKeys.TRACK_ID_ELEMENT_KEY;
 import static fiji.plugin.trackmate.io.TmXmlKeys.TRACK_NAME_ATTRIBUTE_NAME;
 import ij.IJ;
@@ -98,11 +89,8 @@
 import fiji.plugin.trackmate.TrackMate_;
 import fiji.plugin.trackmate.TrackerProvider;
 import fiji.plugin.trackmate.detection.SpotDetectorFactory;
-<<<<<<< HEAD
-=======
 import fiji.plugin.trackmate.features.edges.EdgeTargetAnalyzer;
 import fiji.plugin.trackmate.features.track.TrackIndexAnalyzer;
->>>>>>> 81062ef6
 import fiji.plugin.trackmate.tracking.SpotTracker;
 
 
@@ -157,15 +145,9 @@
 
 	@Override
 	public boolean process() {
-<<<<<<< HEAD
-		
+
 		long start = System.currentTimeMillis();
-		
-=======
-
-		long start = System.currentTimeMillis();
-
->>>>>>> 81062ef6
+
 		TrackMateModel model = plugin.getModel();
 		// Settings
 		Settings settings = getSettings();
@@ -185,13 +167,9 @@
 		model.setSpots(allSpots, false);
 		model.setFilteredSpots(filteredSpots, false);
 		// Tracks, filtered tracks and track features all at once
-<<<<<<< HEAD
-		readTracks();
-=======
 		if (!readTracks()) {
 			return false;
 		}
->>>>>>> 81062ef6
 
 		// Track Filters
 		List<FeatureFilter> trackFilters = getTrackFeatureFilters();
@@ -199,11 +177,7 @@
 
 		long end = System.currentTimeMillis();
 		processingTime = end - start;
-<<<<<<< HEAD
-		
-=======
-
->>>>>>> 81062ef6
+
 		return true;
 	}
 
@@ -231,7 +205,7 @@
 	public String getErrorMessage() {
 		return logger.toString();
 	}
-	
+
 	/*
 	 * PRIVATE METHODS
 	 */
@@ -259,7 +233,6 @@
 	}
 
 
-<<<<<<< HEAD
 	/**
 	 * Parse the file to create a JDom {@link Document}. This method is called at construction.
 	 */
@@ -282,57 +255,6 @@
 	 */
 	private Map<Integer,Map<String,Double>> readTrackFeatures() {
 
-=======
-	/*
-	 * PRIVATE METHODS
-	 */
-
-	private ImagePlus getImage()  {
-		Element imageInfoElement = root.getChild(IMAGE_ELEMENT_KEY);
-		if (null == imageInfoElement)
-			return null; // va;ue will still be null
-		String filename = imageInfoElement.getAttributeValue(IMAGE_FILENAME_ATTRIBUTE_NAME);
-		String folder 	= imageInfoElement.getAttributeValue(IMAGE_FOLDER_ATTRIBUTE_NAME);
-		if (null == filename || filename.isEmpty())
-			return null;
-		if (null == folder || folder.isEmpty())
-			folder = file.getParent(); // it is a relative path, then
-		File imageFile = new File(folder, filename);
-		if (!imageFile.exists() || !imageFile.canRead()) {
-			// Could not find it to the absolute path. Then we look for the same path of the xml file
-			folder = file.getParent();
-			imageFile = new File(folder, filename);
-			if (!imageFile.exists() || !imageFile.canRead()) {
-				return null;
-			}
-		}
-		return IJ.openImage(imageFile.getAbsolutePath());
-	}
-
-
-	/**
-	 * Parse the file to create a JDom {@link Document}. This method is called at construction.
-	 */
-	private void parse() {
-		SAXBuilder sb = new SAXBuilder();
-		try {
-			document = sb.build(file);
-			root = document.getRootElement();
-		} catch (JDOMException e) {
-			logger.error("Problem parsing "+file.getName()+", it is not a valid TrackMate XML file.\nError message is:\n"
-					+e.getLocalizedMessage()+'\n');
-		} catch (IOException e) {
-			logger.error("Problem reading "+file.getName()
-					+".\nError message is:\n"+e.getLocalizedMessage()+'\n');
-		}
-	}
-
-	/**
-	 * @return a map of the saved track features, as they appear in the file
-	 */
-	private Map<Integer,Map<String,Double>> readTrackFeatures() {
-
->>>>>>> 81062ef6
 		HashMap<Integer, Map<String, Double>> featureMap = new HashMap<Integer, Map<String, Double>>();
 
 		Element allTracksElement = root.getChild(TRACK_COLLECTION_ELEMENT_KEY);
@@ -357,13 +279,6 @@
 			for(Attribute attribute : attributes) {
 
 				String attName = attribute.getName();
-<<<<<<< HEAD
-				if (attName.equals(TRACK_ID_ATTRIBUTE_NAME)) { // Skip trackID attribute
-					continue;
-				}
-
-=======
->>>>>>> 81062ef6
 				Double attVal = Double.NaN;
 				try {
 					attVal = attribute.getDoubleValue();
@@ -654,15 +569,6 @@
 	/**
 	 * Load the tracks, the track features and the ID of the filtered tracks into the model
 	 * modified by this reader. 
-<<<<<<< HEAD
-	 * @return true if the tracks were found in the file, false otherwise.
-	 */
-	private void readTracks() {
-
-		Element allTracksElement = root.getChild(TRACK_COLLECTION_ELEMENT_KEY);
-		if (null == allTracksElement)
-			return;
-=======
 	 * @return 
 	 * @return true if reading tracks was successsful, false otherwise.
 	 */
@@ -671,7 +577,6 @@
 		Element allTracksElement = root.getChild(TRACK_COLLECTION_ELEMENT_KEY);
 		if (null == allTracksElement)
 			return true;
->>>>>>> 81062ef6
 
 		if (null == cache) 
 			getAllSpots(); // build the cache if it's not there
@@ -685,8 +590,6 @@
 		// A temporary map that maps stored track key to one of its spot
 		HashMap<Integer, Spot> savedTrackMap = new HashMap<Integer, Spot>(trackElements.size());
 		HashMap<Integer, String> savedTrackNames = new HashMap<Integer, String>(trackElements.size());
-<<<<<<< HEAD
-=======
 		
 		// The list of edge features. that we will set.
 		final FeatureModel fm = plugin.getModel().getFeatureModel();
@@ -695,16 +598,11 @@
 		edgeIntFeatures.add(EdgeTargetAnalyzer.SPOT_TARGET_ID);
 		List<String> edgeDoubleFeatures = fm.getEdgeFeatures();
 		edgeDoubleFeatures.removeAll(edgeIntFeatures);
->>>>>>> 81062ef6
 
 		for (Element trackElement : trackElements) {
 
 			// Get track ID as it is saved on disk
-<<<<<<< HEAD
-			int trackID = readIntAttribute(trackElement, TRACK_ID_ATTRIBUTE_NAME, logger);
-=======
 			int trackID = readIntAttribute(trackElement, TrackIndexAnalyzer.TRACK_ID, logger);
->>>>>>> 81062ef6
 			String trackName = trackElement.getAttributeValue(TRACK_NAME_ATTRIBUTE_NAME);
 			if (null == trackName) {
 				trackName = "Unnamed";
@@ -718,13 +616,8 @@
 			for (Element edgeElement : edgeElements) {
 
 				// Get source and target ID for this edge
-<<<<<<< HEAD
-				int sourceID = readIntAttribute(edgeElement, TRACK_EDGE_SOURCE_ATTRIBUTE_NAME, logger);
-				int targetID = readIntAttribute(edgeElement, TRACK_EDGE_TARGET_ATTRIBUTE_NAME, logger);
-=======
 				int sourceID = readIntAttribute(edgeElement, EdgeTargetAnalyzer.SPOT_SOURCE_ID, logger);
 				int targetID = readIntAttribute(edgeElement, EdgeTargetAnalyzer.SPOT_TARGET_ID, logger);
->>>>>>> 81062ef6
 
 				// Get matching spots from the cache
 				sourceSpot = cache.get(sourceID);
@@ -732,13 +625,8 @@
 
 				// Get weight
 				double weight = 0;
-<<<<<<< HEAD
-				if (null != edgeElement.getAttribute(TRACK_EDGE_WEIGHT_ATTRIBUTE_NAME)) {
-					weight   	= readDoubleAttribute(edgeElement, TRACK_EDGE_WEIGHT_ATTRIBUTE_NAME, logger);
-=======
 				if (null != edgeElement.getAttribute(EdgeTargetAnalyzer.EDGE_COST)) {
 					weight = readDoubleAttribute(edgeElement, EdgeTargetAnalyzer.EDGE_COST, logger);
->>>>>>> 81062ef6
 				}
 
 				// Error check
@@ -752,13 +640,8 @@
 				}
 
 				if (sourceSpot.equals(targetSpot)) {
-<<<<<<< HEAD
-					logger.error("Bad link for track " + trackID + ". Source = Target with ID: " + sourceID);
-					continue;
-=======
 					logger.error("Bad link for track " + trackID + ". Source = Target with ID: " + sourceID + "\n");
 					return false;
->>>>>>> 81062ef6
 				}
 
 				// Add spots to graph and build edge
@@ -813,10 +696,10 @@
 					newKeysToMatch.remove(newKey);
 					break;
 				}
-<<<<<<< HEAD
 			}
 			if (null == newKeyMap.get(savedKey)) {
-				logger.error("The track saved with ID = " + savedKey + " and containing the spot " + spotToFind + " has no matching track in the computed model.");
+				logger.error("The track saved with ID = " + savedKey + " and containing the spot " + spotToFind + " has no matching track in the computed model.\n");
+				return false;
 			}
 		}
 
@@ -827,6 +710,7 @@
 				sb.append(" - track with ID " + unmatchedKey + " with spots " + newTrackMap.get(unmatchedKey) + "\n");
 			}
 			logger.error(sb.toString());
+			return false;
 		}
 
 		/* 
@@ -841,60 +725,6 @@
 			newFilteredTrackIDs.add(newKey);
 		}
 		model.getTrackModel().setFilteredTrackIDs(newFilteredTrackIDs, false);
-		
-
-		/* 
-		 * We do the same thing for the track features.
-		 */
-		final FeatureModel fm = model.getFeatureModel();
-		Map<Integer, Map<String, Double>> savedFeatureMap = readTrackFeatures();
-		for (Integer savedKey : savedFeatureMap.keySet()) {
-
-			Map<String, Double> savedFeatures = savedFeatureMap.get(savedKey);
-			for (String feature : savedFeatures.keySet()) {
-				Integer newKey = newKeyMap.get(savedKey);
-				fm.putTrackFeature(newKey, feature, savedFeatures.get(feature));
-			}
-		}
-
-		/*
-		 * We can name correctly the tracks
-		 */
-		
-		for (Integer savedTrackID : savedTrackNames.keySet()) {
-			Integer newKey = newKeyMap.get(savedTrackID);
-			model.getTrackModel().setTrackName(newKey, savedTrackNames.get(savedTrackID));
-		}
-=======
-			}
-			if (null == newKeyMap.get(savedKey)) {
-				logger.error("The track saved with ID = " + savedKey + " and containing the spot " + spotToFind + " has no matching track in the computed model.\n");
-				return false;
-			}
-		}
-
-		// Check that we matched all the new keys
-		if (!newKeysToMatch.isEmpty()) {
-			StringBuilder sb = new StringBuilder("Some of the computed tracks could not be matched to saved tracks:\n");
-			for (Integer unmatchedKey : newKeysToMatch) {
-				sb.append(" - track with ID " + unmatchedKey + " with spots " + newTrackMap.get(unmatchedKey) + "\n");
-			}
-			logger.error(sb.toString());
-			return false;
-		}
-
-		/* 
-		 * Now we know who's who. We can therefore retrieve the saved filtered track index, and 
-		 * match it to the proper new track IDs. 
-		 */
-		Set<Integer> savedFilteredTrackIDs = readFilteredTrackIDs();
-		// Build a new set with the new trackIDs;
-		Set<Integer> newFilteredTrackIDs = new HashSet<Integer>(savedFilteredTrackIDs.size());
-		for (Integer savedKey : savedFilteredTrackIDs) {
-			Integer newKey = newKeyMap.get(savedKey);
-			newFilteredTrackIDs.add(newKey);
-		}
-		model.getTrackModel().setFilteredTrackIDs(newFilteredTrackIDs, false);
 
 
 		/* 
@@ -932,7 +762,6 @@
 		}
 
 		return true;
->>>>>>> 81062ef6
 	}
 
 	/**
@@ -1001,9 +830,5 @@
 		return spot;
 	}
 
-<<<<<<< HEAD
-	
-=======
-
->>>>>>> 81062ef6
+
 }