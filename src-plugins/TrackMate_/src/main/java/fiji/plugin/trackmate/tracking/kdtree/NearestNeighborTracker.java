package fiji.plugin.trackmate.tracking.kdtree;

import static fiji.plugin.trackmate.tracking.TrackerKeys.KEY_LINKING_MAX_DISTANCE;
import static fiji.plugin.trackmate.util.TMUtils.checkMapKeys;
import static fiji.plugin.trackmate.util.TMUtils.checkParameter;

import java.util.ArrayList;
import java.util.List;
import java.util.Map;
import java.util.TreeSet;
import java.util.concurrent.atomic.AtomicInteger;

import net.imglib2.RealPoint;
import net.imglib2.algorithm.MultiThreadedBenchmarkAlgorithm;
import net.imglib2.collection.KDTree;
import net.imglib2.multithreading.SimpleMultiThreading;

import org.jgrapht.graph.DefaultWeightedEdge;
import org.jgrapht.graph.SimpleDirectedWeightedGraph;

import fiji.plugin.trackmate.Logger;
import fiji.plugin.trackmate.Spot;
import fiji.plugin.trackmate.SpotCollection;
import fiji.plugin.trackmate.tracking.SpotTracker;
<<<<<<< HEAD
=======
import fiji.plugin.trackmate.util.TMUtils;
>>>>>>> 79ba4f72

public class NearestNeighborTracker extends MultiThreadedBenchmarkAlgorithm	implements SpotTracker {

	/*
	 * FIELDS
	 */

	public static final String TRACKER_KEY = "NEAREST_NEIGHBOR_TRACKER";
	public static final String NAME = "Nearest neighbor search";
	public static final String INFO_TEXT = "<html>" +
				"This tracker is the most simple one, and is based on nearest neighbor <br>" +
				"search. The spots in the target frame are searched for the nearest neighbor <br> " +
				"of each spot in the source frame. If the spots found are closer than the <br>" +
				"maximal allowed distance, a link between the two is created. <br>" +
				"<p>" +
				"The nearest neighbor search relies upon the KD-tree technique implemented <br>" +
				"in imglib by Johannes Schindelin and friends. This ensure a very efficient " +
				"tracking and makes this tracker suitable for situation where a huge number <br>" +
				"of particles are to be tracked over a very large number of frames. However, <br>" +
				"because of the naiveness of its principles, it can result in pathological <br>" +
				"tracks. It can only do frame-to-frame linking; there cannot be any track <br>" +
				"merging or splitting, and gaps will not be closed. Also, the end results are non-" +
				"deterministic." +
				" </html>";
	
	protected final SpotCollection spots;
	protected final Logger logger;
	protected SimpleDirectedWeightedGraph<Spot, DefaultWeightedEdge> graph;
	protected Map<String, Object> settings;

	/*
	 * CONSTRUCTOR
	 */

	public NearestNeighborTracker(final SpotCollection spots, final Logger logger) {
		this.spots = spots;
		this.logger = logger;
	}

	public NearestNeighborTracker(final SpotCollection spots) {
		this(spots, Logger.VOID_LOGGER);
	}


	/*
	 * PUBLIC METHODS
	 */
	
	@Override
	public void setSettings(Map<String, Object> settings) {
		this.settings = settings;
	}

	@Override
	public boolean checkInput() {
		StringBuilder errrorHolder = new StringBuilder();;
		boolean ok = checkInput(settings, errrorHolder);
		if (!ok) {
			errorMessage = errrorHolder.toString();
		}
		return ok;
	}

	@Override
	public boolean process() {
		long start = System.currentTimeMillis();

		reset();
		
		final double maxLinkingDistance = (Double) settings.get(KEY_LINKING_MAX_DISTANCE);
		final double maxDistSquare = maxLinkingDistance  * maxLinkingDistance;

		final TreeSet<Integer> frames = new TreeSet<Integer>(spots.keySet());
		Thread[] threads = new Thread[numThreads];

		// Prepare the thread array
		final AtomicInteger ai = new AtomicInteger(frames.first());
		final AtomicInteger progress = new AtomicInteger(0);
		for (int ithread = 0; ithread < threads.length; ithread++) {

			threads[ithread] = new Thread("TrackMate spot feature calculating thread "+(1+ithread)+"/"+threads.length) {  

				public void run() {

					for (int i = ai.getAndIncrement(); i < frames.last(); i = ai.getAndIncrement()) {

						// Build frame pair
						int sourceFrame = i;
						int targetFrame = frames.higher(i);
						List<Spot> sourceSpots = spots.get(sourceFrame);
						List<Spot> targetSpots = spots.get(targetFrame);
						
						List<RealPoint> targetCoords = new ArrayList<RealPoint>(targetSpots.size());
						List<FlagNode<Spot>> targetNodes = new ArrayList<FlagNode<Spot>>(targetSpots.size());
						for(Spot spot : targetSpots) {
<<<<<<< HEAD
							targetCoords.add(new RealPoint(spot));
=======
							double[] coords = new double[3];
							TMUtils.localize(spot, coords);
							targetCoords.add(new RealPoint(coords));
>>>>>>> 79ba4f72
							targetNodes.add(new FlagNode<Spot>(spot));
						}
						
						
						KDTree<FlagNode<Spot>> tree = new KDTree<FlagNode<Spot>>(targetNodes, targetCoords);
						NearestNeighborFlagSearchOnKDTree<Spot> search = new NearestNeighborFlagSearchOnKDTree<Spot>(tree);
						
						// For each spot in the source frame, find its nearest neighbor in the target frame
						for (Spot source : sourceSpots) {

<<<<<<< HEAD
							RealPoint sourceCoords = new RealPoint(source);
=======
							double[] coords = new double[3];
							TMUtils.localize(source, coords);
							RealPoint sourceCoords = new RealPoint(coords);
>>>>>>> 79ba4f72
							search.search(sourceCoords);
							
							double squareDist = search.getSquareDistance();
							FlagNode<Spot> targetNode = search.getSampler().get();
							
							if (squareDist > maxDistSquare) {
								// The closest we could find is too far. We skip this source spot and do not create a link
								continue;								
							}

							// Everything is ok. This mode is free and below max dist. We create a link
							// and mark this node as assigned.

							targetNode.setVisited(true);
							synchronized (graph) {
								DefaultWeightedEdge edge = graph.addEdge(source, targetNode.getValue());
								graph.setEdgeWeight(edge, squareDist);
							}

						}
						logger.setProgress(progress.incrementAndGet() / (float)frames.size() );

					}
				}
			};

			
		}
		
		logger.setStatus("Tracking...");
		logger.setProgress(0);
		
		SimpleMultiThreading.startAndJoin(threads);
		
		logger.setProgress(1);
		logger.setStatus("");
		
		long end = System.currentTimeMillis();
		processingTime = end - start;
		return true;
	}

	@Override
	public String toString() {
		return NAME;
	}

	@Override
	public SimpleDirectedWeightedGraph<Spot, DefaultWeightedEdge> getResult() {
		return graph;
	}

	public void reset() {
		graph = new SimpleDirectedWeightedGraph<Spot, DefaultWeightedEdge>(DefaultWeightedEdge.class);
		for(Spot spot : spots) 
			graph.addVertex(spot);
	}

	@Override
	public String getKey() {
		return TRACKER_KEY;
	}
	
	public static boolean checkInput(final Map<String, Object> settings, StringBuilder errrorHolder) {
		boolean ok = checkParameter(settings, KEY_LINKING_MAX_DISTANCE, Double.class, errrorHolder);
		List<String> mandatoryKeys = new ArrayList<String>();
		mandatoryKeys.add(KEY_LINKING_MAX_DISTANCE);
		ok = ok & checkMapKeys(settings, mandatoryKeys, null, errrorHolder);
		return ok;
	}
}<|MERGE_RESOLUTION|>--- conflicted
+++ resolved
@@ -22,10 +22,7 @@
 import fiji.plugin.trackmate.Spot;
 import fiji.plugin.trackmate.SpotCollection;
 import fiji.plugin.trackmate.tracking.SpotTracker;
-<<<<<<< HEAD
-=======
 import fiji.plugin.trackmate.util.TMUtils;
->>>>>>> 79ba4f72
 
 public class NearestNeighborTracker extends MultiThreadedBenchmarkAlgorithm	implements SpotTracker {
 
@@ -121,13 +118,9 @@
 						List<RealPoint> targetCoords = new ArrayList<RealPoint>(targetSpots.size());
 						List<FlagNode<Spot>> targetNodes = new ArrayList<FlagNode<Spot>>(targetSpots.size());
 						for(Spot spot : targetSpots) {
-<<<<<<< HEAD
-							targetCoords.add(new RealPoint(spot));
-=======
 							double[] coords = new double[3];
 							TMUtils.localize(spot, coords);
 							targetCoords.add(new RealPoint(coords));
->>>>>>> 79ba4f72
 							targetNodes.add(new FlagNode<Spot>(spot));
 						}
 						
@@ -138,13 +131,9 @@
 						// For each spot in the source frame, find its nearest neighbor in the target frame
 						for (Spot source : sourceSpots) {
 
-<<<<<<< HEAD
-							RealPoint sourceCoords = new RealPoint(source);
-=======
 							double[] coords = new double[3];
 							TMUtils.localize(source, coords);
 							RealPoint sourceCoords = new RealPoint(coords);
->>>>>>> 79ba4f72
 							search.search(sourceCoords);
 							
 							double squareDist = search.getSquareDistance();
