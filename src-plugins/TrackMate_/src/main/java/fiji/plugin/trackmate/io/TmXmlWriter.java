--- conflicted
+++ resolved
@@ -45,17 +45,8 @@
 import static fiji.plugin.trackmate.io.TmXmlKeys.TRACKER_SETTINGS_ELEMENT_KEY;
 import static fiji.plugin.trackmate.io.TmXmlKeys.TRACK_COLLECTION_ELEMENT_KEY;
 import static fiji.plugin.trackmate.io.TmXmlKeys.TRACK_EDGE_ELEMENT_KEY;
-<<<<<<< HEAD
-import static fiji.plugin.trackmate.io.TmXmlKeys.TRACK_EDGE_SOURCE_ATTRIBUTE_NAME;
-import static fiji.plugin.trackmate.io.TmXmlKeys.TRACK_EDGE_TARGET_ATTRIBUTE_NAME;
-import static fiji.plugin.trackmate.io.TmXmlKeys.TRACK_EDGE_WEIGHT_ATTRIBUTE_NAME;
 import static fiji.plugin.trackmate.io.TmXmlKeys.TRACK_ELEMENT_KEY;
 import static fiji.plugin.trackmate.io.TmXmlKeys.TRACK_FILTER_COLLECTION_ELEMENT_KEY;
-import static fiji.plugin.trackmate.io.TmXmlKeys.TRACK_ID_ATTRIBUTE_NAME;
-=======
-import static fiji.plugin.trackmate.io.TmXmlKeys.TRACK_ELEMENT_KEY;
-import static fiji.plugin.trackmate.io.TmXmlKeys.TRACK_FILTER_COLLECTION_ELEMENT_KEY;
->>>>>>> 81062ef6
 import static fiji.plugin.trackmate.io.TmXmlKeys.TRACK_NAME_ATTRIBUTE_NAME;
 import static fiji.plugin.trackmate.io.TmXmlKeys.TRACK_ID_ELEMENT_KEY;
 
@@ -89,11 +80,8 @@
 import fiji.plugin.trackmate.TrackMateModel;
 import fiji.plugin.trackmate.TrackMate_;
 import fiji.plugin.trackmate.TrackerProvider;
-<<<<<<< HEAD
-=======
 import fiji.plugin.trackmate.features.edges.EdgeTargetAnalyzer;
 import fiji.plugin.trackmate.features.track.TrackIndexAnalyzer;
->>>>>>> 81062ef6
 
 public class TmXmlWriter implements Algorithm, Benchmark  {
 
@@ -140,16 +128,6 @@
 		echoImageInfo();
 		echoBaseSettings();
 		echoDetectorSettings();
-<<<<<<< HEAD
-		echoAllSpots();
-		echoInitialSpotFilter();
-		echoSpotFilters();
-		echoFilteredSpots();
-		echoTrackerSettings();
-		echoTracks();
-		echoTrackFilters();
-		echoFilteredTracks();
-=======
 		echoInitialSpotFilter();
 		echoSpotFilters();
 		echoTrackerSettings();
@@ -158,7 +136,6 @@
 		echoFilteredTracks();
 		echoAllSpots();
 		echoFilteredSpots();
->>>>>>> 81062ef6
 
 		long end = System.currentTimeMillis();
 		processingTime = end - start;
@@ -258,9 +235,6 @@
 		Element allTracksElement = new Element(TRACK_COLLECTION_ELEMENT_KEY);
 
 		Map<Integer, Set<DefaultWeightedEdge>> trackEdges = model.getTrackModel().getTrackEdges();
-<<<<<<< HEAD
-
-=======
 		
 		// Prepare track features for writing: we separate ints from doubles 
 		List<String> trackIntFeatures = new ArrayList<String>();
@@ -276,26 +250,14 @@
 		List<String> edgeDoubleFeatures = model.getFeatureModel().getEdgeFeatures();
 		edgeDoubleFeatures.removeAll(edgeIntFeatures);
 		
->>>>>>> 81062ef6
 		for (int trackID : trackEdges.keySet()) {
 			Set<DefaultWeightedEdge> track = trackEdges.get(trackID);
 
 			Element trackElement = new Element(TRACK_ELEMENT_KEY);
-<<<<<<< HEAD
-			// Echo attributes and features
-			trackElement.setAttribute(TRACK_ID_ATTRIBUTE_NAME, ""+trackID);
-			trackElement.setAttribute(TRACK_NAME_ATTRIBUTE_NAME, model.getTrackModel().getTrackName(trackID));
-			for(String feature : model.getFeatureModel().getTrackFeatures()) {
-				Double val = model.getFeatureModel().getTrackFeature(trackID, feature);
-				if (null == val) {
-					continue;
-				}
-=======
 			trackElement.setAttribute(TRACK_NAME_ATTRIBUTE_NAME, model.getTrackModel().getTrackName(trackID));
 			
 			for(String feature : trackDoubleFeatures) {
 				Double val = model.getFeatureModel().getTrackFeature(trackID, feature);
->>>>>>> 81062ef6
 				trackElement.setAttribute(feature, val.toString());
 			}
 			
@@ -310,21 +272,6 @@
 				 * It just should not be, since the model never returns a track with less
 				 * than one edge. So we skip writing it. */
 				continue;
-<<<<<<< HEAD
-
-			} else {
-
-				for (DefaultWeightedEdge edge : track) {
-
-					Spot source = model.getTrackModel().getEdgeSource(edge);
-					Spot target = model.getTrackModel().getEdgeTarget(edge);
-					double weight = model.getTrackModel().getEdgeWeight(edge);
-
-					Element edgeElement = new Element(TRACK_EDGE_ELEMENT_KEY);
-					edgeElement.setAttribute(TRACK_EDGE_SOURCE_ATTRIBUTE_NAME, ""+source.ID());
-					edgeElement.setAttribute(TRACK_EDGE_TARGET_ATTRIBUTE_NAME, ""+target.ID());
-					edgeElement.setAttribute(TRACK_EDGE_WEIGHT_ATTRIBUTE_NAME, ""+weight);
-=======
 
 			} else {
 				
@@ -340,7 +287,6 @@
 						int val = model.getFeatureModel().getEdgeFeature(edge, feature).intValue();
 						edgeElement.setAttribute(feature, ""+val);
 					}
->>>>>>> 81062ef6
 
 					trackElement.addContent(edgeElement);
 				}
@@ -361,11 +307,7 @@
 		Set<Integer> filteredTrackKeys = model.getTrackModel().getFilteredTrackIDs();
 		for (int trackID : filteredTrackKeys) {
 			Element trackIDElement = new Element(TRACK_ID_ELEMENT_KEY);
-<<<<<<< HEAD
-			trackIDElement.setAttribute(TRACK_ID_ATTRIBUTE_NAME, ""+trackID);
-=======
 			trackIDElement.setAttribute(TrackIndexAnalyzer.TRACK_ID, ""+trackID);
->>>>>>> 81062ef6
 			filteredTracksElement.addContent(trackIDElement);
 		}
 		root.addContent(filteredTracksElement);
