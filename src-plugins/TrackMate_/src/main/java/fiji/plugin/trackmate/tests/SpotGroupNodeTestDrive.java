package fiji.plugin.trackmate.tests;

<<<<<<< HEAD
import fiji.plugin.trackmate.SpotImp;
=======
import fiji.plugin.trackmate.Spot;
>>>>>>> 79ba4f72
import fiji.plugin.trackmate.visualization.threedviewer.SpotGroupNode;
import ij3d.Content;
import ij3d.ContentInstant;
import ij3d.Image3DUniverse;

import java.awt.Color;
import java.util.HashMap;
import java.util.Random;
import java.util.TreeMap;

import javax.vecmath.Color4f;
import javax.vecmath.Point4d;

public class SpotGroupNodeTestDrive {

	/*
	 * STATIC METHODS
	 */

	public static void main(String args[]) throws InterruptedException {
		final int N_BLOBS = 100;
		final int WIDTH = 200;
		final int HEIGHT = 200;
		final int DEPTH = 50;
		final int RADIUS = 10;
		
		Random ran = new Random();
<<<<<<< HEAD
		HashMap<SpotImp, Point4d>  centers = new HashMap<SpotImp, Point4d>(N_BLOBS);
		HashMap<SpotImp, Color4f> colors = new HashMap<SpotImp, Color4f>(N_BLOBS);
		Point4d center;
		Color4f color;
		SpotImp spot;
=======
		HashMap<Spot, Point4d>  centers = new HashMap<Spot, Point4d>(N_BLOBS);
		HashMap<Spot, Color4f> colors = new HashMap<Spot, Color4f>(N_BLOBS);
		Point4d center;
		Color4f color;
		Spot spot;
>>>>>>> 79ba4f72
		double[] coords = new double[3];
		for (int i = 0; i < N_BLOBS; i++) {
			coords[0] = WIDTH * ran.nextDouble();
			coords[1] = HEIGHT * ran.nextDouble();
			coords[2] = DEPTH * ran.nextDouble();
			
			center = new Point4d(coords[0], coords[1], coords[2], RADIUS + ran.nextGaussian());
			color = new Color4f(new Color(Color.HSBtoRGB(ran.nextFloat(), 1, 1)));
			color.w = ran.nextFloat();
			spot = new fiji.plugin.trackmate.Spot(coords);
			centers.put(spot, center);
			colors.put(spot, color);
		}
		
<<<<<<< HEAD
		SpotGroupNode<SpotImp> sg = new SpotGroupNode<SpotImp>(centers, colors);
=======
		SpotGroupNode<Spot> sg = new SpotGroupNode<Spot>(centers, colors);
>>>>>>> 79ba4f72
		//sg.setName("spots");
		ContentInstant ci = new ContentInstant("t0");
		ci.display(sg);
		TreeMap<Integer, ContentInstant> instants = new TreeMap<Integer, ContentInstant>();
		instants.put(0, ci);
		Content c = new Content("instants", instants);
		
		ij.ImageJ.main(args);
		Image3DUniverse universe = new Image3DUniverse();
		universe.show();
		universe.addContentLater(c);
		
<<<<<<< HEAD
		for (SpotImp key : centers.keySet()) {
=======
		for (Spot key : centers.keySet()) {
>>>>>>> 79ba4f72
			sg.setVisible(key, false);
			Thread.sleep(2000/N_BLOBS);
		}
		
<<<<<<< HEAD
		for (SpotImp key : centers.keySet()) {
=======
		for (Spot key : centers.keySet()) {
>>>>>>> 79ba4f72
			sg.setVisible(key, true);
			Thread.sleep(2000/N_BLOBS);
		}
		
<<<<<<< HEAD
		SpotImp thisSpot = centers.keySet().iterator().next();
=======
		Spot thisSpot = centers.keySet().iterator().next();
>>>>>>> 79ba4f72
		
		for (int i = 1; i < WIDTH; i++) {
			sg.setRadius(thisSpot, i);
			Thread.sleep(2000/WIDTH);
		}
		
		Point4d p = centers.get(thisSpot);
		for (int i = 0; i < WIDTH; i++) {
			p.x = i;
			p.y = i;
			sg.setCenter(thisSpot, p);
			Thread.sleep(2000/WIDTH);
		}
		
		for (int i = 1; i <= 100; i++) {
			sg.setTransparency(thisSpot, (float)i/100);
			Thread.sleep(2000/100);
		}
		
		Color4f col = colors.get(thisSpot);
		for (int i = 100; i >= 1; i--) {
			col.w =  (float)i/100;
			col.x =  (float)i/100;
			sg.setColor(thisSpot, col);
			Thread.sleep(2000/100);
		}
	}

}<|MERGE_RESOLUTION|>--- conflicted
+++ resolved
@@ -1,10 +1,6 @@
 package fiji.plugin.trackmate.tests;
 
-<<<<<<< HEAD
-import fiji.plugin.trackmate.SpotImp;
-=======
 import fiji.plugin.trackmate.Spot;
->>>>>>> 79ba4f72
 import fiji.plugin.trackmate.visualization.threedviewer.SpotGroupNode;
 import ij3d.Content;
 import ij3d.ContentInstant;
@@ -32,19 +28,11 @@
 		final int RADIUS = 10;
 		
 		Random ran = new Random();
-<<<<<<< HEAD
-		HashMap<SpotImp, Point4d>  centers = new HashMap<SpotImp, Point4d>(N_BLOBS);
-		HashMap<SpotImp, Color4f> colors = new HashMap<SpotImp, Color4f>(N_BLOBS);
-		Point4d center;
-		Color4f color;
-		SpotImp spot;
-=======
 		HashMap<Spot, Point4d>  centers = new HashMap<Spot, Point4d>(N_BLOBS);
 		HashMap<Spot, Color4f> colors = new HashMap<Spot, Color4f>(N_BLOBS);
 		Point4d center;
 		Color4f color;
 		Spot spot;
->>>>>>> 79ba4f72
 		double[] coords = new double[3];
 		for (int i = 0; i < N_BLOBS; i++) {
 			coords[0] = WIDTH * ran.nextDouble();
@@ -59,11 +47,7 @@
 			colors.put(spot, color);
 		}
 		
-<<<<<<< HEAD
-		SpotGroupNode<SpotImp> sg = new SpotGroupNode<SpotImp>(centers, colors);
-=======
 		SpotGroupNode<Spot> sg = new SpotGroupNode<Spot>(centers, colors);
->>>>>>> 79ba4f72
 		//sg.setName("spots");
 		ContentInstant ci = new ContentInstant("t0");
 		ci.display(sg);
@@ -76,29 +60,17 @@
 		universe.show();
 		universe.addContentLater(c);
 		
-<<<<<<< HEAD
-		for (SpotImp key : centers.keySet()) {
-=======
 		for (Spot key : centers.keySet()) {
->>>>>>> 79ba4f72
 			sg.setVisible(key, false);
 			Thread.sleep(2000/N_BLOBS);
 		}
 		
-<<<<<<< HEAD
-		for (SpotImp key : centers.keySet()) {
-=======
 		for (Spot key : centers.keySet()) {
->>>>>>> 79ba4f72
 			sg.setVisible(key, true);
 			Thread.sleep(2000/N_BLOBS);
 		}
 		
-<<<<<<< HEAD
-		SpotImp thisSpot = centers.keySet().iterator().next();
-=======
 		Spot thisSpot = centers.keySet().iterator().next();
->>>>>>> 79ba4f72
 		
 		for (int i = 1; i < WIDTH; i++) {
 			sg.setRadius(thisSpot, i);
