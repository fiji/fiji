package fiji.plugin.trackmate.visualization.hyperstack;

import ij.IJ;
import ij.ImagePlus;
import ij.gui.Toolbar;

import java.awt.MouseInfo;
import java.awt.Point;
import java.awt.event.KeyEvent;
import java.awt.event.KeyListener;
import java.awt.event.MouseEvent;
import java.awt.event.MouseListener;
import java.awt.event.MouseMotionListener;
import java.awt.event.MouseWheelEvent;
import java.awt.event.MouseWheelListener;
import java.util.ArrayList;
import java.util.HashMap;
import java.util.HashSet;
import java.util.List;
import java.util.Map;

import javax.swing.SwingUtilities;

import org.jgrapht.graph.DefaultWeightedEdge;

import fiji.plugin.trackmate.Spot;
import fiji.plugin.trackmate.TrackMateModel;
import fiji.plugin.trackmate.detection.DetectorKeys;
<<<<<<< HEAD
=======
import fiji.plugin.trackmate.util.TMUtils;
>>>>>>> 79ba4f72
import fiji.plugin.trackmate.visualization.trackscheme.SpotImageUpdater;
import fiji.tool.AbstractTool;

public class SpotEditTool extends AbstractTool implements MouseMotionListener, MouseListener, MouseWheelListener, KeyListener {

	private static final boolean DEBUG = false;

	private static final double COARSE_STEP = 2;
	private static final double FINE_STEP = 0.2f;
	private static final String TOOL_NAME = "Spot edit tool";
	private static final String TOOL_ICON = "C444D01C777D11C999D21C000D31C777L4151C222D61"
			+ "CcccD71C222D81C331D91Ceb5Da1Cd95Lb1c1Cda3Dd1Ca82De1C000Df1"
			+ "CbbbD02C000D32CdddD42CcccD62C777D82C100D92Ca85Da2CfedLb2c2Cd94Dd2C641De2C111Df2"
			+ "C000D33CdddD43C761D83C664D93C544Da3CfedLb3c3CdcaDd3C863De3C111Df3"
			+ "C000D34CdddD44Cec3D74C776D84Cdc9D94C000Da4Cdb9Db4CfdaDc4C776Dd4Cc95De4C111Df4"
			+ "C000D35CdddD45Cec3D65CffcD75C875D85Cfe7D95C542La5b5Cda7Dc5C653Dd5C111Df5"
			+ "C000D36CdddD46Cec3D56CffcD66CffbD76C773D86Cfd4D96Ccb7Da6C000Db6C642Dc6CeeeDd6C111Df6"
			+ "C000D37Cb92D47CffcD57CffbD67Cfe6D77C541D87Cff9D97Ceb6Da7C321Db7C555Dc7C111Df7"
			+ "C999D28C000D38C665D48CeeaD58Cfe6D68Ca93D78C110D88C974D98Ce94Da8CaaaDb8CcccDc8CaaaDe8C000Df8"
			+ "Cc92D29CfecD39CffbD49Cfe6D59Cfd4D69Cff9D79Ceb6D89Ce94D99"
			+ "Ca62D0aCc92D1aCedbD2aCdb6D3aCfe6D4aCfd4D5aCff9D6aCeb6D7aCe94D8a"
			+ "C972D0bCfedL1b2bCb83D3bCca3D4bCec7D5bCda5D6bCc83D7b"
			+ "C972D0cCfedD1cCfb6D2cCfa4D3cCc61D4cCb61D5cCb73D6c"
			+ "C641D0dCda6D1dCfdaD2dCfdbD3dCc95D4dCb73D5d"
			+ "C641L0e1eCa72D2eCb73D3eCc94D4e";

	/** Fall back default radius when the settings does not give a default radius to use. */
	private static final double FALL_BACK_RADIUS = 5;


	private static SpotEditTool instance;
	private HashMap<ImagePlus, Spot> editedSpots = new HashMap<ImagePlus, Spot>();
	private HashMap<ImagePlus, HyperStackDisplayer> displayers = new HashMap<ImagePlus, HyperStackDisplayer>();
	/** The radius of the previously edited spot. */
	private Double previousRadius = null;
	private Spot quickEditedSpot;


	/*
	 * CONSTRUCTOR
	 */

	/**
	 * Singleton
	 */
	private SpotEditTool() {	}

	/**
	 * Return the singleton instance for this tool. If it was not previously instantiated, this calls
	 * instantiates it. 
	 */
	public static SpotEditTool getInstance() {
		if (null == instance) {
			instance = new SpotEditTool();
			if (DEBUG)
				System.out.println("[SpotEditTool] Instantiating: "+instance);
		}
		if (DEBUG)
			System.out.println("[SpotEditTool] Returning instance: "+instance);
		return instance;
	}

	/**
	 * Return true if the tool is currently present in ImageJ toolbar.
	 */
	public static boolean isLaunched() {
		Toolbar toolbar = Toolbar.getInstance();
		if (null != toolbar && toolbar.getToolId(TOOL_NAME) >= 0) 
			return true;
		return false;
	}

	/*
	 * METHODS
	 */

	@Override
	public String getToolName() {
		return TOOL_NAME;
	}	

	@Override
	public String getToolIcon() {
		return TOOL_ICON;
	}

	/**
	 * Register the given {@link HyperStackDisplayer}. If this method id not called, the tool will not
	 * respond.                                                                                                                                                                                                                                                                                                                                                                                                                                                                                                                                                                                                                                                                                                                                                                                      
	 */
	public void register(final ImagePlus imp, final HyperStackDisplayer displayer) {
		if (DEBUG)
			System.out.println("[SpotEditTool] Registering "+imp+" and "+displayer);
		displayers.put(imp, displayer);
	}

	/*
	 * MOUSE AND MOUSE MOTION
	 */

	@Override
	public void mouseClicked(MouseEvent e) {
		
		final ImagePlus imp = getImagePlus(e);
		final HyperStackDisplayer displayer = displayers.get(imp);
		if (DEBUG) {
			System.out.println("[SpotEditTool] @mouseClicked");
			System.out.println("[SpotEditTool] Got "+imp+ " as ImagePlus");
			System.out.println("[SpotEditTool] Matching displayer: "+displayer);
			
			for (MouseListener ml : imp.getCanvas().getMouseListeners()) {
				System.out.println("[SpotEditTool] mouse listener: "+ml);
			}
			
		}

		if (null == displayer)
			return;

		final Spot clickLocation = displayer.getCLickLocation(e.getPoint());
		final int frame = displayer.imp.getFrame() - 1;
		final TrackMateModel model = displayer.getModel();
		Spot target = model.getFilteredSpots().getSpotAt(clickLocation, frame);
		Spot editedSpot = editedSpots.get(imp);

		// Check desired behavior
		switch (e.getClickCount()) {

		case 1: {
			// Change selection
			// only if we are not currently editing and if target is non null
			if (null != editedSpot || target == null)
				return;
			updateStatusBar(target, imp.getCalibration().getUnits());
			final int addToSelectionMask = MouseEvent.SHIFT_DOWN_MASK;
			if ((e.getModifiersEx() & addToSelectionMask) == addToSelectionMask) { 
				if (model.getSelectionModel().getSpotSelection().contains(target)) {
					model.getSelectionModel().removeSpotFromSelection(target);
				} else {
					model.getSelectionModel().addSpotToSelection(target);
				}
			} else {
				model.getSelectionModel().clearSpotSelection();
				model.getSelectionModel().addSpotToSelection(target);
			}
			break;
		}

		case 2: {
			// Edit spot

			// Empty current selection
			model.getSelectionModel().clearSelection();

			if (null == editedSpot) {
				// No spot is currently edited, we pick one to edit
				double radius;
				if (null != target && null != target.getFeature(Spot.RADIUS)) {
					radius = target.getFeature(Spot.RADIUS);
				} else {
					Map<String, Object> ss = displayer.settings.detectorSettings;
					Object obj = ss.get(DetectorKeys.DEFAULT_RADIUS);
					if (null == obj) {
						radius = FALL_BACK_RADIUS;
					} else {
						if (Double.class.isInstance(obj)) {
							radius = (Double) obj;
						} else {
							radius = FALL_BACK_RADIUS;
						}
					}
				}
				if (null == target || target.squareDistanceTo(clickLocation) > radius*radius) {
					// Create a new spot if not inside one
					target = clickLocation;
					if (null == previousRadius) {
						previousRadius = radius;
					}
					target.putFeature(Spot.RADIUS, previousRadius);
				}
				editedSpot = target;
				displayer.spotOverlay.editingSpot = editedSpot;
				// Edit spot
				if (DEBUG)
					System.out.println("[SpotEditTool] mouseClicked: Set "+editedSpot+" as editing spot for this imp.");

			} else {
				// We leave editing mode
				if (DEBUG)
					System.out.println("[SpotEditTool] mouseClicked: Got "+editedSpot+" as editing spot for this imp, leaving editing mode.");


				// A hack: we update the current z and t of the edited spot to the current one, 
				// because it is not updated otherwise: there is no way to listen to slice change
				final double zslice = (displayer.imp.getSlice()-1) * displayer.calibration[2];
				editedSpot.putFeature(Spot.POSITION_Z, zslice);
				Integer initFrame = displayer.getModel().getFilteredSpots().getFrame(editedSpot);
				// Move it in Z
				final double z = (displayer.imp.getSlice()-1) * displayer.calibration[2];
				editedSpot.putFeature(Spot.POSITION_Z, z);
				editedSpot.putFeature(Spot.POSITION_T, frame * displayer.settings.dt);
				editedSpot.putFeature(Spot.FRAME, frame);
				// Update spot image
				SpotImageUpdater spotImageUpdater = new SpotImageUpdater(model);
				spotImageUpdater.update(editedSpot);

				model.beginUpdate();
				try {
					if (initFrame == null) {
						// Means that the spot was created 
						model.addSpotTo(editedSpot, frame);
					} else if (initFrame != frame) {
						// Move it to the new frame
						model.moveSpotFrom(editedSpot, initFrame, frame);
					} else {
						// The spots pre-existed and was not moved across frames
						model.updateFeatures(editedSpot);
					}

				} finally {
					model.endUpdate();
				}
				// Forget edited spot, but remember its radius
				previousRadius = editedSpot.getFeature(Spot.RADIUS);
				editedSpot = null;
				displayer.spotOverlay.editingSpot = null;
			}
			break;
		}
		}
		editedSpots.put(imp, editedSpot);
	}



	@Override
	public void mousePressed(MouseEvent e) {}


	@Override
	public void mouseReleased(MouseEvent e) {}


	@Override
	public void mouseEntered(MouseEvent e) {}


	@Override
	public void mouseExited(MouseEvent e) {}

	@Override
	public void mouseDragged(MouseEvent e) {
		final ImagePlus imp = getImagePlus(e);
		final HyperStackDisplayer displayer = displayers.get(imp);
		if (null == displayer)
			return;
		Spot editedSpot = editedSpots.get(imp);
		if (null == editedSpot)
			return;
		final double ix = displayer.canvas.offScreenXD(e.getX()) + 0.5f;  // relative to pixel center
		final double iy =  displayer.canvas.offScreenYD(e.getY()) + 0.5f;
		final double x = (double) (ix * displayer.calibration[0]);
		final double y = (double) (iy * displayer.calibration[1]);
		final double z = (displayer.imp.getSlice()-1) * displayer.calibration[2];
		editedSpot.putFeature(Spot.POSITION_X, x);
		editedSpot.putFeature(Spot.POSITION_Y, y);
		editedSpot.putFeature(Spot.POSITION_Z, z);
		displayer.imp.updateAndDraw();
		updateStatusBar(editedSpot, imp.getCalibration().getUnits());	
	}

	@Override
	public void mouseMoved(MouseEvent e) {
		if (quickEditedSpot == null)
			return;
		final ImagePlus imp = getImagePlus(e);
		final HyperStackDisplayer displayer = displayers.get(imp);
		if (null == displayer)
			return;
		Spot editedSpot = editedSpots.get(imp);
		if (null != editedSpot)
			return;

		final double ix = displayer.canvas.offScreenXD(e.getX()) + 0.5f;  // relative to pixel center
		final double iy =  displayer.canvas.offScreenYD(e.getY()) + 0.5f;
		final double x = (double) (ix * displayer.calibration[0]);
		final double y = (double) (iy * displayer.calibration[1]);
		final double z = (displayer.imp.getSlice()-1) * displayer.calibration[2];
		quickEditedSpot.putFeature(Spot.POSITION_X, x);
		quickEditedSpot.putFeature(Spot.POSITION_Y, y);
		quickEditedSpot.putFeature(Spot.POSITION_Z, z);
		displayer.imp.updateAndDraw();

	}


	/*
	 * MOUSEWHEEL 
	 */

	@Override
	public void mouseWheelMoved(MouseWheelEvent e) {
		final ImagePlus imp = getImagePlus(e);
		final HyperStackDisplayer displayer = displayers.get(imp);
		if (null == displayer)
			return;
		Spot editedSpot = editedSpots.get(imp);
		if (null == editedSpot || !e.isAltDown())
			return;
		double radius = editedSpot.getFeature(Spot.RADIUS);
		if (e.isShiftDown()) 
			radius += e.getWheelRotation() * displayer.calibration[0] * COARSE_STEP;
		else 
			radius += e.getWheelRotation() * displayer.calibration[0] * FINE_STEP;
		editedSpot.putFeature(Spot.RADIUS, radius);
		displayer.imp.updateAndDraw();
		e.consume();
		updateStatusBar(editedSpot, imp.getCalibration().getUnits());
	}

	/*
	 * KEYLISTENER
	 */

	@Override
	public void keyTyped(KeyEvent e) { }

	@Override
	public void keyPressed(KeyEvent e) { 
		
		if (DEBUG) 
			System.out.println("[SpotEditTool] keyPressed: "+e.getKeyChar());
		
		final ImagePlus imp = getImagePlus(e);
		if (imp == null)
			return;
		final HyperStackDisplayer displayer = displayers.get(imp);
		if (null == displayer)
			return;

		TrackMateModel model = displayer.getModel();
		Spot editedSpot = editedSpots.get(imp);

		int keycode = e.getKeyCode(); 

		switch (keycode) {

		// Delete currently edited spot
		case KeyEvent.VK_DELETE: {

			if (null == editedSpot) {
				ArrayList<Spot> spotSelection = new ArrayList<Spot>(model.getSelectionModel().getSpotSelection());
				ArrayList<DefaultWeightedEdge> edgeSelection = new ArrayList<DefaultWeightedEdge>(model.getSelectionModel().getEdgeSelection());
				model.beginUpdate();
				try {
					model.getSelectionModel().clearSelection();
					for(DefaultWeightedEdge edge : edgeSelection) {
						model.removeEdge(edge);
					}
					for(Spot spot : spotSelection) {
						model.removeSpotFrom(spot, null);
					}
				} finally {
					model.endUpdate();
				}

			} else {
				Integer initFrame = displayer.getModel().getFilteredSpots().getFrame(editedSpot);
				model.beginUpdate();
				try {
					model.removeSpotFrom(editedSpot, initFrame);
				} finally {
					model.endUpdate();
				}
				editedSpot = null;
				editedSpots.put(imp, null);
			}
			imp.updateAndDraw();
			e.consume();
			break;
		}

		// Quick add spot at mouse
		case KeyEvent.VK_A: {

			if (null == editedSpot) {
				// Create and drop a new spot
				double radius;
				if (null != previousRadius) {
					radius = previousRadius; 
				} else { 
					Map<String, Object> ss = displayer.settings.detectorSettings;
					Object obj = ss.get(DetectorKeys.DEFAULT_RADIUS);
					if (null == obj) {
						radius = FALL_BACK_RADIUS;
					} else {
						if (Double.class.isInstance(obj)) {
							radius = (Double) obj;
						} else {
							radius = FALL_BACK_RADIUS;
						}
					}
				}

				Point mouseLocation = MouseInfo.getPointerInfo().getLocation();
				SwingUtilities.convertPointFromScreen(mouseLocation, displayer.canvas);
				Spot newSpot = displayer.getCLickLocation(mouseLocation);
				double zpos = (displayer.imp.getSlice()-1) * displayer.calibration[2];
				int frame = displayer.imp.getFrame() - 1;
				newSpot.putFeature(Spot.POSITION_T, frame * displayer.settings.dt);
				newSpot.putFeature(Spot.FRAME, frame);
				newSpot.putFeature(Spot.POSITION_Z, zpos);
				newSpot.putFeature(Spot.RADIUS, radius);
				// Update spot image
				SpotImageUpdater spotImageUpdater = new SpotImageUpdater(model);
				spotImageUpdater.update(newSpot);
				
				model.beginUpdate();
				try {
					model.addSpotTo(newSpot, frame);
				} finally {
					model.endUpdate();
				}

				imp.updateAndDraw();
				e.consume();

			} else {

			}
			break;
		}

		// Quick delete spot under mouse
		case KeyEvent.VK_D: {

			if (null == editedSpot) {

				Point mouseLocation = MouseInfo.getPointerInfo().getLocation();
				SwingUtilities.convertPointFromScreen(mouseLocation, displayer.canvas);
				int frame = displayer.imp.getFrame() - 1;
				Spot clickLocation = displayer.getCLickLocation(mouseLocation);
				Spot target = model.getFilteredSpots().getSpotAt(clickLocation, frame);
				if (null == target) {
					e.consume(); // Consume it anyway, so that we are not bothered by IJ
					return; 
				}

				model.beginUpdate();
				try {
					model.removeSpotFrom(target, frame);
				} finally {
					model.endUpdate();
				}

				imp.updateAndDraw();

			} else {

			}
			e.consume();
			break;
		}

		// Quick move spot under the mouse
		case KeyEvent.VK_SPACE: {

			Point mouseLocation = MouseInfo.getPointerInfo().getLocation();
			SwingUtilities.convertPointFromScreen(mouseLocation, displayer.canvas);
			if (null == quickEditedSpot) {
				int frame = displayer.imp.getFrame() - 1;
				Spot clickLocation = displayer.getCLickLocation(mouseLocation);
				quickEditedSpot = model.getFilteredSpots().getSpotAt(clickLocation, frame);
				if (null == quickEditedSpot) {
					return; // un-consumed event
				}
			}
			e.consume();
			break;

		}

		// Quick change spot radius
		case KeyEvent.VK_Q:
		case KeyEvent.VK_E: {

			if (null == editedSpot) {

				Point mouseLocation = MouseInfo.getPointerInfo().getLocation();
				SwingUtilities.convertPointFromScreen(mouseLocation, displayer.canvas);
				int frame = displayer.imp.getFrame() - 1;
				Spot clickLocation = displayer.getCLickLocation(mouseLocation);
				Spot target = model.getFilteredSpots().getSpotAt(clickLocation, frame);
				if (null == target) {
					return; // un-consumed event
				}

				int factor;
				if (e.getKeyCode() == KeyEvent.VK_Q) {
					factor = -1;
				} else {
					factor = 1;
				}
				double radius = target.getFeature(Spot.RADIUS);
				if (e.isShiftDown()) 
					radius += factor * displayer.calibration[0] * COARSE_STEP;
				else 
					radius += factor * displayer.calibration[0] * FINE_STEP;
				if (radius <= 0)
					return;

				target.putFeature(Spot.RADIUS, radius);
				model.beginUpdate();
				try {
					model.updateFeatures(target);
				} finally {
					model.endUpdate();
				}

				imp.updateAndDraw();
				e.consume();
			} else {

			}

			break;
		}
		
		// Copy spots from previous frame
		case KeyEvent.VK_V: {
			if (e.isShiftDown()) {
				
				int currentFrame = imp.getFrame() - 1;
				if (currentFrame > 0) {
					
					List<Spot> previousFrameSpots = model.getFilteredSpots().get(currentFrame-1);
					if (previousFrameSpots.isEmpty()) {
						e.consume();
						break;
					}
					ArrayList<Spot> copiedSpots = new ArrayList<Spot>(previousFrameSpots.size());
					HashSet<String> featuresKey = new HashSet<String>(previousFrameSpots.get(0).getFeatures().keySet());
					featuresKey.remove(Spot.POSITION_T); // Deal with time separately
					double dt = model.getSettings().dt;
					if (dt == 0)
						dt = 1;
					
					for(Spot spot : previousFrameSpots) {
<<<<<<< HEAD
						Spot newSpot = new SpotImp(spot, spot.getName());
=======
						double[] coords = new double[3];
						TMUtils.localize(spot, coords);
						Spot newSpot = new Spot(coords, spot.getName());
>>>>>>> 79ba4f72
						// Deal with features
						Double val;
						for(String key : featuresKey) {
							val = spot.getFeature(key);
							if (val == null) {
								continue;
							}
							newSpot.putFeature(key, val);
						}
						newSpot.putFeature(Spot.POSITION_T, spot.getFeature(Spot.POSITION_T) + dt);
						copiedSpots.add(newSpot);
					}
					
					model.beginUpdate();
					try {
						// Remove old ones
						for(Spot spot : new ArrayList<Spot>(model.getFilteredSpots().get(currentFrame))) {
							model.removeSpotFrom(spot, currentFrame);
						}
						// Add new ones
						for(Spot spot : copiedSpots) {
							model.addSpotTo(spot, currentFrame);
						}
					} finally {
						model.endUpdate();
						imp.updateAndDraw();
					}
				}
					
				
				e.consume();
			}
			break;
		}

		case KeyEvent.VK_W: {
			e.consume(); // consume it: we do not want IJ to close the window
			break;
		}

		}

	}

	@Override
	public void keyReleased(KeyEvent e) { 
		if (DEBUG) 
			System.out.println("[SpotEditTool] keyReleased: "+e.getKeyChar());
		
		switch(e.getKeyCode()) {
		case KeyEvent.VK_SPACE: {
			if (null == quickEditedSpot)
				return;
			final ImagePlus imp = getImagePlus(e);
			if (imp == null)
				return;
			final HyperStackDisplayer displayer = displayers.get(imp);
			if (null == displayer)
				return;
			TrackMateModel model = displayer.getModel();
			model.beginUpdate();
			try {
				model.updateFeatures(quickEditedSpot);
			} finally {
				model.endUpdate();
			}
			quickEditedSpot = null;
			break;
		}
		}

	}	


	/*
	 * PRIVATE METHODS
	 */

	private void updateStatusBar(final Spot spot, final String units) {
		if (null == spot)
			return;
		String statusString = "";
		if (null == spot.getName() || spot.getName().equals("")) { 
			statusString = String.format("Spot ID%d, x = %.1f, y = %.1f, z = %.1f, r = %.1f %s", 
					spot.ID(), spot.getFeature(Spot.POSITION_X), spot.getFeature(Spot.POSITION_Y), 
					spot.getFeature(Spot.POSITION_Z), spot.getFeature(Spot.RADIUS), units );
		} else {
			statusString = String.format("Spot %s, x = %.1f, y = %.1f, z = %.1f, r = %.1f %s", 
					spot.getName(), spot.getFeature(Spot.POSITION_X), spot.getFeature(Spot.POSITION_Y), 
					spot.getFeature(Spot.POSITION_Z), spot.getFeature(Spot.RADIUS), units );
		}
		IJ.showStatus(statusString);
	}

}<|MERGE_RESOLUTION|>--- conflicted
+++ resolved
@@ -26,10 +26,7 @@
 import fiji.plugin.trackmate.Spot;
 import fiji.plugin.trackmate.TrackMateModel;
 import fiji.plugin.trackmate.detection.DetectorKeys;
-<<<<<<< HEAD
-=======
 import fiji.plugin.trackmate.util.TMUtils;
->>>>>>> 79ba4f72
 import fiji.plugin.trackmate.visualization.trackscheme.SpotImageUpdater;
 import fiji.tool.AbstractTool;
 
@@ -578,13 +575,9 @@
 						dt = 1;
 					
 					for(Spot spot : previousFrameSpots) {
-<<<<<<< HEAD
-						Spot newSpot = new SpotImp(spot, spot.getName());
-=======
 						double[] coords = new double[3];
 						TMUtils.localize(spot, coords);
 						Spot newSpot = new Spot(coords, spot.getName());
->>>>>>> 79ba4f72
 						// Deal with features
 						Double val;
 						for(String key : featuresKey) {
