package fiji.plugin.trackmate.tracking.costfunction;

import static fiji.plugin.trackmate.tracking.TrackerKeys.KEY_ALLOW_TRACK_SPLITTING;
import static fiji.plugin.trackmate.tracking.TrackerKeys.KEY_BLOCKING_VALUE;
import static fiji.plugin.trackmate.tracking.TrackerKeys.KEY_SPLITTING_FEATURE_PENALTIES;
import static fiji.plugin.trackmate.tracking.TrackerKeys.KEY_SPLITTING_MAX_DISTANCE;

import java.util.List;
import java.util.Map;
import java.util.SortedSet;
import java.util.concurrent.atomic.AtomicInteger;

import mpicbg.imglib.multithreading.SimpleMultiThreading;
import Jama.Matrix;
import fiji.plugin.trackmate.Spot;
import fiji.plugin.trackmate.tracking.LAPTracker;
import fiji.plugin.trackmate.tracking.LAPUtils;

/**
 * <p>Splitting cost function used with {@link LAPTracker}.
 * 
 * <p>The <b>cost function</b> is determined by the default equation in the
 * TrackMate plugin, see below.
 * <p>  
 *  It slightly differs from the Jaqaman article, see equation (5) and (6) in the paper.
 * <p>
 * The <b>thresholds</b> used are:
 * <ul>
 * <li>Must be within a certain number of frames.</li>
 * <li>Must be within a certain distance.</li>
 * </ul>
 * 
 * @see LAPUtils#computeLinkingCostFor(Spot, Spot, double, double, Map)
 * @author Nicholas Perry
 * @author Jean-Yves Tinevez
 *
 */
public class SplittingCostFunction {

	private static final boolean DEBUG = false;

	/** The distance threshold. */
	protected final double maxDist;
	/** The value used to block an assignment in the cost matrix. */
	protected final double blockingValue;
	/** Thresholds for the feature ratios. */
	protected final Map<String, Double> featurePenalties;
	private boolean allowSplitting;
	/** A flag stating if we should use multi--threading for some calculations. */ // FIXME THIS IS LAME
	protected boolean useMultithreading = fiji.plugin.trackmate.TrackMate_.DEFAULT_USE_MULTITHREADING;


	/*
	 * CONSTRUCTOR
	 */


	@SuppressWarnings("unchecked")
	public SplittingCostFunction(final Map<String, Object> settings) {
		this.maxDist 			= (Double) settings.get(KEY_SPLITTING_MAX_DISTANCE);
		this.blockingValue		= (Double) settings.get(KEY_BLOCKING_VALUE);
		this.featurePenalties	= (Map<String, Double>) settings.get(KEY_SPLITTING_FEATURE_PENALTIES);
		this.allowSplitting		= (Boolean) settings.get(KEY_ALLOW_TRACK_SPLITTING);
	}

	/*
	 * METHODS
	 */


	public Matrix getCostFunction(final List<SortedSet<Spot>> trackSegments, final List<Spot> middlePoints) {

		if (DEBUG)
			System.out.println("-- DEBUG information from SplittingCostFunction --");

		if (!allowSplitting)
			return new Matrix(middlePoints.size(), trackSegments.size(), blockingValue);

		// Prepare threads
		final Thread[] threads;
		if (useMultithreading) {
			threads = SimpleMultiThreading.newThreads();
		} else {
			threads = SimpleMultiThreading.newThreads(1);
		}

		final Matrix m = new Matrix(middlePoints.size(), trackSegments.size());

		// Prepare the thread array
		final AtomicInteger ai = new AtomicInteger(0);
		for (int ithread = 0; ithread < threads.length; ithread++) {

			threads[ithread] = new Thread("LAPTracker splitting cost thread "+(1+ithread)+"/"+threads.length) {  

				public void run() {

					for (int i = ai.getAndIncrement(); i < middlePoints.size(); i = ai.getAndIncrement()) {

						Spot middle = middlePoints.get(i);
<<<<<<< HEAD
						if (DEBUG)
							System.out.println(String.format("Current middle spot: x=%.1f, y=%.1f, t=%.1f", 
									middle.getDoublePosition(0), middle.getDoublePosition(1), middle.getFeature(Spot.POSITION_T)));
=======
>>>>>>> 79ba4f72

						for (int j = 0; j < trackSegments.size(); j++) {

							SortedSet<Spot> track = trackSegments.get(j);
							Spot start = track.first();

							if (DEBUG)
								System.out.println("Segment "+j);
							if (track.contains(middle)) {	
								m.set(i, j, blockingValue);
								continue;
							}

							// Frame threshold - middle Spot must be one frame behind of the start Spot
							int startFrame = start.getFeature(Spot.POSITION_T).intValue();
							int middleFrame = middle.getFeature(Spot.POSITION_T).intValue();
							if (startFrame - middleFrame != 1 ) {
								m.set(i, j, blockingValue);
								continue;
							}

							double cost = LAPUtils.computeLinkingCostFor(start, middle, maxDist, blockingValue, featurePenalties);
							m.set(i, j, cost);
						}
					}
				}
			};
		}
		
		SimpleMultiThreading.startAndJoin(threads);
		
		return m;
	}
}<|MERGE_RESOLUTION|>--- conflicted
+++ resolved
@@ -97,12 +97,6 @@
 					for (int i = ai.getAndIncrement(); i < middlePoints.size(); i = ai.getAndIncrement()) {
 
 						Spot middle = middlePoints.get(i);
-<<<<<<< HEAD
-						if (DEBUG)
-							System.out.println(String.format("Current middle spot: x=%.1f, y=%.1f, t=%.1f", 
-									middle.getDoublePosition(0), middle.getDoublePosition(1), middle.getFeature(Spot.POSITION_T)));
-=======
->>>>>>> 79ba4f72
 
 						for (int j = 0; j < trackSegments.size(); j++) {
 
