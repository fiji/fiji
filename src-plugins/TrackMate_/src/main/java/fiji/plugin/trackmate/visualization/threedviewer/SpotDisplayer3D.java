--- conflicted
+++ resolved
@@ -69,13 +69,8 @@
 
 	public SpotDisplayer3D(TrackMateModel model) {
 		super(model);
-<<<<<<< HEAD
-		setModel(model);
-		universe = new Image3DUniverse();
-=======
 		universe = new Image3DUniverse();
 		setModel(model);
->>>>>>> 79ba4f72
 	}
 
 	/*
@@ -295,11 +290,7 @@
 			double radius;
 			double[] coords = new double[3];
 			for(Spot spot : spotsThisFrame) {
-<<<<<<< HEAD
-				spot.localize(coords);
-=======
 				TMUtils.localize(spot, coords);
->>>>>>> 79ba4f72
 				radius = spot.getFeature(Spot.RADIUS);
 				pos = new double[] {coords[0], coords[1], coords[2], radius*radiusRatio};
 				centers.put(spot, new Point4d(pos));
