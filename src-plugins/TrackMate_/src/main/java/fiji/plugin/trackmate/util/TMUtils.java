package fiji.plugin.trackmate.util;

import ij.ImagePlus;
import ij.ImageStack;
import ij.plugin.Duplicator;
import ij.process.ColorProcessor;
import ij.process.StackConverter;

import java.util.ArrayList;
import java.util.Arrays;
import java.util.Collection;
import java.util.Collections;
import java.util.Comparator;
<<<<<<< HEAD
import java.util.HashMap;
=======
>>>>>>> 79ba4f72
import java.util.LinkedHashMap;
import java.util.LinkedList;
import java.util.List;
import java.util.Map;
import java.util.Set;
import java.util.TreeMap;
import java.util.concurrent.ConcurrentHashMap;
import java.util.concurrent.atomic.AtomicInteger;

import net.imglib2.exception.ImgLibException;
import net.imglib2.img.ImagePlusAdapter;
import net.imglib2.img.ImgPlus;
import net.imglib2.meta.Axes;
import net.imglib2.meta.AxisType;
import net.imglib2.meta.Metadata;
import net.imglib2.multithreading.SimpleMultiThreading;
import net.imglib2.type.numeric.real.DoubleType;
import net.imglib2.util.Util;
import fiji.plugin.trackmate.Dimension;
import fiji.plugin.trackmate.FeatureFilter;
import fiji.plugin.trackmate.Logger;
import fiji.plugin.trackmate.Settings;
import fiji.plugin.trackmate.Spot;
import fiji.plugin.trackmate.SpotCollection;
import fiji.plugin.trackmate.TrackMate_;

/**
 * List of static utilities for the {@link TrackMate_} plugin
 */
public class TMUtils {

	/*
	 * STATIC METHODS
	 */

<<<<<<< HEAD
	/** The name of the spot quality feature. */
	public static final String QUALITY = "QUALITY";
	/** The name of the radius spot feature. */
	public static final String RADIUS = "RADIUS";
	/** The name of the spot X position feature. */
	public static final String POSITION_X = "POSITION_X";
	/** The name of the spot Y position feature. */
	public static final String POSITION_Y = "POSITION_Y";
	/** The name of the spot Z position feature. */
	public static final String POSITION_Z = "POSITION_Z";
	/** The name of the spot T position feature. */
	public static final String POSITION_T = "POSITION_T";
	/** The name of the frame feature. */
	public static final String FRAME = "FRAME";

	/** The position features. */
	public final static String[] POSITION_FEATURES = new String[] { POSITION_X, POSITION_Y, POSITION_Z };
	/** The 6 privileged spot features that must be set by a spot detector. */
	public final static Collection<String> FEATURES = new ArrayList<String>(6);
	/** The 6 privileged spot feature names. */
	public final static Map<String, String> FEATURE_NAMES = new HashMap<String, String>(6);
	/** The 6 privileged spot feature short names. */
	public final static Map<String, String> FEATURE_SHORT_NAMES = new HashMap<String, String>(6);
	/** The 6 privileged spot feature dimensions. */
	public final static Map<String, Dimension> FEATURE_DIMENSIONS = new HashMap<String, Dimension>(6);

	static {
		FEATURES.add(QUALITY);
		FEATURES.add(POSITION_X);
		FEATURES.add(POSITION_Y);
		FEATURES.add(POSITION_Z);
		FEATURES.add(POSITION_T);
		FEATURES.add(FRAME);
		FEATURES.add(RADIUS);

		FEATURE_NAMES.put(POSITION_X, "X");
		FEATURE_NAMES.put(POSITION_Y, "Y");
		FEATURE_NAMES.put(POSITION_Z, "Z");
		FEATURE_NAMES.put(POSITION_T, "T");
		FEATURE_NAMES.put(FRAME, "Frame");
		FEATURE_NAMES.put(RADIUS, "Radius");
		FEATURE_NAMES.put(QUALITY, "Quality");

		FEATURE_SHORT_NAMES.put(POSITION_X, "X");
		FEATURE_SHORT_NAMES.put(POSITION_Y, "Y");
		FEATURE_SHORT_NAMES.put(POSITION_Z, "Z");
		FEATURE_SHORT_NAMES.put(POSITION_T, "T");
		FEATURE_SHORT_NAMES.put(FRAME, "Frame");
		FEATURE_SHORT_NAMES.put(RADIUS, "R");
		FEATURE_SHORT_NAMES.put(QUALITY, "Quality");

		FEATURE_DIMENSIONS.put(POSITION_X, Dimension.POSITION);
		FEATURE_DIMENSIONS.put(POSITION_Y, Dimension.POSITION);
		FEATURE_DIMENSIONS.put(POSITION_Z, Dimension.POSITION);
		FEATURE_DIMENSIONS.put(POSITION_T, Dimension.TIME);
		FEATURE_DIMENSIONS.put(FRAME, Dimension.NONE);
		FEATURE_DIMENSIONS.put(RADIUS, Dimension.LENGTH);
		FEATURE_DIMENSIONS.put(QUALITY, Dimension.QUALITY);
	}



	/*
	 * STATIC METHODS
=======
	/**
	 * @return a new map sorted by its values.
	 * Taken from http://stackoverflow.com/questions/109383/how-to-sort-a-mapkey-value-on-the-values-in-java
>>>>>>> 79ba4f72
	 */
	public static <K, V extends Comparable<? super V>> Map<K, V> sortByValue( Map<K, V> map) {
		List<Map.Entry<K, V>> list = new LinkedList<Map.Entry<K, V>>( map.entrySet() );
		Collections.sort( list, new Comparator<Map.Entry<K, V>>() {
			public int compare( Map.Entry<K, V> o1, Map.Entry<K, V> o2 )			{
				return (o1.getValue()).compareTo( o2.getValue() );
			}
		} );

		LinkedHashMap<K, V> result = new LinkedHashMap<K, V>();
		for (Map.Entry<K, V> entry : list) {
			result.put( entry.getKey(), entry.getValue() );
		}
		return result;
	}

	/**
	 * @return a new map sorted by its values.
	 * Taken from http://stackoverflow.com/questions/109383/how-to-sort-a-mapkey-value-on-the-values-in-java
	 */
	public static <K, V extends Comparable<? super V>> Map<K, V> sortByValue( Map<K, V> map) {
		List<Map.Entry<K, V>> list = new LinkedList<Map.Entry<K, V>>( map.entrySet() );
		Collections.sort( list, new Comparator<Map.Entry<K, V>>() {
			public int compare( Map.Entry<K, V> o1, Map.Entry<K, V> o2 )			{
				return (o1.getValue()).compareTo( o2.getValue() );
			}
		} );

		LinkedHashMap<K, V> result = new LinkedHashMap<K, V>();
		for (Map.Entry<K, V> entry : list) {
			result.put( entry.getKey(), entry.getValue() );
		}
		return result;
	}


	/**
	 * Generate a string representation of a map, typically a settings map.
	 */
	public static final String echoMap(final Map<String, Object> map, int indent) {
		// Build string
		StringBuilder builder = new StringBuilder();
		for (String key : map.keySet()) {
			for (int i = 0; i < indent; i++) {
				builder.append(" ");
			}
			builder.append("- ");
			builder.append(key.toLowerCase().replace("_", " "));
			builder.append(": ");
			Object obj = map.get(key);
			if (obj instanceof Map) {
				builder.append('\n');
				@SuppressWarnings("unchecked")
				Map<String, Object> submap = (Map<String, Object>) obj;
				builder.append(echoMap(submap , indent + 2));
			} else {
				builder.append(obj.toString());
				builder.append('\n');
			}
		}
		return builder.toString();
	}

	/** 
	 * Wraps an IJ {@link ImagePlus} in an imglib2 {@link ImgPlus}, without parameterized types.
	 * The only way I have found to beat javac constraints on bounded multiple wildcard.
	 */
	@SuppressWarnings("rawtypes")
	public static final ImgPlus rawWraps(final ImagePlus imp)	 {
		ImgPlus<DoubleType> img = ImagePlusAdapter.wrapImgPlus(imp);
		ImgPlus raw = img;
		return raw;
	}



	/**
	 * Check that the given map has all some keys. Two String collection allows specifying 
	 * that some keys are mandatory, other are optional.
	 * @param map  the map to inspect.
	 * @param mandatoryKeys the collection of keys that are expected to be in the map. Can be <code>null</code>.
	 * @param optionalKeys the collection of keys that can be - or not - in the map. Can be <code>null</code>.
	 * @param errorHolder will be appended with an error message.
	 * @return if all mandatory keys are found in the map, and possibly some optional ones, but no others.
	 */
	public static final <T> boolean checkMapKeys(final Map<T, ?> map, Collection<T> mandatoryKeys, Collection<T> optionalKeys, final StringBuilder errorHolder) {
		if (null == optionalKeys) {
			optionalKeys = new ArrayList<T>();
		}
		if (null == mandatoryKeys) {
			mandatoryKeys = new ArrayList<T>();
		}
		boolean ok = true;
		Set<T> keySet = map.keySet();
		for(T key : keySet) {
			if (! (mandatoryKeys.contains(key) || optionalKeys.contains(key)) ) {
				ok = false;
				errorHolder.append("Map contains unexpected key: "+key+".\n");
			}
		}

		for(T key : mandatoryKeys) {
			if (!keySet.contains(key)) {
				ok = false;
				errorHolder.append("Mandatory key "+key+" was not found in the map.\n");
			}
		}
		return ok;

	}


	/**
	 * Check the presence and the validity of a key in a map, and test it is of the desired class.
	 * @param map the map to inspect.
	 * @param key  the key to find.
	 * @param expectedClass  the expected class of the target value .
	 * @param errorHolder will be appended with an error message.
	 * @return  true if the key is found in the map, and map a value of the desired class.
	 */
	public static final boolean checkParameter(final Map<String, Object> map, String key, final Class<?> expectedClass, final StringBuilder errorHolder) {
		Object obj = map.get(key);
		if (null == obj) {
			errorHolder.append("Parameter "+key+" could not be found in settings map.\n");
			return false;
		}
		if (!expectedClass.isInstance(obj)) {
			errorHolder.append("Value for parameter "+key+" is not of the right class. Expected "+expectedClass.getName()+", got "+obj.getClass().getName()+".\n");
			return false;
		}
		return true;
	}



	/**
	 * Return the mapping in a map that is targeted by a list of keys, in the order given in the list.
	 */
	public static final <J,K> List<K> getArrayFromMaping(List<J> keys, Map<J, K> mapping) {
		List<K> names = new ArrayList<K>(keys.size());
		for (int i = 0; i < keys.size(); i++) {
			names.add(mapping.get(keys.get(i)));
		}
		return names;
	}

	/**
	 * Translate each spot of the given collection by the amount specified in 
	 * argument. The distances are all understood in physical units.
	 * <p>
	 * This is meant to deal with a cropped image. The translation will bring the spot
	 * coordinates back to the top-left corner of the un-cropped image reference. 
	 */
	public static void translateSpots(final Collection<Spot> spots, double dx, double dy, double dz) {
		double[] dval = new double[] {dx, dy, dz};
		String[] features = new String[] { Spot.POSITION_X, Spot.POSITION_Y, Spot.POSITION_Z }; 
		Double val;
		for(Spot spot : spots) {
			for (int i = 0; i < features.length; i++) {
				val = spot.getFeature(features[i]);
				if (null != val)
					spot.putFeature(features[i], val+dval[i]);
			}
		}
	}

	/**
	 * Create a new list of spots, made from the given list by excluding overlapping spots.
	 * <p>
	 * Overlapping is checked by ensuring that the two compared spots are no closer than the sum
	 * of their respective radius. If two spots are overlapping, only the one that has the highest
	 * value of the {@link SpotFeature}  given in argument is retained, and the other one is discarded.
	 * 
	 * @param spots  the list of spot to suppress. It will be sorted by descending feature value by this call.
	 * @param feature  the feature to consider when choosing what spot to retain in an overlapping couple. 
	 * @return a new pruned list of non-overlapping spots. Incidentally, this list will be sorted by descending feature value.
	 */
	public static final List<Spot> suppressSpots(List<Spot> spots, final String feature) {
		Collections.sort(spots, createDescendingComparatorFor(feature));
		final List<Spot> acceptedSpots = new ArrayList<Spot>(spots.size());
		boolean ok;
		double r2;
		for (final Spot spot : spots) {
			ok = true;
			for (final Spot target : acceptedSpots) {
				r2 = (spot.getFeature(Spot.RADIUS) + target.getFeature(Spot.RADIUS)) * (spot.getFeature(Spot.RADIUS) + target.getFeature(Spot.RADIUS));
				if (spot.squareDistanceTo(target) < r2 ) {
					ok = false;
					break;
				}
			}
			if (ok)
				acceptedSpots.add(spot);
		}
		return acceptedSpots;
	}


	public static final Comparator<Spot> createAscendingComparatorFor(final String feature) {
		return new Comparator<Spot>() {
			@Override
			public int compare(Spot o1, Spot o2) {
				return o1.getFeature(feature).compareTo(o2.getFeature(feature));
			}
		};
	}

	public static final Comparator<Spot> createDescendingComparatorFor(final String feature) {
		return new Comparator<Spot>() {
			@Override
			public int compare(Spot o1, Spot o2) {
				return o2.getFeature(feature).compareTo(o1.getFeature(feature));
			}
		};
	}

	/**
	 * Convenience static method that executes the thresholding part.
	 * <p>
	 * Given a list of spots, only spots with the feature satisfying the threshold given
	 * in argument are returned.
	 */
	public static TreeMap<Integer, List<Spot>> thresholdSpots(final TreeMap<Integer, List<Spot>> spots, final FeatureFilter filter) {
		TreeMap<Integer, List<Spot>> selectedSpots = new TreeMap<Integer, List<Spot>>();
		Collection<Spot> spotThisFrame, spotToRemove;
		List<Spot> spotToKeep;
		Double val, tval;	

		for (int timepoint : spots.keySet()) {

			spotThisFrame = spots.get(timepoint);
			spotToKeep = new ArrayList<Spot>(spotThisFrame);
			spotToRemove = new ArrayList<Spot>(spotThisFrame.size());

			tval = filter.value;
			if (null != tval) {

				if (filter.isAbove) {
					for (Spot spot : spotToKeep) {
						val = spot.getFeature(filter.feature);
						if (null == val)
							continue;
						if ( val < tval)
							spotToRemove.add(spot);
					}

				} else {
					for (Spot spot : spotToKeep) {
						val = spot.getFeature(filter.feature);
						if (null == val)
							continue;
						if ( val > tval)
							spotToRemove.add(spot);
					}
				}
				spotToKeep.removeAll(spotToRemove); // no need to treat them multiple times

			}

			selectedSpots.put(timepoint, spotToKeep);
		}
		return selectedSpots;
	}

	/**
	 * Convenience static method that executes the thresholding part.
	 * <p>
	 * Given a list of spots, only spots with the feature satisfying <b>all</b> of the thresholds given
	 * in argument are returned. 
	 */
	public static TreeMap<Integer, List<Spot>> thresholdSpots(final TreeMap<Integer, List<Spot>> spots, final List<FeatureFilter> filters) {
		TreeMap<Integer, List<Spot>> selectedSpots = new TreeMap<Integer, List<Spot>>();
		Collection<Spot> spotThisFrame, spotToRemove;
		List<Spot> spotToKeep;
		Double val, tval;	

		for (int timepoint : spots.keySet()) {

			spotThisFrame = spots.get(timepoint);
			spotToKeep = new ArrayList<Spot>(spotThisFrame);
			spotToRemove = new ArrayList<Spot>(spotThisFrame.size());

			for (FeatureFilter threshold : filters) {

				tval = threshold.value;
				if (null == tval)
					continue;
				spotToRemove.clear();

				if (threshold.isAbove) {
					for (Spot spot : spotToKeep) {
						val = spot.getFeature(threshold.feature);
						if (null == val)
							continue;
						if ( val < tval)
							spotToRemove.add(spot);
					}

				} else {
					for (Spot spot : spotToKeep) {
						val = spot.getFeature(threshold.feature);
						if (null == val)
							continue;
						if ( val > tval)
							spotToRemove.add(spot);
					}
				}
				spotToKeep.removeAll(spotToRemove); // no need to treat them multiple times
			}
			selectedSpots.put(timepoint, spotToKeep);
		}
		return selectedSpots;
	}


	/*
	 * ImgPlus & calibration & axes 
	 */

	/**
	 * @return the index of the target axisd in the given metadata. Return -1 if 
	 * the azis was not found.
	 */
	public static final int findAxisIndex(final Metadata img, final AxisType axis) {
		AxisType[] axes = new AxisType[img.numDimensions()];
		img.axes(axes);
		int index = Arrays.asList(axes).indexOf(axis);
		return index;
	}

	public static final int findXAxisIndex(final Metadata img) {
		return findAxisIndex(img, Axes.X);
	}

	public static final int findYAxisIndex(final Metadata img) {
		return findAxisIndex(img, Axes.Y);
	}

	public static final int findZAxisIndex(final Metadata img) {
		return findAxisIndex(img, Axes.Z);
	}

	public static final int findTAxisIndex(final Metadata img) {
		return findAxisIndex(img, Axes.TIME);
	}

	public static final int findCAxisIndex(final Metadata img) {
		return findAxisIndex(img, Axes.CHANNEL);
	}

	/**
	 * Return the xyz calibration stored in an {@link Metadata} in a 3-elements
	 * double array. Calibration is ordered as X, Y, Z. If one axis is not found,
	 * then the calibration for this axis takes the value of 1.
	 */
	public static final double[] getSpatialCalibration(final Metadata img) {
		final double[] calibration = Util.getArrayFromValue(1d, 3);
		for (int d = 0; d < img.numDimensions(); d++) {
			if (img.axis(d).equals(Axes.X)) {
				calibration[0] = img.calibration(d);
			} else if (img.axis(d).equals(Axes.Y)) {
				calibration[1] = img.calibration(d);
			} else if (img.axis(d).equals(Axes.Z)) {
				calibration[2] = img.calibration(d);
			}
		}
		return calibration;
	}

	public static double[] getSpatialCalibration(ImagePlus imp) {
		final double[] calibration = Util.getArrayFromValue(1d, 3);
		calibration[0] = imp.getCalibration().pixelWidth;
		calibration[1] = imp.getCalibration().pixelHeight;
		if (imp.getNSlices() > 1)
			calibration[2] = imp.getCalibration().pixelDepth;
		return calibration;
	}

	/**
	 * Returns an estimate of the <code>p</code>th percentile of the values
	 * in the <code>values</code> array. Taken from commons-math.
	 */
	public static final double getPercentile(final double[] values, final double p) {

		final int size = values.length;
		if ((p > 1) || (p <= 0)) {
			throw new IllegalArgumentException("invalid quantile value: " + p);
		}
		if (size == 0) {
			return Double.NaN;
		}
		if (size == 1) {
			return values[0]; // always return single value for n = 1
		}
		double n = size;
		double pos = p * (n + 1);
		double fpos = Math.floor(pos);
		int intPos = (int) fpos;
		double dif = pos - fpos;
		double[] sorted = new double[size];
		System.arraycopy(values, 0, sorted, 0, size);
		Arrays.sort(sorted);

		if (pos < 1) {
			return sorted[0];
		}
		if (pos >= n) {
			return sorted[size - 1];
		}
		double lower = sorted[intPos - 1];
		double upper = sorted[intPos];
		return lower + dif * (upper - lower);
	}


	/** 
	 * Returns <code>[range, min, max]</code> of the given double array.
	 * @return A double[] of length 3, where index 0 is the range, index 1 is the min, and index 2 is the max.
	 */
	public static final double[] getRange(final double[] data) {
		double min = Double.POSITIVE_INFINITY;
		double max = Double.NEGATIVE_INFINITY;
		double value;
		for (int i = 0; i < data.length; i++) {
			value = data[i];
			if (value < min) min = value;
			if (value > max) max = value;
		}		
		return new double[] {(max-min), min, max};
	}

	/**
	 * @return the feature values of this Spot collection as a new double array.
	 */
	public static final double[] getFeature(final Collection<Spot> spots, final String feature) {
		final double[] values = new double[spots.size()];
		int index = 0;
		for(Spot spot : spots) {
			values[index] = spot.getFeature(feature);
			index++;
		}
		return values;
	}

	
	/**
	 * Store the x, y, z coordinates of the specified spot 
	 * in the first 3 elements of the specified double array.
	 */
	public static final void localize(final Spot spot, final double[] coords) {
		coords[0] = spot.getFeature(Spot.POSITION_X).doubleValue();
		coords[1] = spot.getFeature(Spot.POSITION_Y).doubleValue();
		coords[2] = spot.getFeature(Spot.POSITION_Z).doubleValue();
	}
	
	/**
	 * Build and return a map of {@link SpotFeature} values for the spot collection given.
	 * Each feature maps a double array, with 1 element per {@link Spot}, all pooled
	 * together.
	 */
	public static Map<String, double[]> getSpotFeatureValues(final SpotCollection spots, final List<String> features, final Logger logger) {
		final Map<String, double[]> featureValues = new  ConcurrentHashMap<String, double[]>(features.size());
		if (null == spots || spots.isEmpty())
			return featureValues;
		// Get the total quantity of spot we have
		final int spotNumber = spots.getNSpots();

		final AtomicInteger ai = new AtomicInteger();
		final AtomicInteger progress = new AtomicInteger();
		Thread[] threads = SimpleMultiThreading.newThreads();

		for (int ithread = 0; ithread < threads.length; ithread++) {

			threads[ithread] = new Thread("TrackMate collecting spot feature values thread "+ithread) {

				public void run() {

					int index;
					Double val;
					boolean noDataFlag = true;

					for (int i = ai.getAndIncrement(); i < features.size(); i = ai.getAndIncrement()) {

						String feature = features.get(i);

						// Make a double array to comply to JFreeChart histograms
						double[] values = new double[spotNumber];
						index = 0;
						for (Spot spot : spots) {
							val = spot.getFeature(feature);
							if (null == val)
								continue;
							values[index] = val; 
							index++;
							noDataFlag = false;
						}
						if (noDataFlag) {
							featureValues.put(feature, new double[0]);
						} else { 
							featureValues.put(feature, values);
						}

						logger.setProgress(progress.incrementAndGet() / (double) features.size());
					}
				}

			};

		}

		logger.setStatus("Collecting spot feature values");
		SimpleMultiThreading.startAndJoin(threads);
		logger.setProgress(0);
		logger.setStatus("");
		return featureValues;
	}



	/**
	 * Return the optimal bin number for a histogram of the data given in array, using the 
	 * Freedman and Diaconis rule (bin_space = 2*IQR/n^(1/3)).
	 * It is ensured that the bin number returned is not smaller and no bigger than the bounds given
	 * in argument.
	 */
	public static final int getNBins(final double[] values, int minBinNumber, int maxBinNumber) {
		final int size = values.length;
		final double q1 = getPercentile(values, 0.25);
		final double q3 = getPercentile(values, 0.75);
		final double iqr = q3 - q1;
		final double binWidth = 2 * iqr * Math.pow(size, -0.33);
		final double[] range = getRange(values);
		int nBin = (int) ( range[0] / binWidth + 1 );
		if (nBin > maxBinNumber)
			nBin = maxBinNumber;
		else if (nBin < minBinNumber)
			nBin = minBinNumber;
		return  nBin;
	}

	/**
	 * Return the optimal bin number for a histogram of the data given in array, using the 
	 * Freedman and Diaconis rule (bin_space = 2*IQR/n^(1/3)).
	 * It is ensured that the bin number returned is not smaller than 8 and no bigger than 256.
	 */
	public static final int getNBins(final double[] values){
		return getNBins(values, 8, 256);
	}


	/**
	 * Create a histogram from the data given.
	 */
	public static final int[] histogram(final double data[], final int nBins) {
		final double[] range = getRange(data);
		final double binWidth = range[0]/nBins;
		final int[] hist = new int[nBins];
		int index;

		if (nBins > 0)
			for (int i = 0; i < data.length; i++) {
				index = Math.min((int) Math.floor((data[i] - range[1]) / binWidth), nBins - 1);
				hist[index]++;
			}
		return hist;
	}

	/**
	 * Create a histogram from the data given, with a default number of bins given by {@link #getNBins(double[])}.
	 * @param data
	 * @return
	 */
	public static final int[] histogram(final double data[]) {
		return histogram(data, getNBins(data));
	}

	/**
	 * Return a threshold for the given data, using an Otsu histogram thresholding method.
	 */
	public static final double otsuThreshold(double[] data) {
		return otsuThreshold(data, getNBins(data));
	}

	/**
	 * Return a threshold for the given data, using an Otsu histogram thresholding method with a given bin number.
	 */
	public static final double otsuThreshold(double[] data, int nBins) {
		final int[] hist = histogram(data, nBins);
		final int thresholdIndex = otsuThresholdIndex(hist, data.length);
		double[] range = getRange(data);
		double binWidth = range[0] / nBins;
		return 	range[1] + binWidth * thresholdIndex;
	}

	/**
	 * Given a histogram array <code>hist</code>, built with an initial amount of <code>nPoints</code>
	 * data item, this method return the bin index that thresholds the histogram in 2 classes. 
	 * The threshold is performed using the Otsu Threshold Method, 
	 * {@link http://www.labbookpages.co.uk/software/imgProc/otsuThreshold.html}.
	 * @param hist  the histogram array
	 * @param nPoints  the number of data items this histogram was built on
	 * @return the bin index of the histogram that thresholds it
	 */
	public static final int otsuThresholdIndex(final int[] hist, final int nPoints)	{
		int total = nPoints;

		double sum = 0;
		for (int t = 0 ; t < hist.length ; t++) 
			sum += t * hist[t];

		double sumB = 0;
		int wB = 0;
		int wF = 0;

		double varMax = 0;
		int threshold = 0;

		for (int t = 0 ; t < hist.length ; t++) {
			wB += hist[t];               // Weight Background
			if (wB == 0) continue;

			wF = total - wB;                 // Weight Foreground
			if (wF == 0) break;

			sumB += (t * hist[t]);

			double mB = sumB / wB;            // Mean Background
			double mF = (sum - sumB) / wF;    // Mean Foreground

			// Calculate Between Class Variance
			double varBetween = wB * wF * (mB - mF) * (mB - mF);

			// Check if new maximum found
			if (varBetween > varMax) {
				varMax = varBetween;
				threshold = t;
			}
		}
		return threshold;
	}

	/**
	 * Computes the square Euclidean distance between two spots.
	 * @param i Spot i.
	 * @param j Spot j.
	 * @return The Euclidean distance between Featurable i and j, based on their
	 * position features X, Y, Z.
	 */
	public static final double euclideanDistanceSquared(Spot i, Spot j) {
		final Double xi, xj, yi, yj, zi, zj;
		double eucD = 0;
		xi = i.getFeature(Spot.POSITION_X);
		xj = j.getFeature(Spot.POSITION_X);
		yi = i.getFeature(Spot.POSITION_Y);
		yj = j.getFeature(Spot.POSITION_Y);
		zi = i.getFeature(Spot.POSITION_Z);
		zj = j.getFeature(Spot.POSITION_Z);

		if (xj != null && xi != null)
			eucD += (xj-xi)*(xj-xi);
		if (yj != null && yi != null)
			eucD += (yj-yi)*(yj-yi);
		if (zj != null && zi != null)
			eucD += (zj-zi)*(zj-zi);
		return eucD;
	}


	/**
	 * Ensure an 8-bit gray image is sent to the 3D viewer.
	 * @throws ImgLibException 
	 */
	public static final ImagePlus[] makeImageForViewer(final Settings settings) throws ImgLibException {

		final ImagePlus origImp = settings.imp;
		origImp.killRoi();
		final ImagePlus imp;

		if (origImp.getType() == ImagePlus.GRAY8)
			imp = origImp;
		else {
			imp = new Duplicator().run(origImp);
			new StackConverter(imp).convertToGray8();
		}

		int nChannels = imp.getNChannels();
		int nSlices = settings.nslices;
		int nFrames = settings.nframes;
		ImagePlus[] ret = new ImagePlus[nFrames];
		int w = imp.getWidth(), h = imp.getHeight();

		ImageStack oldStack = imp.getStack();
		String oldTitle = imp.getTitle();

		for(int i = 0; i < nFrames; i++) {

			ImageStack newStack = new ImageStack(w, h);
			for(int j = 0; j < nSlices; j++) {
				int index = imp.getStackIndex(1, j+1, i+settings.tstart+1);
				Object pixels;
				if (nChannels > 1) {
					imp.setPositionWithoutUpdate(1, j+1, i+1);
					pixels = new ColorProcessor(imp.getImage()).getPixels();
				}
				else
					pixels = oldStack.getPixels(index);
				newStack.addSlice(oldStack.getSliceLabel(index), pixels);
			}
			ret[i] = new ImagePlus(oldTitle	+ " (frame " + i + ")", newStack);
			ret[i].setCalibration(imp.getCalibration().copy());

		}
		return ret;
	}

	/**
	 * Return a String unit for the given dimension. When suitable, the unit is taken from the settings
	 * field, which contains the spatial and time units. Otherwise, default units are used.
	 */
	public static final String getUnitsFor(final Dimension dimension, final Settings settings) {
		String units = "no unit";
		switch (dimension) {
		case ANGLE:
			units = "Radians";
			break;
		case INTENSITY:
			units = "Counts";
			break;
		case INTENSITY_SQUARED:
			units = "Counts^2";
			break;
		case NONE:
			units = "";
			break;
		case POSITION:
		case LENGTH:
			units = settings.spaceUnits;
			break;
		case QUALITY:
			units = "Quality";
			break;
		case TIME:
			units = settings.timeUnits;
			break;
		case VELOCITY:
			units = settings.spaceUnits + "/" + settings.timeUnits;
			break;
		default:
			break;
		case STRING:
			return null;
		}
		return units;
	}




}<|MERGE_RESOLUTION|>--- conflicted
+++ resolved
@@ -11,10 +11,6 @@
 import java.util.Collection;
 import java.util.Collections;
 import java.util.Comparator;
-<<<<<<< HEAD
-import java.util.HashMap;
-=======
->>>>>>> 79ba4f72
 import java.util.LinkedHashMap;
 import java.util.LinkedList;
 import java.util.List;
@@ -50,92 +46,6 @@
 	 * STATIC METHODS
 	 */
 
-<<<<<<< HEAD
-	/** The name of the spot quality feature. */
-	public static final String QUALITY = "QUALITY";
-	/** The name of the radius spot feature. */
-	public static final String RADIUS = "RADIUS";
-	/** The name of the spot X position feature. */
-	public static final String POSITION_X = "POSITION_X";
-	/** The name of the spot Y position feature. */
-	public static final String POSITION_Y = "POSITION_Y";
-	/** The name of the spot Z position feature. */
-	public static final String POSITION_Z = "POSITION_Z";
-	/** The name of the spot T position feature. */
-	public static final String POSITION_T = "POSITION_T";
-	/** The name of the frame feature. */
-	public static final String FRAME = "FRAME";
-
-	/** The position features. */
-	public final static String[] POSITION_FEATURES = new String[] { POSITION_X, POSITION_Y, POSITION_Z };
-	/** The 6 privileged spot features that must be set by a spot detector. */
-	public final static Collection<String> FEATURES = new ArrayList<String>(6);
-	/** The 6 privileged spot feature names. */
-	public final static Map<String, String> FEATURE_NAMES = new HashMap<String, String>(6);
-	/** The 6 privileged spot feature short names. */
-	public final static Map<String, String> FEATURE_SHORT_NAMES = new HashMap<String, String>(6);
-	/** The 6 privileged spot feature dimensions. */
-	public final static Map<String, Dimension> FEATURE_DIMENSIONS = new HashMap<String, Dimension>(6);
-
-	static {
-		FEATURES.add(QUALITY);
-		FEATURES.add(POSITION_X);
-		FEATURES.add(POSITION_Y);
-		FEATURES.add(POSITION_Z);
-		FEATURES.add(POSITION_T);
-		FEATURES.add(FRAME);
-		FEATURES.add(RADIUS);
-
-		FEATURE_NAMES.put(POSITION_X, "X");
-		FEATURE_NAMES.put(POSITION_Y, "Y");
-		FEATURE_NAMES.put(POSITION_Z, "Z");
-		FEATURE_NAMES.put(POSITION_T, "T");
-		FEATURE_NAMES.put(FRAME, "Frame");
-		FEATURE_NAMES.put(RADIUS, "Radius");
-		FEATURE_NAMES.put(QUALITY, "Quality");
-
-		FEATURE_SHORT_NAMES.put(POSITION_X, "X");
-		FEATURE_SHORT_NAMES.put(POSITION_Y, "Y");
-		FEATURE_SHORT_NAMES.put(POSITION_Z, "Z");
-		FEATURE_SHORT_NAMES.put(POSITION_T, "T");
-		FEATURE_SHORT_NAMES.put(FRAME, "Frame");
-		FEATURE_SHORT_NAMES.put(RADIUS, "R");
-		FEATURE_SHORT_NAMES.put(QUALITY, "Quality");
-
-		FEATURE_DIMENSIONS.put(POSITION_X, Dimension.POSITION);
-		FEATURE_DIMENSIONS.put(POSITION_Y, Dimension.POSITION);
-		FEATURE_DIMENSIONS.put(POSITION_Z, Dimension.POSITION);
-		FEATURE_DIMENSIONS.put(POSITION_T, Dimension.TIME);
-		FEATURE_DIMENSIONS.put(FRAME, Dimension.NONE);
-		FEATURE_DIMENSIONS.put(RADIUS, Dimension.LENGTH);
-		FEATURE_DIMENSIONS.put(QUALITY, Dimension.QUALITY);
-	}
-
-
-
-	/*
-	 * STATIC METHODS
-=======
-	/**
-	 * @return a new map sorted by its values.
-	 * Taken from http://stackoverflow.com/questions/109383/how-to-sort-a-mapkey-value-on-the-values-in-java
->>>>>>> 79ba4f72
-	 */
-	public static <K, V extends Comparable<? super V>> Map<K, V> sortByValue( Map<K, V> map) {
-		List<Map.Entry<K, V>> list = new LinkedList<Map.Entry<K, V>>( map.entrySet() );
-		Collections.sort( list, new Comparator<Map.Entry<K, V>>() {
-			public int compare( Map.Entry<K, V> o1, Map.Entry<K, V> o2 )			{
-				return (o1.getValue()).compareTo( o2.getValue() );
-			}
-		} );
-
-		LinkedHashMap<K, V> result = new LinkedHashMap<K, V>();
-		for (Map.Entry<K, V> entry : list) {
-			result.put( entry.getKey(), entry.getValue() );
-		}
-		return result;
-	}
-
 	/**
 	 * @return a new map sorted by its values.
 	 * Taken from http://stackoverflow.com/questions/109383/how-to-sort-a-mapkey-value-on-the-values-in-java
