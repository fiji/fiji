--- conflicted
+++ resolved
@@ -341,11 +341,7 @@
 		if (name.matches("[iI]\\d{7}\\.[mM]\\p{XDigit}{2}")) {
 			return tryPlugIn("org.doube.bonej.pqct.Read_Stratec_File", path);
 		}
-<<<<<<< HEAD
-		
-=======
-
->>>>>>> df514865
+
 		// ****************** MODIFY HERE ******************
 		// do what ever you have to do to recognise your own file type
 		// and then call appropriate plugin using the above as models
