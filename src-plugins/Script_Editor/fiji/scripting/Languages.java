package fiji.scripting;

import BSH.Refresh_BSH_Scripts;

import CLI.Refresh_Macros;

import Clojure.Refresh_Clojure_Scripts;

import JRuby.Refresh_JRuby_Scripts;

import Javascript.Refresh_Javascript_Scripts;

import Jython.Refresh_Jython_Scripts;

import common.RefreshScripts;

import fiji.scripting.java.Refresh_Javas;

import java.awt.event.KeyEvent;

import java.util.HashMap;
import java.util.Map;

import javax.swing.JRadioButtonMenuItem;

import org.fife.ui.rsyntaxtextarea.SyntaxConstants;

public class Languages {
	protected Language[] languages;
	protected Map<String, Language> map;
	public final static Language fakefile =
		new Language("Fakefile", SyntaxConstants.SYNTAX_STYLE_NONE, "Fakefile", 0, new Refresh_Javas(), true, true);

	protected Languages() {
		languages = new Language[] {
		        new Language(".java", SyntaxConstants.SYNTAX_STYLE_JAVA, "Java", KeyEvent.VK_J, Refresh_Javas.class, true, true),
		        new Language(".js", SyntaxConstants.SYNTAX_STYLE_JAVASCRIPT, "Javascript", KeyEvent.VK_S, Refresh_Javascript_Scripts.class, false, false),
		        new Language(".py", SyntaxConstants.SYNTAX_STYLE_PYTHON, "Python", KeyEvent.VK_P, Refresh_Jython_Scripts.class, false, false),
		        new Language(".rb", SyntaxConstants.SYNTAX_STYLE_RUBY, "Ruby", KeyEvent.VK_R, Refresh_JRuby_Scripts.class, false, false),
		        new Language(".clj", null, "Clojure", KeyEvent.VK_C, Refresh_Clojure_Scripts.class, false, false),
		        /* new Language(".m", null, "Matlab", KeyEvent.VK_M, null, false, false), */
		        new Language(".bsh", SyntaxConstants.SYNTAX_STYLE_JAVA, "BeanShell", KeyEvent.VK_B, Refresh_BSH_Scripts.class, false, false),
		        new Language(".ijm", null, "ImageJ Macro", KeyEvent.VK_I, Refresh_Macros.class, false, false),
		        new Language("", SyntaxConstants.SYNTAX_STYLE_NONE, "None", KeyEvent.VK_N, null, false, false)
		};

		map = new HashMap<String, Language>();
		for (Language language : languages)
			map.put(language.extension, language);
	}

	protected static Languages instance;

	public static Languages getInstance() {
		if (instance == null)
			instance = new Languages();
		return instance;
	}

	public Language getLanguage(String label) {
		for (Language language : languages)
			if (label.equals(language.menuLabel))
				return language;
		return get("");
	}

	public static Language get(String extension) {
		Languages languages = getInstance();
		return languages.map.get(languages.map.containsKey(extension) ?
			extension : "");
	}

	public String getSyntaxStyle(String extension) {
		return get(extension).syntaxStyle;
	}

	public String getMenuEntry(String extension) {
		return get(extension).menuLabel;
	}

	public RefreshScripts getInterpreter(String extension) {
		return get(extension).newInterpreter();
	}

	/* The class keeps information about particular language */
	public static class Language {
		String extension;
		String syntaxStyle;
		String menuLabel;
		int shortCut;
		Class<? extends RefreshScripts> interpreter_class;
		boolean debuggable, compileable;

		private JRadioButtonMenuItem item;

<<<<<<< HEAD
		Language(String extension, String style, String label,
				int shortCut, Class<? extends RefreshScripts> interpreter_class,
=======
		public Language(String extension, String style, String label,
				int shortCut, RefreshScripts interpreter,
>>>>>>> 6b1ed1d6
				boolean isDebuggable, boolean isCompileable) {
			this.extension = extension;
			syntaxStyle = style;
			menuLabel = label;
			this.shortCut = shortCut;
			this.interpreter_class = interpreter_class;
			debuggable = isDebuggable;
			compileable = isCompileable;
		}

<<<<<<< HEAD
		boolean isRunnable() {
			return interpreter_class != null;
=======
		public boolean isRunnable() {
			return interpreter != null;
>>>>>>> 6b1ed1d6
		}

		// TODO: add a proper interface so we can add other debuggers
		public boolean isDebuggable() {
			return debuggable;
		}

		public boolean isCompileable() {
			return compileable;
		}

<<<<<<< HEAD
		RefreshScripts newInterpreter() {
			if (null == interpreter_class)
				return null;
			try {
				return interpreter_class.newInstance();
			} catch (InstantiationException ie) {
				ie.printStackTrace();
			} catch (IllegalAccessException iae) {
				iae.printStackTrace();
			}
			return null;
=======
		public void setMenuItem(JRadioButtonMenuItem item) {
			this.item = item;
			if (extension.equals(""))
				fakefile.item = item;
		}

		public JRadioButtonMenuItem getMenuItem() {
			return item;
>>>>>>> 6b1ed1d6
		}

		public String toString() {
			return "(" + extension + "; interpreter: "
				+ (interpreter_class == null ? "<none>" :
				   interpreter_class.getSimpleName()) + "; "
				+ (isCompileable() ? "" : "not ")
				+ "compileable; "
				+ (isDebuggable() ? "" : "not ")
				+ "debuggable)";
		}
	}
}<|MERGE_RESOLUTION|>--- conflicted
+++ resolved
@@ -29,7 +29,7 @@
 	protected Language[] languages;
 	protected Map<String, Language> map;
 	public final static Language fakefile =
-		new Language("Fakefile", SyntaxConstants.SYNTAX_STYLE_NONE, "Fakefile", 0, new Refresh_Javas(), true, true);
+		new Language("Fakefile", SyntaxConstants.SYNTAX_STYLE_NONE, "Fakefile", 0, Refresh_Javas.class, true, true);
 
 	protected Languages() {
 		languages = new Language[] {
@@ -93,13 +93,8 @@
 
 		private JRadioButtonMenuItem item;
 
-<<<<<<< HEAD
-		Language(String extension, String style, String label,
+		public Language(String extension, String style, String label,
 				int shortCut, Class<? extends RefreshScripts> interpreter_class,
-=======
-		public Language(String extension, String style, String label,
-				int shortCut, RefreshScripts interpreter,
->>>>>>> 6b1ed1d6
 				boolean isDebuggable, boolean isCompileable) {
 			this.extension = extension;
 			syntaxStyle = style;
@@ -110,13 +105,8 @@
 			compileable = isCompileable;
 		}
 
-<<<<<<< HEAD
-		boolean isRunnable() {
+		public boolean isRunnable() {
 			return interpreter_class != null;
-=======
-		public boolean isRunnable() {
-			return interpreter != null;
->>>>>>> 6b1ed1d6
 		}
 
 		// TODO: add a proper interface so we can add other debuggers
@@ -128,7 +118,6 @@
 			return compileable;
 		}
 
-<<<<<<< HEAD
 		RefreshScripts newInterpreter() {
 			if (null == interpreter_class)
 				return null;
@@ -140,7 +129,8 @@
 				iae.printStackTrace();
 			}
 			return null;
-=======
+		}
+
 		public void setMenuItem(JRadioButtonMenuItem item) {
 			this.item = item;
 			if (extension.equals(""))
@@ -149,7 +139,6 @@
 
 		public JRadioButtonMenuItem getMenuItem() {
 			return item;
->>>>>>> 6b1ed1d6
 		}
 
 		public String toString() {
