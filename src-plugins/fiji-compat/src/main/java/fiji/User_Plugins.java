--- conflicted
+++ resolved
@@ -1,10 +1,5 @@
 package fiji;
 
-<<<<<<< HEAD
-import ij.IJ;
-import ij.ImageJ;
-=======
->>>>>>> b5115152
 import ij.Menus;
 import ij.plugin.PlugIn;
 import imagej.legacy.CodeHacker;
@@ -86,50 +81,6 @@
 		new MenuRefresher().run(arg);
 
 		installPlugins(path, "", menuPath);
-<<<<<<< HEAD
-		if (IJ.getInstance() != null) {
-			Menu help = Menus.getMenuBar().getHelpMenu();
-			for (int i = help.getItemCount() - 1; i >= 0; i--) {
-				MenuItem item = help.getItem(i);
-				String name = item.getLabel();
-				if (name.equals("Update Menus"))
-					item.setLabel("Refresh Menus");
-			}
-		}
-		overrideCommands();
-
-		SampleImageLoader.install();
-		Main.installRecentCommands();
-
-		// install '{' as short cut for the Script Editor
-		Menus.getShortcuts().put(KeyEvent.VK_OPEN_BRACKET, "Script Editor");
-		Menus.getShortcuts().put(200 + KeyEvent.VK_OPEN_BRACKET, "Script Editor");
-	}
-
-	private static void overrideCommands() {
-		if (!Menus.getCommands().containsKey("Install PlugIn...")) {
-			Menus.getCommands().put("Install PlugIn...", "fiji.PlugInInstaller");
-			Menu plugins = getMenu("Plugins");
-			if (plugins != null)
-				for (int i = 0; i < plugins.getItemCount(); i++)
-					if (plugins.getItem(i).getLabel().equals("-")) {
-						plugins.insert("Install PlugIn...", i);
-						plugins.getItem(i).addActionListener(IJ.getInstance());
-						break;
-					}
-		}
-		/* make sure "Update Menus" runs _this_ plugin */
-		Menus.getCommands().put("Update Menus",
-			"fiji.User_Plugins(\"update\")");
-		Menus.getCommands().put("Refresh Menus",
-			"fiji.User_Plugins(\"update\")");
-		Menus.getCommands().put("Compile and Run...",
-			"fiji.Compile_and_Run");
-		// make sure "Edit>Options>Memory & Threads runs Fiji's plugin
-		Menus.getCommands().put("Memory & Threads...", "fiji.Memory");
-
-=======
->>>>>>> b5115152
 	}
 
 	/**
