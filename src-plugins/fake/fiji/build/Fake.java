--- conflicted
+++ resolved
@@ -241,19 +241,15 @@
 						args[i].substring(equal + 1));
 			}
 
-<<<<<<< HEAD
 			for (Parser.Rule rule : all.getDependenciesRecursively())
 				if (rule.getVarBool("rebuild"))
 					rule.clean(false);
 
-			all.make();
-=======
 			String parallel = all.getVar("parallel");
 			if (parallel != null)
 				all.makeParallel(Integer.parseInt(parallel));
 			else
 				all.make();
->>>>>>> 286af9bf
 
 			/*
 			 * By definition, everything is up-to-date now, but for
@@ -464,7 +460,7 @@
 				throw new FakeException("Cycle detected: " + getCycle(target, map, degree - degrees.get(target).intValue()));
 			degrees.put(target, new Integer(degree));
 
-			for (Rule rule : target.getDependenciesWithRules())
+			for (Rule rule : target.getDependencies())
 				buildDependencyMap(map, rule, target, degrees, degree + 1);
 
 			List<Rule> list = neededBy == null ? Collections.<Rule>emptyList() : Collections.singletonList(neededBy);
@@ -477,7 +473,7 @@
 		 *
 		 * This does a standard backtrack search. Likely has a horrible runtime, but it is probably not worth optimizing for.
 		 */
-		protected String getCycle(Rule target, Map<Rule, List<Rule>> map, int distance) {
+		protected String getCycle(Rule target, Map<Rule, List<Rule>> map, int distance) throws FakeException {
 			Stack<Rule> stack = new Stack<Rule>();
 			stack.push(target);
 			getCycle(stack, map, distance);
@@ -488,10 +484,10 @@
 			return result;
 		}
 
-		protected Stack<Rule> getCycle(Stack<Rule> partialCycle, Map<Rule, List<Rule>> map, int distance) {
+		protected Stack<Rule> getCycle(Stack<Rule> partialCycle, Map<Rule, List<Rule>> map, int distance) throws FakeException {
 			if (distance == 0 && partialCycle.get(0) == partialCycle.peek())
 				return partialCycle;
-			for (Rule rule : partialCycle.peek().getDependenciesWithRules()) {
+			for (Rule rule : partialCycle.peek().getDependencies()) {
 				partialCycle.push(rule);
 				if (getCycle(partialCycle, map, distance - 1) != null)
 					return partialCycle;
@@ -558,15 +554,19 @@
 			 * This should only ever be called from a synchronized(futures) block.
 			 */
 			protected void submitTaskIfReady(final Rule rule) {
-				if (!allDependenciesDone(rule))
-					return;
-				FutureTask<FakeException> future = new FutureTask<FakeException>(new Callable<FakeException>() {
-					public FakeException call() {
-						return make(rule);
-					}
-				});
-				futures.put(rule, future);
-				pool.submit(future);
+				try {
+					if (!allDependenciesDone(rule))
+						return;
+					FutureTask<FakeException> future = new FutureTask<FakeException>(new Callable<FakeException>() {
+						public FakeException call() {
+							return make(rule);
+						}
+					});
+					futures.put(rule, future);
+					pool.submit(future);
+				} catch (FakeException e) {
+					e.printStackTrace(err);
+				}
 			}
 
 			protected FakeException make(Rule rule) {
@@ -577,7 +577,7 @@
 					// make(rule) must _only_ be called when all dependency rules have been handled
 					// Therefore, no need to synchronize here.
 					List<Rule> failedDependencies = new ArrayList<Rule>();
-					for (Rule dependency : rule.getDependenciesWithRules())
+					for (Rule dependency : rule.getDependencies())
 						if (results.get(dependency) != success)
 							failedDependencies.add(dependency);
 					if (failedDependencies.size() > 0)
@@ -600,8 +600,8 @@
 			}
 
 			/* This method _must_ be called in a synchronized(futures) block */
-			public boolean allDependenciesDone(final Rule rule) {
-				for (Rule dependency : rule.getDependenciesWithRules())
+			public boolean allDependenciesDone(final Rule rule) throws FakeException {
+				for (Rule dependency : rule.getDependencies())
 					if (results.get(dependency) == null)
 						return false;
 				return true;
@@ -623,9 +623,9 @@
 				return result;
 			}
 
-			public List<Rule> unfinishedBecause(Rule rule) {
+			public List<Rule> unfinishedBecause(Rule rule) throws FakeException {
 				List<Rule> result = new ArrayList<Rule>();
-				for (Rule dependency : rule.getDependenciesWithRules())
+				for (Rule dependency : rule.getDependencies())
 					if (results.get(dependency) == null)
 						result.add(dependency);
 				return result;
@@ -1404,6 +1404,12 @@
 					}
 			}
 
+			public List<String> getDependenciesAsStrings() {
+				List<String> dependencies = new ArrayList(prerequisites);
+				Collections.addAll(dependencies, split(getVar("CLASSPATH"), ":"));
+				return dependencies;
+			}
+
 			public void makePrerequisites() throws FakeException {
 				for (Rule rule : getDependencies())
 					rule.make();
@@ -1414,25 +1420,8 @@
 				return prerequisites.get(index);
 			}
 
-<<<<<<< HEAD
 			public List<String> getPrerequisites() {
 				return new ArrayList<String>(prerequisites);
-=======
-			public List<String> getDependencies() {
-				List<String> dependencies = new ArrayList(prerequisites);
-				Collections.addAll(dependencies, split(getVar("CLASSPATH"), ":"));
-				return dependencies;
-			}
-
-			public List<Rule> getDependenciesWithRules() {
-				Set<Rule> result = new LinkedHashSet<Rule>();
-				for (String dependency : getDependencies()) {
-					Rule rule = getRule(dependency);
-					if (rule != null)
-						result.add(rule);
-				}
-				return new ArrayList<Rule>(result);
->>>>>>> 286af9bf
 			}
 
 			public String toString() {
