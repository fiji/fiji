--- conflicted
+++ resolved
@@ -56,16 +56,16 @@
 			compileJavas(prerequisites, buildDir, exclude, noCompile);
 		List<String> files = parser.fake.java2classFiles(prerequisites,
 			parser.cwd, buildDir, exclude, noCompile);
+
 		if (getVarBool("includeSource"))
 			addSources(files);
-<<<<<<< HEAD
-		if (buildDir != null)
-			addNonClasses(files, buildDir, "");
-=======
 		else if (compileLibrary != null)
 			for (String fileName : compileLibrary.prerequisites)
 				files.remove(fileName);
->>>>>>> e8a30c26
+
+		if (buildDir != null)
+			addNonClasses(files, buildDir, "");
+
 		parser.fake.makeJar(target, getMainClass(), files, parser.cwd,
 			buildDir, configPath, getStripPath(),
 			getVarBool("VERBOSE"));
