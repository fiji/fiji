package fiji.build;

import java.io.BufferedReader;
import java.io.File;
import java.io.FileInputStream;
import java.io.FileNotFoundException;
import java.io.FileOutputStream;
import java.io.FileReader;
import java.io.IOException;
import java.io.InputStream;
import java.io.OutputStream;
import java.io.PrintStream;

import java.lang.reflect.Method;

import java.net.MalformedURLException;
import java.net.URL;
import java.net.URLClassLoader;

import java.security.DigestInputStream;
import java.security.MessageDigest;
import java.security.NoSuchAlgorithmException;

import java.util.ArrayList;
import java.util.HashMap;
import java.util.List;
import java.util.Map;
import java.util.Set;
import java.util.Stack;
import java.util.TreeSet;

import java.util.jar.JarOutputStream;

import java.util.zip.ZipEntry;

import javax.xml.parsers.SAXParserFactory;
import javax.xml.parsers.ParserConfigurationException;

import org.xml.sax.Attributes;
import org.xml.sax.InputSource;
import org.xml.sax.SAXException;
import org.xml.sax.XMLReader;

import org.xml.sax.helpers.DefaultHandler;

public class MiniMaven {
	protected boolean verbose, debug = false, downloadAutomatically;
	protected PrintStream err;
	protected Map<String, POM> localPOMCache = new HashMap<String, POM>();
	protected Fake fake;
	protected String profile = "swing";

	public MiniMaven(Fake fake, PrintStream err, boolean verbose) throws FakeException {
		this.fake = fake == null ? new Fake() : fake;
		this.err = err;
		this.verbose = verbose;
	}

	protected void print80(String string) {
		int length = string.length();
		err.print((verbose || length < 80 ? string : string.substring(0, 80)) + "\r");
	}

	public POM parse(File file) throws IOException, ParserConfigurationException, SAXException {
		File directory = file.getCanonicalFile().getParentFile();

		// look for root pom.xml
		File parentDirectory = directory.getParentFile();
		if (!parentDirectory.exists() || !new File(parentDirectory, "pom.xml").exists())
			return parse(file, null);

		Stack<String> stack = new Stack<String>();
		for (;;) {
			stack.push(directory.getName());
			directory = parentDirectory;
			parentDirectory = directory.getParentFile();
			if (!parentDirectory.exists() || !new File(parentDirectory, "pom.xml").exists())
				break;
		}
		POM pom = parse(new File(directory, "pom.xml"), null);
		// walk back up to the desired pom.xml
		while (!stack.empty()) {
			String name = stack.pop();
			POM next = null;
			for (POM child : pom.children)
				if (child.directory.getName().equals(name)) {
					next = child;
					break;
				}
			if (next == null)
				next = pom.addModule(name);
			pom = next;
		}
		return pom;
	}

	public POM parse(File file, POM parent) throws IOException, ParserConfigurationException, SAXException {
		if (!file.exists())
			return null;
		if (verbose)
			print80("Parsing " + file);
		File directory = file.getCanonicalFile().getParentFile();
		POM pom = new POM(directory, parent);
		XMLReader reader = SAXParserFactory.newInstance().newSAXParser().getXMLReader();
		reader.setContentHandler(pom);
		//reader.setXMLErrorHandler(...);
		reader.parse(new InputSource(new FileInputStream(file)));

		pom.children = new POM[pom.modules.size()];
		for (int i = 0; i < pom.children.length; i++) {
			file = new File(directory, pom.modules.get(i) + "/pom.xml");
			pom.children[i] = parse(file, pom);
		}

		if (pom.target == null) {
			String fileName = file.getName();
			if (fileName.endsWith(".pom"))
				fileName = fileName.substring(0, fileName.length() - 4);
			fileName += ".jar";
			pom.target = new File(directory, fileName);
		}

		return pom;
	}

	protected POM fakePOM(File target, Coordinate dependency) {
		POM pom = new POM(target, null);
		pom.directory = target.getParentFile();
		pom.target = target;
		pom.children = new POM[0];
		pom.coordinate = dependency;
		if (dependency.artifactId.equals("ij")) {
			String javac = pom.expand("${java.home}/../lib/tools.jar");
			if (new File(javac).exists())
				pom.dependencies.add(new Coordinate("com.sun", "tools", "1.4.2", false, javac, null));
		}
		return pom;
	}

	protected static class Coordinate {
		protected String groupId, artifactId, version, systemPath, classifier;
		protected boolean optional;

		public Coordinate() {}

		public Coordinate(String groupId, String artifactId, String version) {
			this(groupId, artifactId, version, false, null, null);
		}

		public Coordinate(String groupId, String artifactId, String version, boolean optional, String systemPath, String classifier) {
			this.groupId = normalize(groupId);
			this.artifactId = normalize(artifactId);
			this.version = normalize(version);
			this.optional = optional;
			this.systemPath = normalize(systemPath);
			this.classifier = classifier;
		}

		public String normalize(String s) {
			return "".equals(s) ? null : s;
		}

		public String getJarName() {
			return getJarName(false);
		}

		public String getJarName(boolean withProjectPrefix) {
			return getFileName(withProjectPrefix, true, "jar");
		}

		public String getPOMName() {
			return getPOMName(false);
		}

		public String getPOMName(boolean withProjectPrefix) {
			return getFileName(withProjectPrefix, false, "pom");
		}

		public String getFileName(boolean withClassifier, String fileExtension) {
			return getFileName(false, withClassifier, fileExtension);
		}

		public String getFileName(boolean withProjectPrefix, boolean withClassifier, String fileExtension) {
			return (withProjectPrefix ? groupId + "/" : "")
				+ artifactId + "-" + version
				+ (withClassifier && classifier != null ? "-" + classifier : "")
				+ "." + fileExtension;
		}
	}

	public class POM extends DefaultHandler implements Comparable<POM> {
		protected boolean buildFromSource;
		protected File directory, target;
		protected POM parent;
		protected POM[] children;

		protected Coordinate coordinate = new Coordinate();
		protected Map<String, String> properties = new HashMap<String, String>();
		protected List<String> modules = new ArrayList<String>();
		protected List<Coordinate> dependencies = new ArrayList<Coordinate>(); // contains String[3]
		protected Set<String> repositories = new TreeSet<String>();

		// only used during parsing
		protected String prefix = "";
		protected Coordinate latestDependency = new Coordinate();
		protected boolean isCurrentProfile;

		protected POM addModule(String name) throws IOException, ParserConfigurationException, SAXException {
			return addChild(parse(new File(new File(directory, name), "pom.xml"), this));
		}

		protected POM addChild(POM child) {
			POM[] newChildren = new POM[children.length + 1];
			System.arraycopy(children, 0, newChildren, 0, children.length);
			newChildren[children.length] = child;
			children = newChildren;
			return child;
		}

		protected POM(File directory, POM parent) {
			this.directory = directory;
			this.parent = parent;
			if (parent != null) {
				coordinate.groupId = parent.coordinate.groupId;
				coordinate.version = parent.coordinate.version;
			}

			if (new File(directory, "src").exists()) {
				buildFromSource = true;
				target = new File(directory, "target/classes");
			}
		}

		public void clean() throws IOException, ParserConfigurationException, SAXException {
			if (!buildFromSource)
				return;
			for (POM child : getDependencies())
				if (child != null)
					child.clean();
			if (target.isDirectory())
				rmRF(target);
			else if (target.exists())
				target.delete();
			File jar = getTarget();
			if (jar.exists())
				jar.delete();
		}

		public void downloadDependencies() throws IOException, ParserConfigurationException, SAXException {
			downloadAutomatically = true;
			getDependencies();
			download();
		}

		protected void download() throws FileNotFoundException {
			if (buildFromSource || target.exists())
				return;
			print80("Downloading " + target);
			download(coordinate);
		}

		protected void download(Coordinate dependency) throws FileNotFoundException {
			if (dependency.version == null) {
				err.println("Version of " + dependency.artifactId + " is null; Skipping.");
				return;
			}
			for (String url : getRoot().getRepositories()) try {
				downloadAndVerify(url, dependency);
				return;
			} catch (Exception e) { /* ignore */ }
			throw new FileNotFoundException("Could not download " + dependency.getJarName());
		}

		public boolean upToDate() throws IOException, ParserConfigurationException, SAXException {
			if (!buildFromSource)
				return true;
			for (POM child : getDependencies())
				if (child != null && !child.upToDate())
					return false;

			File source = new File(directory, getSourcePath());

			List<String> notUpToDates = new ArrayList<String>();
			addRecursively(notUpToDates, source, ".java", target, ".class");
			int count = notUpToDates.size();
			return count == 0;
		}

		public String getSourcePath() {
			return "src/main/java";
		}

		public void buildJar() throws FakeException, IOException, ParserConfigurationException, SAXException {
			build(true);
		}

		protected void addToJarRecursively(JarOutputStream out, File directory, String prefix) throws IOException {
			for (File file : directory.listFiles())
				if (file.isFile()) {
					out.putNextEntry(new ZipEntry(prefix + file.getName()));
					copy(new FileInputStream(file), out, false);
				}
				else if (file.isDirectory())
					addToJarRecursively(out, file, prefix + file.getName() + "/");
		}

		public void build() throws FakeException, IOException, ParserConfigurationException, SAXException {
			build(false);
		}

		public void build(boolean makeJar) throws FakeException, IOException, ParserConfigurationException, SAXException {
			if (!buildFromSource)
				return;
			for (POM child : getDependencies())
				if (child != null)
					child.build(makeJar);

			// do not build wrapper projects
			if (!new File(directory, "src").exists())
				return;

			target.mkdirs();
			File source = new File(directory, getSourcePath());

			List<String> arguments = new ArrayList<String>();
			// classpath
			arguments.add("-classpath");
			arguments.add(getClassPath());
			// output directory
			arguments.add("-d");
			arguments.add(target.getPath());
			// the files
			int count = arguments.size();
			addRecursively(arguments, source, ".java", target, ".class");
			count = arguments.size() - count;

			if (count > 0) {
				err.println("Compiling " + count + " files in " + directory);
				String[] array = arguments.toArray(new String[arguments.size()]);
				if (fake != null)
					fake.callJavac(array, verbose);
			}

			updateRecursively(new File(source.getParentFile(), "resources"), target);

			if (makeJar) {
				JarOutputStream out = new JarOutputStream(new FileOutputStream(getTarget()));
				addToJarRecursively(out, target, "");
				out.close();
			}
		}

		protected void addRecursively(List<String> list, File directory, String extension, File targetDirectory, String targetExtension) {
			File[] files = directory.listFiles();
			if (list == null)
				return;
			for (File file : files)
				if (file.isDirectory())
					addRecursively(list, file, extension, new File(targetDirectory, file.getName()), targetExtension);
				else {
					String name = file.getName();
					if (!name.endsWith(extension))
						continue;
					File targetFile = new File(targetDirectory, name.substring(0, name.length() - extension.length()) + targetExtension);
					if (!targetFile.exists() || targetFile.lastModified() < file.lastModified())
						list.add(file.getPath());
				}
		}

		protected void updateRecursively(File source, File target) throws IOException {
			File[] list = source.listFiles();
			if (list == null)
				return;
			for (File file : list) {
				File targetFile = new File(target, file.getName());
				if (file.isDirectory())
					updateRecursively(file, targetFile);
				else if (file.isFile()) {
					if (targetFile.exists() && targetFile.lastModified() >= file.lastModified())
						continue;
					targetFile.getParentFile().mkdirs();
					copyFile(file, targetFile);
				}
			}
		}

		public String getGroup() {
			return coordinate.groupId;
		}

		public String getArtifact() {
			return coordinate.artifactId;
		}

		public String getVersion() {
			return coordinate.version;
		}

		public String getJarName() {
			return coordinate.artifactId + '-' + coordinate.version + ".jar";
		}

		public File getTarget() {
			if (!buildFromSource)
				return target;
			return new File(new File(directory, "target"), getJarName());
		}

		public String getClassPath() throws IOException, ParserConfigurationException, SAXException {
			StringBuilder builder = new StringBuilder();
			builder.append(target);
			for (POM pom : getDependencies())
				builder.append(File.pathSeparator).append(pom.target);
			return builder.toString();
		}

		public void copyDependencies(File directory, boolean onlyNewer) throws IOException, ParserConfigurationException, SAXException {
			for (POM pom : getDependencies()) {
				File file = pom.getTarget();
				File destination = new File(directory, pom.artifactId + ".jar");
				if (file.exists() && (!destination.exists() || destination.lastModified() < file.lastModified()))
					copyFile(file, destination);
			}
		}

		public Set<POM> getDependencies() throws IOException, ParserConfigurationException, SAXException {
			Set<POM> set = new TreeSet<POM>();
			getDependencies(set);
			return set;
		}

		public void getDependencies(Set<POM> result) throws IOException, ParserConfigurationException, SAXException {
			for (Coordinate dependency : dependencies) {
				String groupId = expand(dependency.groupId);
				String artifactId = expand(dependency.artifactId);
				String version = expand(dependency.version);
				String classifier = expand(dependency.classifier);
				boolean optional = dependency.optional;
				if (version == null && "aopalliance".equals(artifactId))
					optional = true; // guice has recorded this without a version
				String systemPath = expand(dependency.systemPath);
				Coordinate expanded = new Coordinate(groupId, artifactId, version, optional, systemPath, classifier);
				if (systemPath != null) {
					File file = new File(systemPath);
					if (file.exists()) {
						result.add(fakePOM(file, expanded));
						continue;
					}
				}
				POM pom = getRoot().findPOM(expanded);
				if (pom == null || result.contains(pom))
					continue;
				result.add(pom);
				pom.getDependencies(result);
			}
		}

		// expands ${<property-name>}
		public String expand(String string) {
			if (string == null)
				return null;
			for (;;) {
				int dollarCurly = string.indexOf("${");
				if (dollarCurly < 0)
					return string;
				int endCurly = string.indexOf("}", dollarCurly + 2);
				if (endCurly < 0)
					throw new RuntimeException("Invalid string: " + string);
				String property = getProperty(string.substring(dollarCurly + 2, endCurly));
				if (property == null) {
					if (dollarCurly == 0 && endCurly == string.length() - 1)
						return null;
					property = "";
				}
				string = string.substring(0, dollarCurly)
					+ property
					+ string.substring(endCurly + 1);
			}
		}

		public String getProperty(String key) {
			if (properties.containsKey(key))
				return properties.get(key);
			if (parent == null) {
				// hard-code a few variables
				if (key.equals("bio-formats.groupId"))
					return "loci";
				if (key.equals("bio-formats.version"))
					return "4.4-SNAPSHOT";
				if (key.equals("imagej.groupId"))
					return "imagej";
				if (key.equals("java.home"))
					return System.getProperty("java.home");
				return null;
			}
			return parent.getProperty(key);
		}

		protected POM getRoot() {
			POM result = this;
			while (result.parent != null)
				result = result.parent;
			return result;
		}

		protected Set<String> getRepositories() {
			Set<String> result = new TreeSet<String>();
			getRepositories(result);
			return result;
		}

		protected void getRepositories(Set<String> result) {
			// add a default to the root
			if (parent == null)
				result.add("http://repo1.maven.org/maven2/");
			result.addAll(repositories);
			for (POM child : children)
				if (child != null)
					child.getRepositories(result);
		}

		protected POM findPOM(Coordinate dependency) throws IOException, ParserConfigurationException, SAXException {
			return findPOM(dependency, false);
		}

		protected POM findPOM(Coordinate dependency, boolean quiet) throws IOException, ParserConfigurationException, SAXException {
			if (dependency.artifactId.equals(coordinate.artifactId) &&
					(dependency.groupId == null || dependency.groupId.equals(coordinate.groupId)) &&
					(dependency.version == null || coordinate.version == null || dependency.version.equals(coordinate.version)))
				return this;
			if (dependency.groupId == null && dependency.artifactId.equals("jdom"))
				dependency.groupId = "jdom";
			for (POM child : children) {
				if (child == null)
					continue;
				POM result = child.findPOM(dependency, quiet);
				if (result != null)
					return result;
			}
			// for the root POM, fall back to $HOME/.m2/repository/
			if (parent == null)
				return findLocallyCachedPOM(dependency, quiet);
			return null;
		}

		protected POM findLocallyCachedPOM(Coordinate dependency, boolean quiet) throws IOException, ParserConfigurationException, SAXException {
			if (dependency.groupId == null)
				return null;
			String key = dependency.groupId + ">" + dependency.artifactId;
			if (localPOMCache.containsKey(key)) {
				POM result = localPOMCache.get(key); // may be null
				if (result == null || dependency.version == null || compareVersion(dependency.version, result.coordinate.version) <= 0)
					return result;
			}

			String path = System.getProperty("user.home") + "/.m2/repository/" + dependency.groupId.replace('.', '/') + "/" + dependency.artifactId + "/";
			if (dependency.version == null)
				dependency.version = findLocallyCachedVersion(path);
			if (dependency.version == null && dependency.artifactId.equals("scifio"))
				dependency.version = "4.4-SNAPSHOT";
			if (dependency.version == null || dependency.version.startsWith("[") || dependency.artifactId.equals("tools")) {
				// try to find the .jar in Fiji's jars/ dir
<<<<<<< HEAD
				String jarName = dependency.artifactId.equals("tools") ? "javac.jar" : dependency.artifactId + ".jar";
				File file = new File(System.getProperty("fiji.dir"), "jars/" + jarName);
=======
				String jarName = artifactId.equals("tools") ? "javac.jar" : artifactId + ".jar";
				File file = new File(System.getProperty("ij.dir"), "jars/" + jarName);
>>>>>>> 4e93eaf7
				if (file.exists()) {
					POM pom = fakePOM(file, dependency);
					localPOMCache.put(key, pom);
					return pom;
				}
				if (!quiet)
					err.println("Cannot find version for artifact " + dependency.artifactId + " (dependency of " + coordinate.artifactId + ")");
				localPOMCache.put(key, null);
				return null;
			}
			path += dependency.version + "/";
			if (dependency.version.endsWith("-SNAPSHOT")) try {
				if (!maybeDownloadAutomatically(dependency, quiet))
					return null;
				dependency.version = parseSnapshotVersion(new File(path));
			} catch (FileNotFoundException e) { /* ignore */ }
			path += dependency.getPOMName();

			File file = new File(path);
			if (!file.exists()) {
				if (downloadAutomatically) {
					if (!maybeDownloadAutomatically(dependency, quiet))
						return null;
				}
				else {
					if (!quiet && !dependency.optional)
						err.println("Skipping artifact " + dependency.artifactId + " (for " + coordinate.artifactId + "): not found");
					localPOMCache.put(key, null);
					return null;
				}
			}

			POM result = parse(new File(path), null);
			if (result == null && !quiet)
				err.println("Artifact " + dependency.artifactId + " not found" + (downloadAutomatically ? "" : "; consider 'get-dependencies'"));
			localPOMCache.put(key, result);
			return result;
		}

<<<<<<< HEAD
		protected boolean maybeDownloadAutomatically(Coordinate dependency, boolean quiet) {
			if (!downloadAutomatically || buildFromSource)
				return true;
			if (!quiet)
				err.println("Downloading " + dependency.artifactId);
=======
		// TODO: if there is no internet connection, do not try to download -SNAPSHOT versions
		protected boolean maybeDownloadAutomatically(String groupId, String artifactId, String version, boolean quiet) {
			if (!downloadAutomatically)
				return true;
			if (!quiet)
				err.println((version.endsWith("-SNAPSHOT") ? "Checking for new snapshot of " : "Downloading ") + artifactId);
>>>>>>> 4e93eaf7
			try {
				download(dependency);
			} catch (Exception e) {
				if (!quiet) {
					e.printStackTrace(err);
					err.println("Could not download " + dependency.artifactId + ": " + e.getMessage());
				}
				String key = dependency.groupId + ">" + dependency.artifactId;
				localPOMCache.put(key, null);
				return false;
			}
			return true;
		}

		protected String findLocallyCachedVersion(String path) throws IOException {
			File file = new File(path, "maven-metadata-local.xml");
			if (!file.exists()) {
				String[] list = new File(path).list();
				return list != null && list.length > 0 ? list[0] : null;
			}
			BufferedReader reader = new BufferedReader(new FileReader(file));
			for (;;) {
				String line = reader.readLine();
				if (line == null)
					throw new RuntimeException("Could not determine version for " + path);
				int tag = line.indexOf("<version>");
				if (tag < 0)
					continue;
				reader.close();
				int endTag = line.indexOf("</version>");
				return line.substring(tag + "<version>".length(), endTag);
			}
		}

		// XML parsing

		public void startDocument() {}

		public void endDocument() {
			if (!properties.containsKey("project.groupId"))
				properties.put("project.groupId", coordinate.groupId);
			if (!properties.containsKey("project.version"))
				properties.put("project.version", coordinate.version);
		}

		public void startElement(String uri, String name, String qualifiedName, Attributes attributes) {
			prefix += ">" + qualifiedName;
			if (debug)
				err.println("start(" + uri + ", " + name + ", " + qualifiedName + ", " + toString(attributes) + ")");
		}

		public void endElement(String uri, String name, String qualifiedName) {
			if (prefix.equals(">project>dependencies>dependency") || (isCurrentProfile && prefix.equals(">project>profiles>profile>dependencies>dependency"))) {
				dependencies.add(latestDependency);
				latestDependency = new Coordinate();
			}
			if (prefix.equals(">project>profiles>profile"))
				isCurrentProfile = false;
			prefix = prefix.substring(0, prefix.length() - 1 - qualifiedName.length());
			if (debug)
				err.println("end(" + uri + ", " + name + ", " + qualifiedName + ")");
		}

		public void characters(char[] buffer, int offset, int length) {
			String string = new String(buffer, offset, length);
			if (debug)
				err.println("characters: " + string + " (prefix: " + prefix + ")");

			String prefix = this.prefix;
			if (isCurrentProfile)
				prefix = ">project" + prefix.substring(">project>profiles>profile".length());

			if (prefix.equals(">project>groupId"))
				coordinate.groupId = string;
			else if (prefix.equals(">project>parent>groupId")) {
				if (coordinate.groupId == null)
					coordinate.groupId = string;
			}
			else if (prefix.equals(">project>artifactId"))
				coordinate.artifactId = string;
			else if (prefix.equals(">project>version"))
				coordinate.version = string;
			else if (prefix.equals(">project>parent>version")) {
				if (coordinate.version == null)
					coordinate.version = string;
			}
			else if (prefix.equals(">project>modules"))
				buildFromSource = true; // might not be building a target
			else if (prefix.equals(">project>modules>module"))
				modules.add(string);
			else if (prefix.startsWith(">project>properties>"))
				properties.put(prefix.substring(">project>properties>".length()), string);
			else if (prefix.equals(">project>dependencies>dependency>groupId"))
				latestDependency.groupId = string;
			else if (prefix.equals(">project>dependencies>dependency>artifactId"))
				latestDependency.artifactId = string;
			else if (prefix.equals(">project>dependencies>dependency>version"))
				latestDependency.version = string;
			else if (prefix.equals(">project>dependencies>dependency>optional"))
				latestDependency.optional = string.equalsIgnoreCase("true");
			else if (prefix.equals(">project>dependencies>dependency>systemPath"))
				latestDependency.systemPath = string;
			else if (prefix.equals(">project>dependencies>dependency>classifier"))
				latestDependency.classifier = string;
			else if (prefix.equals(">project>profiles>profile>id"))
				isCurrentProfile = (!Util.getPlatform().equals("macosx") && "javac".equals(string)) || profile.equals(string);
			else if (prefix.equals(">project>repositories>repository>url"))
				repositories.add(string);
			else if (debug)
				err.println("Ignoring " + prefix);
		}

		public String toString(Attributes attributes) {
			StringBuilder builder = new StringBuilder();
			builder.append("[ ");
			for (int i = 0; i < attributes.getLength(); i++)
				builder.append(attributes.getQName(i))
					. append("='").append(attributes.getValue(i))
					. append("' ");
			builder.append("]");
			return builder.toString();
		}

		public int compareTo(POM other) {
			int result = coordinate.artifactId.compareTo(other.coordinate.artifactId);
			if (result != 0)
				return result;
			if (coordinate.groupId != null && other.coordinate.groupId != null)
				result = coordinate.groupId.compareTo(other.coordinate.groupId);
			if (result != 0)
				return result;
			if (coordinate.version != null && other.coordinate.version != null)
				return compareVersion(coordinate.version, other.coordinate.version);
			return 0;
		}

		public String toString() {
			StringBuilder builder = new StringBuilder();
			append(builder, "");
			return builder.toString();
		}

		public void append(StringBuilder builder, String indent) {
			builder.append(indent + coordinate.groupId + ">" + coordinate.artifactId + "\n");
			if (children != null)
				for (POM child : children)
					child.append(builder, indent + "  ");
		}
	}

	protected static void downloadAndVerify(String repositoryURL, Coordinate dependency) throws MalformedURLException, IOException, NoSuchAlgorithmException, ParserConfigurationException, SAXException {
		String path = "/" + dependency.groupId.replace('.', '/') + "/" + dependency.artifactId + "/" + dependency.version + "/";
		File directory = new File(System.getProperty("user.home") + "/.m2/repository" + path);
		if (dependency.version.endsWith("-SNAPSHOT")) {
			String metadataURL = repositoryURL + path + "maven-metadata.xml";
			downloadAndVerify(metadataURL, directory, "maven-metadata-snapshot.xml");
			dependency.version = parseSnapshotVersion(directory);
			if (dependency.version == null)
				throw new IOException("No version found in " + metadataURL);
			if (new File(directory, artifactId + "-" + version + ".jar").exists() &&
					new File(directory, artifactId + "-" + version + ".pom").exists())
				return;
		}
		String baseURL = repositoryURL + path;
		downloadAndVerify(baseURL + dependency.getPOMName(), directory);
		downloadAndVerify(baseURL + dependency.getJarName(), directory);
	}

	protected static void downloadAndVerify(String url, File directory) throws IOException, NoSuchAlgorithmException {
		downloadAndVerify(url, directory, null);
	}

	protected static void downloadAndVerify(String url, File directory, String fileName) throws IOException, NoSuchAlgorithmException {
		File sha1 = download(new URL(url + ".sha1"), directory, fileName == null ? null : fileName + ".sha1");
		File file = download(new URL(url), directory, fileName);
		MessageDigest digest = MessageDigest.getInstance("SHA-1");
		FileInputStream fileStream = new FileInputStream(file);
		DigestInputStream digestStream = new DigestInputStream(fileStream, digest);
		byte[] buffer = new byte[131072];
		while (digestStream.read(buffer) >= 0)
			; /* do nothing */
		digestStream.close();

		byte[] digestBytes = digest.digest();
		fileStream = new FileInputStream(sha1);
		for (int i = 0; i < digestBytes.length; i++) {
			int value = (hexNybble(fileStream.read()) << 4) |
				hexNybble(fileStream.read());
			int d = digestBytes[i] & 0xff;
			if (value != d)
				throw new IOException("SHA1 mismatch: " + sha1 + ": " + Integer.toHexString(value) + " != " + Integer.toHexString(d));
		}
		fileStream.close();
	}

	protected static String parseSnapshotVersion(File directory) throws IOException, ParserConfigurationException, SAXException {
		return parseSnapshotVersion(new FileInputStream(new File(directory, "maven-metadata-snapshot.xml")));
	}

	protected static String parseSnapshotVersion(InputStream in) throws IOException, ParserConfigurationException, SAXException {
		SnapshotPOMHandler handler = new SnapshotPOMHandler();
		XMLReader reader = SAXParserFactory.newInstance().newSAXParser().getXMLReader();
		reader.setContentHandler(handler);
		reader.parse(new InputSource(in));
		if (handler.snapshotVersion != null && handler.timestamp != null && handler.buildNumber != null)
			return handler.snapshotVersion + "-" + handler.timestamp + "-" + handler.buildNumber;
		throw new IOException("Missing timestamp/build number: " + handler.timestamp + ", " + handler.buildNumber);
	}

	protected static class SnapshotPOMHandler extends DefaultHandler {
		protected String qName;
		protected String snapshotVersion, timestamp, buildNumber;

		public void startElement(String uri, String localName, String qName, Attributes attributes) {
			this.qName = qName;
		}

		public void endElement(String uri, String localName, String qName) {
			this.qName = null;
		}

		public void characters(char[] ch, int start, int length) {
			if (qName == null)
				; // ignore
			else if (qName.equals("version")) {
				String version = new String(ch, start, length).trim();
				if (version.endsWith("-SNAPSHOT"))
					snapshotVersion = version.substring(0, version.length() - "-SNAPSHOT".length());
			}
			else if (qName.equals("timestamp"))
				timestamp = new String(ch, start, length).trim();
			else if (qName.equals("buildNumber"))
				buildNumber = new String(ch, start, length).trim();
		}
	}

	protected static int hexNybble(int b) {
		return (b < 'A' ? (b < 'a' ? b - '0' : b - 'a' + 10) : b - 'A' + 10) & 0xf;
	}

	protected static void rmRF(File directory) {
		for (File file : directory.listFiles())
			if (file.isDirectory())
				rmRF(file);
			else
				file.delete();
		directory.delete();
	}

	protected static File download(URL url, File directory) throws IOException {
		return download(url, directory, null);
	}

	protected static File download(URL url, File directory, String fileName) throws IOException {
		if (fileName == null) {
			fileName = url.getPath();
			fileName = fileName.substring(fileName.lastIndexOf('/') + 1);
		}

		InputStream in = url.openStream();
		directory.mkdirs();
		File result = new File(directory, fileName);
		copy(in, result);
		return result;
	}

	protected static void copyFile(File source, File target) throws IOException {
		copy(new FileInputStream(source), target);
	}

	protected static void copy(InputStream in, File target) throws IOException {
		copy(in, new FileOutputStream(target), true);
	}

	protected static void copy(InputStream in, OutputStream out, boolean closeOutput) throws IOException {
		byte[] buffer = new byte[131072];
		for (;;) {
			int count = in.read(buffer);
			if (count < 0)
				break;
			out.write(buffer, 0, count);
		}
		in.close();
		if (closeOutput)
			out.close();
	}

	protected static int compareVersion(String version1, String version2) {
		if (version1.equals(version2))
			return 0;
		String[] split1 = version1.split("\\.");
		String[] split2 = version2.split("\\.");

		for (int i = 0; ; i++) {
			if (i == split1.length)
				return i == split2.length ? 0 : -1;
			if (i == split2.length)
				return +1;
			int end1 = firstNonDigit(split1[i]);
			int end2 = firstNonDigit(split2[i]);
			if (end1 != end2)
				return end1 - end2;
			int result = end1 == 0 ? 0 :
				Integer.parseInt(split1[i].substring(0, end1))
				- Integer.parseInt(split2[i].substring(0, end2));
			if (result != 0)
				return result;
			result = split1[i].substring(end1).compareTo(split2[i].substring(end2));
			if (result != 0)
				return result;
		}
	}

	protected static int firstNonDigit(String string) {
		int length = string.length();
		for (int i = 0; i < length; i++)
			if (!Character.isDigit(string.charAt(i)))
				return i;
		return length;
	}

	private final static String usage = "Usage: MiniMaven [command]\n"
		+ "\tSupported commands: compile, run, compile-and-run, clean, get-dependencies";

	public static void main(String[] args) throws Exception {
		MiniMaven miniMaven = new MiniMaven(null, System.err, false);
		POM root = miniMaven.parse(new File("pom.xml"), null);
		String command = args.length == 0 ? "compile-and-run" : args[0];
		String artifactId = getSystemProperty("artifactId", "ij-app");
		String mainClass = getSystemProperty("mainClass", "imagej.Main");

		POM pom = root.findPOM(new Coordinate(null, artifactId, null));
		if (pom == null)
			pom = root;
		if (command.equals("compile") || command.equals("build") || command.equals("compile-and-run")) {
			pom.build();
			if (command.equals("compile-and-run"))
				command = "run";
			else
				return;
		}
		else if (command.equals("jar") || command.equals("jars")) {
			if (!pom.buildFromSource) {
				System.err.println("Cannot build " + pom + " from source");
				System.exit(1);
			}
			pom.buildJar();
			if (command.equals("jars"))
				pom.copyDependencies(new File(pom.directory, "target"), true);
			return;
		}
		if (command.equals("clean"))
			pom.clean();
		else if (command.equals("get") || command.equals("get-dependencies"))
			pom.downloadDependencies();
		else if (command.equals("run")) {
			String[] paths = pom.getClassPath().split(File.pathSeparator);
			URL[] urls = new URL[paths.length];
			for (int i = 0; i < urls.length; i++)
				urls[i] = new URL("file:" + paths[i] + (paths[i].endsWith(".jar") ? "" : "/"));
			URLClassLoader classLoader = new URLClassLoader(urls);
			// needed for sezpoz
			Thread.currentThread().setContextClassLoader(classLoader);
			Class clazz = classLoader.loadClass(mainClass);
			Method main = clazz.getMethod("main", new Class[] { String[].class });
			main.invoke(null, new Object[] { new String[0] });
		}
		else if (command.equals("classpath"))
			miniMaven.err.println(pom.getClassPath());
		else if (command.equals("list")) {
			Set<POM> result = new TreeSet<POM>();
			Stack<POM> stack = new Stack<POM>();
			stack.push(pom.getRoot());
			while (!stack.empty()) {
				pom = stack.pop();
				if (result.contains(pom) || !pom.buildFromSource)
					continue;
				result.add(pom);
				for (POM child : pom.children)
					stack.push(child);
			}
			for (POM pom2 : result)
				System.err.println(pom2);
		}
		else
			miniMaven.err.println("Unhandled command: " + command + "\n" + usage);
	}

	protected static String getSystemProperty(String key, String defaultValue) {
		String result = System.getProperty(key);
		return result == null ? defaultValue : result;
	}
}<|MERGE_RESOLUTION|>--- conflicted
+++ resolved
@@ -417,7 +417,7 @@
 		public void copyDependencies(File directory, boolean onlyNewer) throws IOException, ParserConfigurationException, SAXException {
 			for (POM pom : getDependencies()) {
 				File file = pom.getTarget();
-				File destination = new File(directory, pom.artifactId + ".jar");
+				File destination = new File(directory, pom.coordinate.artifactId + ".jar");
 				if (file.exists() && (!destination.exists() || destination.lastModified() < file.lastModified()))
 					copyFile(file, destination);
 			}
@@ -560,13 +560,8 @@
 				dependency.version = "4.4-SNAPSHOT";
 			if (dependency.version == null || dependency.version.startsWith("[") || dependency.artifactId.equals("tools")) {
 				// try to find the .jar in Fiji's jars/ dir
-<<<<<<< HEAD
 				String jarName = dependency.artifactId.equals("tools") ? "javac.jar" : dependency.artifactId + ".jar";
-				File file = new File(System.getProperty("fiji.dir"), "jars/" + jarName);
-=======
-				String jarName = artifactId.equals("tools") ? "javac.jar" : artifactId + ".jar";
 				File file = new File(System.getProperty("ij.dir"), "jars/" + jarName);
->>>>>>> 4e93eaf7
 				if (file.exists()) {
 					POM pom = fakePOM(file, dependency);
 					localPOMCache.put(key, pom);
@@ -606,20 +601,12 @@
 			return result;
 		}
 
-<<<<<<< HEAD
+		// TODO: if there is no internet connection, do not try to download -SNAPSHOT versions
 		protected boolean maybeDownloadAutomatically(Coordinate dependency, boolean quiet) {
-			if (!downloadAutomatically || buildFromSource)
-				return true;
-			if (!quiet)
-				err.println("Downloading " + dependency.artifactId);
-=======
-		// TODO: if there is no internet connection, do not try to download -SNAPSHOT versions
-		protected boolean maybeDownloadAutomatically(String groupId, String artifactId, String version, boolean quiet) {
 			if (!downloadAutomatically)
 				return true;
 			if (!quiet)
-				err.println((version.endsWith("-SNAPSHOT") ? "Checking for new snapshot of " : "Downloading ") + artifactId);
->>>>>>> 4e93eaf7
+				err.println((dependency.version.endsWith("-SNAPSHOT") ? "Checking for new snapshot of " : "Downloading ") + dependency.artifactId);
 			try {
 				download(dependency);
 			} catch (Exception e) {
@@ -779,8 +766,8 @@
 			dependency.version = parseSnapshotVersion(directory);
 			if (dependency.version == null)
 				throw new IOException("No version found in " + metadataURL);
-			if (new File(directory, artifactId + "-" + version + ".jar").exists() &&
-					new File(directory, artifactId + "-" + version + ".pom").exists())
+			if (new File(directory, dependency.getJarName()).exists() &&
+					new File(directory, dependency.getPOMName()).exists())
 				return;
 		}
 		String baseURL = repositoryURL + path;
