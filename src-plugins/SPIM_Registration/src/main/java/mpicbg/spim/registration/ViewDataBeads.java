--- conflicted
+++ resolved
@@ -30,15 +30,12 @@
 
 public class ViewDataBeads implements Comparable< ViewDataBeads >
 {
-<<<<<<< HEAD
-=======
 	/**
 	 * Can be used to manually set min (minmaxset[0]) and max (minmaxset[1]) value for all views
 	 * that are opened. Otherwise min and max will be read from the images 
 	 */
 	public static float[] minmaxset = null;
 	
->>>>>>> b5115152
 	/**
 	 * @param <M> - an implementation of the {@link AbstractAffineModel3D}
 	 * @param id - an unique id
