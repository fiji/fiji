--- conflicted
+++ resolved
@@ -1,493 +1,489 @@
-package mpicbg.spim.registration;
-
-import ij.IJ;
-
-import java.util.ArrayList;
-import java.util.Date;
-
-import javax.media.j3d.BranchGroup;
-import javax.media.j3d.Transform3D;
-import javax.vecmath.Matrix4f;
-
-import mpicbg.imglib.algorithm.gauss.DownSample;
-import mpicbg.imglib.container.ContainerFactory;
-import mpicbg.imglib.cursor.Cursor;
-import mpicbg.imglib.image.Image;
-import mpicbg.imglib.io.LOCI;
-import mpicbg.imglib.type.numeric.real.FloatType;
-import mpicbg.models.AbstractAffineModel3D;
-import mpicbg.spim.io.IOFunctions;
-import mpicbg.spim.mpicbg.TileSPIM;
-import mpicbg.spim.registration.bead.BeadStructure;
-import mpicbg.spim.registration.bead.error.ViewErrorStatistics;
-import mpicbg.spim.registration.segmentation.NucleusStructure;
-
-public class ViewDataBeads implements Comparable< ViewDataBeads >
-{
-	public <M extends AbstractAffineModel3D<M>> ViewDataBeads( final int id, final M model, final String fileName, final double zStretching )
-	{		
-		setID( id );
-		setFileName( fileName );
-		setZStretching( zStretching );
-		
-<<<<<<< HEAD
-		this.tile = new TileSPIM( model.copy(), this );
-=======
-		this.tile = new TileSPIM<M>( model.clone(), this );
->>>>>>> 4d100be1
-		this.beads = new BeadStructure();
-		this.nuclei = new NucleusStructure(); 
-	}
-	
-	/**
-	 * Provides the capability to lock a {@link ViewDataBeads} object if necessary
-	 */
-	//public AtomicInteger islockedA = new AtomicInteger( 0 );
-	//public AtomicInteger islockedB = new AtomicInteger( 0 );
-		
-	/**
-	 * if the view is connected to any other view or excluded from the registration because no true correspondences were found
-	 * @return true if it is connected, otherwise false
-	 */
-	public boolean isConnected() { return getViewErrorStatistics().getNumConnectedViews() > 0; }
-		
-	/**
-	 * The structure of the views that will be aligned
-	 */
-	protected ViewStructure viewStructure = null;
-	protected void setViewStructure( final ViewStructure viewStructure ) { this.viewStructure = viewStructure; }
-	public ViewStructure getViewStructure() { return viewStructure; }
-	public int getNumViews() { return getViewStructure().getViews().size(); }
-	
-	/**
-	 * The Object for storing the potential beads
-	 */
-	protected BeadStructure beads;
-	public BeadStructure getBeadStructure() { return beads; }
-	public void setBeadStructure( final BeadStructure beads ) { this.beads = beads; }
-
-	/**
-	 * The Object for storing the potential nuclei
-	 */
-	protected NucleusStructure nuclei;
-	public NucleusStructure getNucleiStructure() { return nuclei; }
-	public void setNucleiStructure( final NucleusStructure nuclei ) { this.nuclei = nuclei; }
-
-	/**
-	 * The object for storing View-related error statistics
-	 */
-	protected ViewErrorStatistics viewError = null;
-	public void initErrorStatistics() { this.viewError = new ViewErrorStatistics( this ); }
-	public ViewErrorStatistics getViewErrorStatistics() { return viewError; }
-	
-	/**
-	 * For segmentation, future use
-	 */
-	//public SegmentationProperties segmentationProperties;
-	
-	/**
-	 * for 3d visualization
-	 */
-	public ArrayList<BranchGroup> branchGroups = new ArrayList<BranchGroup>();
-	/**
-	 * for 3d visualization
-	 */
-	public ArrayList<BranchGroup> beadBranchGroups = new ArrayList<BranchGroup>();
-
-	/**
-	 * the unique(!) identification of the view
-	 */
-	protected int id;
-	public int getID() { return id; }
-	public void setID( final int id ){ this.id = id; }
-
-	/**
-	 * the channel
-	 */
-	protected int channel = 0, channelIndex = 0;
-	public int getChannel() { return channel; }
-	public void setChannel( final int channel ){ this.channel = channel; }
-	public int getChannelIndex() { return channelIndex; }
-	public void setChannelIndex( final int channelIndex ){ this.channelIndex = channelIndex; }
-	
-	/**
-	 * the acquisition angle
-	 */
-	protected int angle;
-	public int getAcqusitionAngle() { return angle; }
-	public void setAcqusitionAngle( final int angle ){ this.angle = angle; }
-	
-	/**
-	 * The file name of the current view
-	 */
-	private String fileName;
-	public String getFileName() { return fileName; }
-	public void setFileName( final String fileName ) 
-	{ 
-		this.fileName = fileName;
-		this.shortName = IOFunctions.getShortName( fileName );
-	}
-	
-	/**
-	 * The short version of the file name of the current view
-	 */
-	private String shortName;
-	public String getName() { return shortName; }
-	public void setName( String shortName ) { this.shortName = shortName; }
-			
-	/**
-	 * The tile of this view which is responsible for the global optimization 
-	 */
-	final private TileSPIM tile;
-	public TileSPIM getTile() { return tile; }
-
-	/**
-	 * Returns the affine transformation of this {@link ViewDataBeads} as Java3D {@link Transform3D}
-	 * @return - the transform
-	 */
-	public Transform3D getTransform3D()
-	{
-		final Matrix4f matrix = new Matrix4f();
-		final float[] m = ((AbstractAffineModel3D<?>)getTile().getModel()).getMatrix( null );
-		
-		matrix.m00 = m[ 0 ];
-		matrix.m01 = m[ 1 ];
-		matrix.m02 = m[ 2 ];
-		matrix.m03 = m[ 3 ];
-		matrix.m10 = m[ 4 ];
-		matrix.m11 = m[ 5 ];
-		matrix.m12 = m[ 6 ];
-		matrix.m13 = m[ 7 ];
-		matrix.m20 = m[ 8 ];
-		matrix.m21 = m[ 9 ];
-		matrix.m22 = m[ 10 ];
-		matrix.m23 = m[ 11 ];
-		matrix.m30 = 0;
-		matrix.m31 = 0;
-		matrix.m32 = 0;
-		matrix.m33 = 1;
-			
-		return new Transform3D( matrix );
-	}
-			
-	/**
-	 * The z-stretching of the input stack
-	 */
-	private double zStretching = 1;
-	public double getZStretching() { return zStretching; }
-	public void setZStretching( final double zStretching ) { this.zStretching = zStretching; }
-
-	/**
-	 * The size of the input stack
-	 */
-	protected int[] imageSize = null;	
-	public int[] getImageSize() 
-	{
-		if ( imageSize == null )
-			loadDimensions();
-		
-		return imageSize.clone();	
-	}
-	public void setImageSize( final int[] size ) { this.imageSize = size; }
-
-	/**
-	 * The offset of the input stack
-	 */
-	protected int[] imageSizeOffset = null;	
-	public int[] getImageSizeOffset() 
-	{
-		if ( imageSizeOffset == null )
-			return new int[ getImageSize().length ];
-		
-		return imageSizeOffset.clone();	
-	}
-	public void setImageSizeOffset( final int[] imageSizeOffset ) { this.imageSizeOffset = imageSizeOffset; }
-
-	/**
-	 * The input image
-	 */
-	private Image<FloatType> image = null;
-	private float maxValue = 0;
-
-	/**
-	 * Gets the number of dimensions from view 1
-	 * @return - the number of dimensions
-	 */
-	public int getNumDimensions() { return getImageSize().length; }
-	public float getMaxValueUnnormed() { return maxValue; }
-	
-	/**
-	 * The link to the input image of this view
-	 * @return the link or null unable to open
-	 */
-	public Image<FloatType> getImage() 
-	{
-		return getImage( getViewStructure().getSPIMConfiguration().imageFactory );
-	}
-	
-	/**
-	 * The currently downsampled image cached 
-	 */
-	private Image<FloatType> downSampledImage = null;
-	private int currentDownSamplingFactor = -1;
-
-	public Image<FloatType> getDownSampledImage( final int downSamplingFactor )
-	{
-		// if there is no downsampling we just return the image as is
-		if ( downSamplingFactor == 1 )
-			return getImage();
-		
-		// we have the image already here
-		if ( downSampledImage != null && downSamplingFactor == currentDownSamplingFactor )
-			return downSampledImage;
-		
-		if ( viewStructure.getDebugLevel() <= ViewStructure.DEBUG_MAIN )
-			IOFunctions.println( "Computing " + downSamplingFactor + "x Downsampling for " + getName() );
-		
-		currentDownSamplingFactor = downSamplingFactor;
-		final Image<FloatType> img = getImage();
-		
-		final DownSample<FloatType> downSample = new DownSample<FloatType>( img, 1.0f / downSamplingFactor );
-		if ( !downSample.checkInput() || !downSample.process() )
-		{
-			IOFunctions.println("Error, cannot downSample image: " + downSample.getErrorMessage() );
-			return null;
-		}
-		
-		downSampledImage = downSample.getResult();
-		
-		return downSampledImage;
-	}
-
-	/**
-	 * The link to the input image of this view
-	 * @return the link or null unable to open
-	 */
-	public Image<FloatType> getImage( final ContainerFactory imageFactory ) 
-	{
-		if ( image == null)
-		{
-			//TODO: remove that crap later
-			if ( getName().contains( "Angle72" ) )
-				image = LOCI.openLOCIFloatType( "", getFileName(), imageFactory, 0, 162 );
-			else
-				image = LOCI.openLOCIFloatType( getFileName(), imageFactory );
-			
-			if ( image == null )
-			{
-				IJ.error( "Cannot find file: " + getFileName() );
-				return null;
-			}
-			
-			image.setName( getName() );
-						
-			maxValue = normalizeImage( image );
-			setImageSize( image.getDimensions() );
-		}
-		
-		return image;
-	}
-		
-	/**
-	 * Normalizes the image to the range [0...1]
-	 * @param image - the image to normalize
-	 */
-	public static float normalizeImage( final Image<FloatType> image )
-	{
-		image.getDisplay().setMinMax();
-		
-		final float min = (float)image.getDisplay().getMin();
-		final float max = (float)image.getDisplay().getMax();
-		final float diff = max - min;
-		
-		if ( Float.isNaN( diff ) || Float.isInfinite(diff) || diff == 0 )
-		{
-			IOFunctions.println("Cannot normalize image " + image.getName() + ", min=" + min + "  + max=" + max );
-			return max;
-		}
-		
-		final Cursor<FloatType> cursor = image.createCursor();
-		
-		while ( cursor.hasNext() )
-		{
-			cursor.fwd();
-			
-			final float value = cursor.getType().get();
-			final float norm = (value - min) / diff;
-			
-			cursor.getType().set( norm );
-		}
-		
-		image.getDisplay().setMinMax(0, 1);
-		
-		return max;
-	}
-	
-	/**
-	 * Closes the input image stack of this view
-	 */
-	public void closeImage() 
-	{
-		if ( image != null )
-		{
-			image.close();
-			image = null;
-		}
-	}
-		
-	@Override
-	public String toString() { return getName() + " (id = " + getID() + ")"; }
-	
-	/**
-	 * Loads the registration matrix and the errors from the *.registration files in the registration file directory
-	 * 
-	 * @return true if successful, false otherwise
-	 */
-	public boolean loadRegistration()
-	{
-		if ( getViewStructure().debugLevel <= ViewStructure.DEBUG_ALL )
-			IOFunctions.println("(" + new Date(System.currentTimeMillis()) + "): Loading " + this + " registration");
-		
-		String dir = getViewStructure().getSPIMConfiguration().registrationFiledirectory;
-		boolean readReg = IOFunctions.readRegistration( this, dir + getName() + ".registration" );
-		
-		if ( !readReg )
-		{
-			if ( getViewStructure().debugLevel <= ViewStructure.DEBUG_ERRORONLY )
-				IOFunctions.println("Cannot read registration for " + this );
-			return false;
-		}		
-		
-		return true;
-	}
-
-	/**
-	 * Loads the registration matrix and the errors relative to a reference timepoint from the *.registration files in the registration file directory
-	 * 
-	 * @return true if successful, false otherwise
-	 */
-	public boolean loadRegistrationTimePoint( final int referenceTimePoint )
-	{
-		if ( getViewStructure().debugLevel <= ViewStructure.DEBUG_ALL )
-			IOFunctions.println("(" + new Date(System.currentTimeMillis()) + "): Loading " + this + " registration relative to time point " + referenceTimePoint );
-		
-		String dir = getViewStructure().getSPIMConfiguration().registrationFiledirectory;
-		boolean readReg = IOFunctions.readRegistration( this, dir + getName() + ".registration.to_" + referenceTimePoint );
-		
-		if ( !readReg )
-		{
-			if ( getViewStructure().debugLevel <= ViewStructure.DEBUG_ERRORONLY )
-				IOFunctions.println("Cannot read registration for " + this + " relative to time point " + referenceTimePoint );
-			return false;
-		}		
-		
-		return true;
-	}
-
-	/**
-	 * Writes the registration matrix and the errors into the *.registration files in the registration file directory
-	 *  
-	 * @return true if successful, false otherwise
-	 */
-	public boolean writeRegistration()
-	{
-		if ( getViewStructure().debugLevel <= ViewStructure.DEBUG_ALL )
-			IOFunctions.println("(" + new Date(System.currentTimeMillis()) + "): Writing " + this + " registration");
-		
-		return IOFunctions.writeRegistration( this, getViewStructure().getSPIMConfiguration().registrationFiledirectory );
-	}
-
-	/**
-	 * Writes the registration matrix and the errors into the *.registration files in the registration file directory
-	 * @param referenceTimePoint - the reference time point
-	 * @return true if successful, false otherwise
-	 */
-	public boolean writeRegistrationTimeLapse( final int referenceTimePoint )
-	{
-		if ( getViewStructure().debugLevel <= ViewStructure.DEBUG_ALL )
-			IOFunctions.println("(" + new Date(System.currentTimeMillis()) + "): Writing " + this + " registration relative to time point " + referenceTimePoint );
-		
-		return IOFunctions.writeRegistration( this, getViewStructure().getSPIMConfiguration().registrationFiledirectory, ".to_" + referenceTimePoint );
-	}
-	
-	/**
-	 * Loads the bead detections and its correspondences candidates as well as true correspondences from the *.beads.txt files in the registration file directory
-	 * 
-	 * @return true if successful, false otherwise
-	 */
-	public boolean loadSegmentation()
-	{
-		if ( getViewStructure().debugLevel <= ViewStructure.DEBUG_ALL )
-			IOFunctions.println("(" + new Date(System.currentTimeMillis()) + "): Loading " + this + " segmentation");
-		
-		boolean readSeg = IOFunctions.readSegmentation( this, getViewStructure().getSPIMConfiguration().registrationFiledirectory, getViewStructure().getSPIMConfiguration() );
-
-		if ( viewStructure.getDebugLevel() <= ViewStructure.DEBUG_ALL )
-		{
-			if ( getBeadStructure() != null )
-				IOFunctions.println("Loaded " + getBeadStructure().getDetectionList().size() + " beads for " + getName() + "[" + getImageSize()[0] + "x" + getImageSize()[1] + "x" + getImageSize()[2] + "]" );				
-			else
-				IOFunctions.println("Detection loading FAILED for " + getName() + "[" + getImageSize()[0] + "x" + getImageSize()[1] + "x" + getImageSize()[2] + "]" );
-		}
-		
-		if (!readSeg)
-		{
-			if ( getViewStructure().debugLevel <= ViewStructure.DEBUG_ERRORONLY )
-				IOFunctions.println("Cannot read segmentation for " + this );
-			return false;
-		}		
-		
-		return true;
-	}
-	
-	/**
-	 * Writes the segmentated beads, correspondence candidates and ransac correspondences into the *.beads.txt files in the registration file directory
-	 *  
-	 * @return true if successful, false otherwise
-	 */
-	public boolean writeSegmentation()
-	{
-		if ( getViewStructure().debugLevel <= ViewStructure.DEBUG_ALL )
-			IOFunctions.println("(" + new Date(System.currentTimeMillis()) + "): Writing " + this + " registration");
-		
-		return IOFunctions.writeSegmentation( this, getViewStructure().getSPIMConfiguration().registrationFiledirectory );
-	}
-
-	/**
-	 * Loads the dimensions from the *.dim files in the registration file directory
-	 * 
-	 * @return true if successful, false otherwise
-	 */
-	public boolean loadDimensions()
-	{
-		if ( getViewStructure().getDebugLevel() <= ViewStructure.DEBUG_ALL )
-			IOFunctions.println("(" + new Date(System.currentTimeMillis()) + "): Loading " + this + " dimensions");
-		
-		boolean readDim = IOFunctions.readDim( this, getViewStructure().getSPIMConfiguration().registrationFiledirectory );
-
-		if ( !readDim )
-		{
-			if ( getViewStructure().debugLevel <= ViewStructure.DEBUG_ERRORONLY )
-				IOFunctions.println("Cannot read dimensions for " + this + ", trying to open image to determine them.");
-			
-			getImage();
-			closeImage();
-			
-			if ( getImageSize() != null )
-				return true;
-		}
-		
-		return readDim;
-	}
-	@Override
-	public int compareTo( final ViewDataBeads o ) 
-	{
-		if ( getID() < o.getID() )
-			return -1;
-		else if ( o.getID() == getID() )
-			return 0;
-		else
-			return 1;
-	}
-	
-}
+package mpicbg.spim.registration;
+
+import ij.IJ;
+
+import java.util.ArrayList;
+import java.util.Date;
+
+import javax.media.j3d.BranchGroup;
+import javax.media.j3d.Transform3D;
+import javax.vecmath.Matrix4f;
+
+import mpicbg.imglib.algorithm.gauss.DownSample;
+import mpicbg.imglib.container.ContainerFactory;
+import mpicbg.imglib.cursor.Cursor;
+import mpicbg.imglib.image.Image;
+import mpicbg.imglib.io.LOCI;
+import mpicbg.imglib.type.numeric.real.FloatType;
+import mpicbg.models.AbstractAffineModel3D;
+import mpicbg.spim.io.IOFunctions;
+import mpicbg.spim.mpicbg.TileSPIM;
+import mpicbg.spim.registration.bead.BeadStructure;
+import mpicbg.spim.registration.bead.error.ViewErrorStatistics;
+import mpicbg.spim.registration.segmentation.NucleusStructure;
+
+public class ViewDataBeads implements Comparable< ViewDataBeads >
+{
+	public <M extends AbstractAffineModel3D<M>> ViewDataBeads( final int id, final M model, final String fileName, final double zStretching )
+	{		
+		setID( id );
+		setFileName( fileName );
+		setZStretching( zStretching );
+		
+		this.tile = new TileSPIM<M>( model.copy(), this );
+		this.beads = new BeadStructure();
+		this.nuclei = new NucleusStructure(); 
+	}
+	
+	/**
+	 * Provides the capability to lock a {@link ViewDataBeads} object if necessary
+	 */
+	//public AtomicInteger islockedA = new AtomicInteger( 0 );
+	//public AtomicInteger islockedB = new AtomicInteger( 0 );
+		
+	/**
+	 * if the view is connected to any other view or excluded from the registration because no true correspondences were found
+	 * @return true if it is connected, otherwise false
+	 */
+	public boolean isConnected() { return getViewErrorStatistics().getNumConnectedViews() > 0; }
+		
+	/**
+	 * The structure of the views that will be aligned
+	 */
+	protected ViewStructure viewStructure = null;
+	protected void setViewStructure( final ViewStructure viewStructure ) { this.viewStructure = viewStructure; }
+	public ViewStructure getViewStructure() { return viewStructure; }
+	public int getNumViews() { return getViewStructure().getViews().size(); }
+	
+	/**
+	 * The Object for storing the potential beads
+	 */
+	protected BeadStructure beads;
+	public BeadStructure getBeadStructure() { return beads; }
+	public void setBeadStructure( final BeadStructure beads ) { this.beads = beads; }
+
+	/**
+	 * The Object for storing the potential nuclei
+	 */
+	protected NucleusStructure nuclei;
+	public NucleusStructure getNucleiStructure() { return nuclei; }
+	public void setNucleiStructure( final NucleusStructure nuclei ) { this.nuclei = nuclei; }
+
+	/**
+	 * The object for storing View-related error statistics
+	 */
+	protected ViewErrorStatistics viewError = null;
+	public void initErrorStatistics() { this.viewError = new ViewErrorStatistics( this ); }
+	public ViewErrorStatistics getViewErrorStatistics() { return viewError; }
+	
+	/**
+	 * For segmentation, future use
+	 */
+	//public SegmentationProperties segmentationProperties;
+	
+	/**
+	 * for 3d visualization
+	 */
+	public ArrayList<BranchGroup> branchGroups = new ArrayList<BranchGroup>();
+	/**
+	 * for 3d visualization
+	 */
+	public ArrayList<BranchGroup> beadBranchGroups = new ArrayList<BranchGroup>();
+
+	/**
+	 * the unique(!) identification of the view
+	 */
+	protected int id;
+	public int getID() { return id; }
+	public void setID( final int id ){ this.id = id; }
+
+	/**
+	 * the channel
+	 */
+	protected int channel = 0, channelIndex = 0;
+	public int getChannel() { return channel; }
+	public void setChannel( final int channel ){ this.channel = channel; }
+	public int getChannelIndex() { return channelIndex; }
+	public void setChannelIndex( final int channelIndex ){ this.channelIndex = channelIndex; }
+	
+	/**
+	 * the acquisition angle
+	 */
+	protected int angle;
+	public int getAcqusitionAngle() { return angle; }
+	public void setAcqusitionAngle( final int angle ){ this.angle = angle; }
+	
+	/**
+	 * The file name of the current view
+	 */
+	private String fileName;
+	public String getFileName() { return fileName; }
+	public void setFileName( final String fileName ) 
+	{ 
+		this.fileName = fileName;
+		this.shortName = IOFunctions.getShortName( fileName );
+	}
+	
+	/**
+	 * The short version of the file name of the current view
+	 */
+	private String shortName;
+	public String getName() { return shortName; }
+	public void setName( String shortName ) { this.shortName = shortName; }
+			
+	/**
+	 * The tile of this view which is responsible for the global optimization 
+	 */
+	final private TileSPIM tile;
+	public TileSPIM getTile() { return tile; }
+
+	/**
+	 * Returns the affine transformation of this {@link ViewDataBeads} as Java3D {@link Transform3D}
+	 * @return - the transform
+	 */
+	public Transform3D getTransform3D()
+	{
+		final Matrix4f matrix = new Matrix4f();
+		final float[] m = ((AbstractAffineModel3D<?>)getTile().getModel()).getMatrix( null );
+		
+		matrix.m00 = m[ 0 ];
+		matrix.m01 = m[ 1 ];
+		matrix.m02 = m[ 2 ];
+		matrix.m03 = m[ 3 ];
+		matrix.m10 = m[ 4 ];
+		matrix.m11 = m[ 5 ];
+		matrix.m12 = m[ 6 ];
+		matrix.m13 = m[ 7 ];
+		matrix.m20 = m[ 8 ];
+		matrix.m21 = m[ 9 ];
+		matrix.m22 = m[ 10 ];
+		matrix.m23 = m[ 11 ];
+		matrix.m30 = 0;
+		matrix.m31 = 0;
+		matrix.m32 = 0;
+		matrix.m33 = 1;
+			
+		return new Transform3D( matrix );
+	}
+			
+	/**
+	 * The z-stretching of the input stack
+	 */
+	private double zStretching = 1;
+	public double getZStretching() { return zStretching; }
+	public void setZStretching( final double zStretching ) { this.zStretching = zStretching; }
+
+	/**
+	 * The size of the input stack
+	 */
+	protected int[] imageSize = null;	
+	public int[] getImageSize() 
+	{
+		if ( imageSize == null )
+			loadDimensions();
+		
+		return imageSize.clone();	
+	}
+	public void setImageSize( final int[] size ) { this.imageSize = size; }
+
+	/**
+	 * The offset of the input stack
+	 */
+	protected int[] imageSizeOffset = null;	
+	public int[] getImageSizeOffset() 
+	{
+		if ( imageSizeOffset == null )
+			return new int[ getImageSize().length ];
+		
+		return imageSizeOffset.clone();	
+	}
+	public void setImageSizeOffset( final int[] imageSizeOffset ) { this.imageSizeOffset = imageSizeOffset; }
+
+	/**
+	 * The input image
+	 */
+	private Image<FloatType> image = null;
+	private float maxValue = 0;
+
+	/**
+	 * Gets the number of dimensions from view 1
+	 * @return - the number of dimensions
+	 */
+	public int getNumDimensions() { return getImageSize().length; }
+	public float getMaxValueUnnormed() { return maxValue; }
+	
+	/**
+	 * The link to the input image of this view
+	 * @return the link or null unable to open
+	 */
+	public Image<FloatType> getImage() 
+	{
+		return getImage( getViewStructure().getSPIMConfiguration().imageFactory );
+	}
+	
+	/**
+	 * The currently downsampled image cached 
+	 */
+	private Image<FloatType> downSampledImage = null;
+	private int currentDownSamplingFactor = -1;
+
+	public Image<FloatType> getDownSampledImage( final int downSamplingFactor )
+	{
+		// if there is no downsampling we just return the image as is
+		if ( downSamplingFactor == 1 )
+			return getImage();
+		
+		// we have the image already here
+		if ( downSampledImage != null && downSamplingFactor == currentDownSamplingFactor )
+			return downSampledImage;
+		
+		if ( viewStructure.getDebugLevel() <= ViewStructure.DEBUG_MAIN )
+			IOFunctions.println( "Computing " + downSamplingFactor + "x Downsampling for " + getName() );
+		
+		currentDownSamplingFactor = downSamplingFactor;
+		final Image<FloatType> img = getImage();
+		
+		final DownSample<FloatType> downSample = new DownSample<FloatType>( img, 1.0f / downSamplingFactor );
+		if ( !downSample.checkInput() || !downSample.process() )
+		{
+			IOFunctions.println("Error, cannot downSample image: " + downSample.getErrorMessage() );
+			return null;
+		}
+		
+		downSampledImage = downSample.getResult();
+		
+		return downSampledImage;
+	}
+
+	/**
+	 * The link to the input image of this view
+	 * @return the link or null unable to open
+	 */
+	public Image<FloatType> getImage( final ContainerFactory imageFactory ) 
+	{
+		if ( image == null)
+		{
+			//TODO: remove that crap later
+			if ( getName().contains( "Angle72" ) )
+				image = LOCI.openLOCIFloatType( "", getFileName(), imageFactory, 0, 162 );
+			else
+				image = LOCI.openLOCIFloatType( getFileName(), imageFactory );
+			
+			if ( image == null )
+			{
+				IJ.error( "Cannot find file: " + getFileName() );
+				return null;
+			}
+			
+			image.setName( getName() );
+						
+			maxValue = normalizeImage( image );
+			setImageSize( image.getDimensions() );
+		}
+		
+		return image;
+	}
+		
+	/**
+	 * Normalizes the image to the range [0...1]
+	 * @param image - the image to normalize
+	 */
+	public static float normalizeImage( final Image<FloatType> image )
+	{
+		image.getDisplay().setMinMax();
+		
+		final float min = (float)image.getDisplay().getMin();
+		final float max = (float)image.getDisplay().getMax();
+		final float diff = max - min;
+		
+		if ( Float.isNaN( diff ) || Float.isInfinite(diff) || diff == 0 )
+		{
+			IOFunctions.println("Cannot normalize image " + image.getName() + ", min=" + min + "  + max=" + max );
+			return max;
+		}
+		
+		final Cursor<FloatType> cursor = image.createCursor();
+		
+		while ( cursor.hasNext() )
+		{
+			cursor.fwd();
+			
+			final float value = cursor.getType().get();
+			final float norm = (value - min) / diff;
+			
+			cursor.getType().set( norm );
+		}
+		
+		image.getDisplay().setMinMax(0, 1);
+		
+		return max;
+	}
+	
+	/**
+	 * Closes the input image stack of this view
+	 */
+	public void closeImage() 
+	{
+		if ( image != null )
+		{
+			image.close();
+			image = null;
+		}
+	}
+		
+	@Override
+	public String toString() { return getName() + " (id = " + getID() + ")"; }
+	
+	/**
+	 * Loads the registration matrix and the errors from the *.registration files in the registration file directory
+	 * 
+	 * @return true if successful, false otherwise
+	 */
+	public boolean loadRegistration()
+	{
+		if ( getViewStructure().debugLevel <= ViewStructure.DEBUG_ALL )
+			IOFunctions.println("(" + new Date(System.currentTimeMillis()) + "): Loading " + this + " registration");
+		
+		String dir = getViewStructure().getSPIMConfiguration().registrationFiledirectory;
+		boolean readReg = IOFunctions.readRegistration( this, dir + getName() + ".registration" );
+		
+		if ( !readReg )
+		{
+			if ( getViewStructure().debugLevel <= ViewStructure.DEBUG_ERRORONLY )
+				IOFunctions.println("Cannot read registration for " + this );
+			return false;
+		}		
+		
+		return true;
+	}
+
+	/**
+	 * Loads the registration matrix and the errors relative to a reference timepoint from the *.registration files in the registration file directory
+	 * 
+	 * @return true if successful, false otherwise
+	 */
+	public boolean loadRegistrationTimePoint( final int referenceTimePoint )
+	{
+		if ( getViewStructure().debugLevel <= ViewStructure.DEBUG_ALL )
+			IOFunctions.println("(" + new Date(System.currentTimeMillis()) + "): Loading " + this + " registration relative to time point " + referenceTimePoint );
+		
+		String dir = getViewStructure().getSPIMConfiguration().registrationFiledirectory;
+		boolean readReg = IOFunctions.readRegistration( this, dir + getName() + ".registration.to_" + referenceTimePoint );
+		
+		if ( !readReg )
+		{
+			if ( getViewStructure().debugLevel <= ViewStructure.DEBUG_ERRORONLY )
+				IOFunctions.println("Cannot read registration for " + this + " relative to time point " + referenceTimePoint );
+			return false;
+		}		
+		
+		return true;
+	}
+
+	/**
+	 * Writes the registration matrix and the errors into the *.registration files in the registration file directory
+	 *  
+	 * @return true if successful, false otherwise
+	 */
+	public boolean writeRegistration()
+	{
+		if ( getViewStructure().debugLevel <= ViewStructure.DEBUG_ALL )
+			IOFunctions.println("(" + new Date(System.currentTimeMillis()) + "): Writing " + this + " registration");
+		
+		return IOFunctions.writeRegistration( this, getViewStructure().getSPIMConfiguration().registrationFiledirectory );
+	}
+
+	/**
+	 * Writes the registration matrix and the errors into the *.registration files in the registration file directory
+	 * @param referenceTimePoint - the reference time point
+	 * @return true if successful, false otherwise
+	 */
+	public boolean writeRegistrationTimeLapse( final int referenceTimePoint )
+	{
+		if ( getViewStructure().debugLevel <= ViewStructure.DEBUG_ALL )
+			IOFunctions.println("(" + new Date(System.currentTimeMillis()) + "): Writing " + this + " registration relative to time point " + referenceTimePoint );
+		
+		return IOFunctions.writeRegistration( this, getViewStructure().getSPIMConfiguration().registrationFiledirectory, ".to_" + referenceTimePoint );
+	}
+	
+	/**
+	 * Loads the bead detections and its correspondences candidates as well as true correspondences from the *.beads.txt files in the registration file directory
+	 * 
+	 * @return true if successful, false otherwise
+	 */
+	public boolean loadSegmentation()
+	{
+		if ( getViewStructure().debugLevel <= ViewStructure.DEBUG_ALL )
+			IOFunctions.println("(" + new Date(System.currentTimeMillis()) + "): Loading " + this + " segmentation");
+		
+		boolean readSeg = IOFunctions.readSegmentation( this, getViewStructure().getSPIMConfiguration().registrationFiledirectory, getViewStructure().getSPIMConfiguration() );
+
+		if ( viewStructure.getDebugLevel() <= ViewStructure.DEBUG_ALL )
+		{
+			if ( getBeadStructure() != null )
+				IOFunctions.println("Loaded " + getBeadStructure().getDetectionList().size() + " beads for " + getName() + "[" + getImageSize()[0] + "x" + getImageSize()[1] + "x" + getImageSize()[2] + "]" );				
+			else
+				IOFunctions.println("Detection loading FAILED for " + getName() + "[" + getImageSize()[0] + "x" + getImageSize()[1] + "x" + getImageSize()[2] + "]" );
+		}
+		
+		if (!readSeg)
+		{
+			if ( getViewStructure().debugLevel <= ViewStructure.DEBUG_ERRORONLY )
+				IOFunctions.println("Cannot read segmentation for " + this );
+			return false;
+		}		
+		
+		return true;
+	}
+	
+	/**
+	 * Writes the segmentated beads, correspondence candidates and ransac correspondences into the *.beads.txt files in the registration file directory
+	 *  
+	 * @return true if successful, false otherwise
+	 */
+	public boolean writeSegmentation()
+	{
+		if ( getViewStructure().debugLevel <= ViewStructure.DEBUG_ALL )
+			IOFunctions.println("(" + new Date(System.currentTimeMillis()) + "): Writing " + this + " registration");
+		
+		return IOFunctions.writeSegmentation( this, getViewStructure().getSPIMConfiguration().registrationFiledirectory );
+	}
+
+	/**
+	 * Loads the dimensions from the *.dim files in the registration file directory
+	 * 
+	 * @return true if successful, false otherwise
+	 */
+	public boolean loadDimensions()
+	{
+		if ( getViewStructure().getDebugLevel() <= ViewStructure.DEBUG_ALL )
+			IOFunctions.println("(" + new Date(System.currentTimeMillis()) + "): Loading " + this + " dimensions");
+		
+		boolean readDim = IOFunctions.readDim( this, getViewStructure().getSPIMConfiguration().registrationFiledirectory );
+
+		if ( !readDim )
+		{
+			if ( getViewStructure().debugLevel <= ViewStructure.DEBUG_ERRORONLY )
+				IOFunctions.println("Cannot read dimensions for " + this + ", trying to open image to determine them.");
+			
+			getImage();
+			closeImage();
+			
+			if ( getImageSize() != null )
+				return true;
+		}
+		
+		return readDim;
+	}
+	@Override
+	public int compareTo( final ViewDataBeads o ) 
+	{
+		if ( getID() < o.getID() )
+			return -1;
+		else if ( o.getID() == getID() )
+			return 0;
+		else
+			return 1;
+	}
+	
+}