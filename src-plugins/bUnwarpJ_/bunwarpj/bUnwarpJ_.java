package bunwarpj;

/**
 * bUnwarpJ plugin for ImageJ and Fiji.
 * Copyright (C) 2005-2009 Ignacio Arganda-Carreras and Jan Kybic 
 *
 * More information at http://biocomp.cnb.csic.es/%7Eiarganda/bUnwarpJ/
 *
 * This program is free software; you can redistribute it and/or
 * modify it under the terms of the GNU General Public License
 * as published by the Free Software Foundation (http://www.gnu.org/licenses/gpl.txt )
 *
 * This program is distributed in the hope that it will be useful,
 * but WITHOUT ANY WARRANTY; without even the implied warranty of
 * MERCHANTABILITY or FITNESS FOR A PARTICULAR PURPOSE.  See the
 * GNU General Public License for more details.
 * 
 * You should have received a copy of the GNU General Public License
 * along with this program; if not, write to the Free Software
 * Foundation, Inc., 59 Temple Place - Suite 330, Boston, MA  02111-1307, USA.
 * 
 */

/**
 * ====================================================================
 *  Version: November 2nd, 2009
 *  http://biocomp.cnb.csic.es/%7Eiarganda/bUnwarpJ/
 * \===================================================================
 */

/**
 * Old version (UnwarpJ) information: 
 * http://bigwww.epfl.ch/thevenaz/UnwarpJ/
 */

import ij.IJ;
import ij.ImagePlus;
import ij.WindowManager;
import ij.io.FileSaver;
import ij.io.Opener;
import ij.plugin.PlugIn;
import ij.process.ImageProcessor;

import java.awt.Point;
import java.util.Stack;

/*====================================================================
|   bUnwarpJ_
\===================================================================*/

/**
 * Main class for the image registration plugin for ImageJ/Fiji.
 * <p>
 * This class is a plugin for the ImageJ/Fiji interface. It allows pairwise image
 * registration combining the ideas of elastic registration based on B-spline 
 * models and consistent registration.
 *
 * <p>
 * This work is an extension by Ignacio Arganda-Carreras and Jan Kybic 
 * of the previous UnwarpJ project by Carlos Oscar Sanchez Sorzano.
 * <p>
 * For more information visit the main site 
 * <A target="_blank" href="http://biocomp.cnb.csic.es/~iarganda/bUnwarpJ/">
 * http://biocomp.cnb.csic.es/~iarganda/bUnwarpJ/</a>
 *
 * @version 2.6 11/02/2009
 * @author Ignacio Arganda-Carreras (ignacio.arganda@gmail.com)
 */
public class bUnwarpJ_ implements PlugIn
{ /* begin class bUnwarpJ_ */

	/*....................................................................
    	Private variables
 	....................................................................*/
    /** Image representation for source image */
    private ImagePlus sourceImp;
    /** Image representation for target image */
    private ImagePlus targetImp;
    
    /** minimum scale deformation */
    private static int min_scale_deformation = 0;
    /** maximum scale deformation */
    private static int max_scale_deformation = 2;
    /** algorithm mode (fast, accurate or mono) */
    private static int mode = MainDialog.ACCURATE_MODE;
    /** image subsampling factor at the highest pyramid level*/
    private static int maxImageSubsamplingFactor = 0;
    
    // Transformation parameters
    /** divergence weight */
    private static double  divWeight                  = 0;
    /** curl weight */
    private static double  curlWeight                 = 0;
    /** landmarks weight */
    private static double  landmarkWeight             = 0;
    /** image similarity weight */
    private static double  imageWeight                = 1;
    /** consistency weight */
    private static double  consistencyWeight          = 10;
    /** flag for rich output (verbose option) */
    private static boolean richOutput                 = false;
    /** flag for save transformation option */
    private static boolean saveTransformation         = false;
    
    /** minimum image scale */
    private int     min_scale_image            = 0;
    /** stopping threshold */
    private static double  stopThreshold      = 1e-2;

	
    /*....................................................................
       Public methods
    ....................................................................*/

    //------------------------------------------------------------------
    /**
     * Method to lunch the plugin.
     *
     * @param commandLine command to determine the action
     */
    public void run (final String commandLine) 
    {
    	Runtime.getRuntime().gc();
    	final ImagePlus[] imageList = createImageList();
    	if (imageList.length < 2) 
    	{
    		IJ.error("At least two (8, 16, 32-bit or RGB Color) images are required");
    		return;
    	}
	
    	final MainDialog dialog = new MainDialog(IJ.getInstance(), imageList, bUnwarpJ_.mode,
    			bUnwarpJ_.maxImageSubsamplingFactor, bUnwarpJ_.min_scale_deformation, 
    			bUnwarpJ_.max_scale_deformation, bUnwarpJ_.divWeight, bUnwarpJ_.curlWeight, 
    			bUnwarpJ_.landmarkWeight, bUnwarpJ_.imageWeight, bUnwarpJ_.consistencyWeight, 
    			bUnwarpJ_.stopThreshold, bUnwarpJ_.richOutput, bUnwarpJ_.saveTransformation);
	 	dialog.showDialog();
	 	
	 	// If canceled
	 	if (dialog.wasCanceled())
	 	{
	 		dialog.dispose();
    		dialog.restoreAll();
    		return;
    	}
    	
	 	// If OK
     	dialog.dispose();    	       
        
        // Collect input values
		// Source and target image plus
		this.sourceImp = imageList[dialog.getNextChoiceIndex()];
		this.targetImp = imageList[dialog.getNextChoiceIndex()];
		  
		// Fast or accurate mode
		bUnwarpJ_.mode = dialog.getNextChoiceIndex();
		// Image subsampling factor at highest resolution level		
		bUnwarpJ_.maxImageSubsamplingFactor = (int) dialog.getNextNumber();
		  
		// Min and max scale deformation level
		bUnwarpJ_.min_scale_deformation = dialog.getNextChoiceIndex();
		bUnwarpJ_.max_scale_deformation = dialog.getNextChoiceIndex();
				  
		// Weights
		bUnwarpJ_.divWeight  			= dialog.getNextNumber();
		bUnwarpJ_.curlWeight 			= dialog.getNextNumber();
		bUnwarpJ_.landmarkWeight 		= dialog.getNextNumber();
		bUnwarpJ_.imageWeight			= dialog.getNextNumber();
		bUnwarpJ_.consistencyWeight		= dialog.getNextNumber();
		bUnwarpJ_.stopThreshold			= dialog.getNextNumber();
		  
		// Verbose and save transformation options
		bUnwarpJ_.richOutput 		   	= dialog.getNextBoolean();
		bUnwarpJ_.saveTransformation 	= dialog.getNextBoolean();
        dialog.setSaveTransformation(bUnwarpJ_.saveTransformation);

        int outputLevel = 1;

        boolean showMarquardtOptim = false;

        if (richOutput)
        {
           outputLevel++;
           showMarquardtOptim = true;
        }                                 
        
        FinalAction finalAction =
           new FinalAction(dialog);

        finalAction.setup(sourceImp, targetImp,
           dialog.getSource(), dialog.getTarget(), dialog.getSourcePh(), dialog.getTargetPh(),
           dialog.getSourceMsk(), dialog.getTargetMsk(), 
           dialog.getSourceAffineMatrix(), dialog.getTargetAffineMatrix(),
           min_scale_deformation, max_scale_deformation,
           min_scale_image, divWeight, curlWeight, landmarkWeight, imageWeight,
           consistencyWeight, stopThreshold, outputLevel, showMarquardtOptim, mode);

        dialog.setFinalActionLaunched(true);
        dialog.setToolbarAllUp();
        dialog.repaintToolbar();                
        
        // Throw final action thread
        Thread fa = finalAction.getThread();
        fa.start();
        try {
        	// We join the thread to the main plugin thread
			fa.join();
		} catch (InterruptedException e) {
			e.printStackTrace();
		}
		
		

    } /* end run */

    
    //------------------------------------------------------------------
    /**
     * Method for images alignment with no graphical interface. This 
     * method gives as result a Transformation object that 
     * contains all the registration information.
     *
     * @param targetImp input target image 
     * @param sourceImp input source image
     * @param targetMskIP target mask 
     * @param sourceMskIP source mask
     * @param mode accuracy mode (0 - Fast, 1 - Accurate, 2 - Mono)
     * @param img_subsamp_fact image subsampling factor (from 0 to 7, representing 2^0=1 to 2^7 = 128)
     * @param min_scale_deformation (0 - Very Coarse, 1 - Coarse, 2 - Fine, 3 - Very Fine)
     * @param max_scale_deformation (0 - Very Coarse, 1 - Coarse, 2 - Fine, 3 - Very Fine, 4 - Super Fine)
     * @param divWeight divergence weight
     * @param curlWeight curl weight
     * @param landmarkWeight landmark weight
     * @param imageWeight image similarity weight
     * @param consistencyWeight consistency weight
     * @param stopThreshold stopping threshold
     * 
     * @return results transformation object
     */
    public static Transformation computeTransformationBatch(ImagePlus targetImp,
    									 ImagePlus sourceImp,
    									 ImageProcessor targetMskIP,
    									 ImageProcessor sourceMskIP,
    									 int mode,
    									 int img_subsamp_fact,
    									 int min_scale_deformation,
    									 int max_scale_deformation,
    									 double divWeight,
    									 double curlWeight,
    									 double landmarkWeight,
    									 double imageWeight,
    									 double consistencyWeight,
    									 double stopThreshold) 
    {    	       
       // Produce side information
       final int imagePyramidDepth = max_scale_deformation - min_scale_deformation + 1;
       final int min_scale_image = 0;
       
       // output level to -1 so nothing is displayed 
       final int outputLevel = -1;
       
       final boolean showMarquardtOptim = false;       

       // Create target image model
       final BSplineModel target = new BSplineModel(targetImp.getProcessor(), true, 
    		   													 (int) Math.pow(2, img_subsamp_fact));
       
       target.setPyramidDepth(imagePyramidDepth+min_scale_image);
       target.startPyramids();
       
       // Create target mask
       final Mask targetMsk = (targetMskIP != null) ? new Mask(targetMskIP, true) 
       		  										         : new Mask(targetImp.getProcessor(), false);
                    
       PointHandler targetPh = null;

       // Create source image model
       boolean bIsReverse = true;         

       final BSplineModel source = new BSplineModel(sourceImp.getProcessor(), bIsReverse, 
    		   													(int) Math.pow(2, img_subsamp_fact));

       source.setPyramidDepth(imagePyramidDepth + min_scale_image);
       source.startPyramids();
       
       // Create source mask
       final Mask sourceMsk = (sourceMskIP != null) ? new Mask(sourceMskIP, true) 
       														 : new Mask(sourceImp.getProcessor(), false);
       
       PointHandler sourcePh = null;

       // Load points rois as landmarks if any.
       Stack<Point> sourceStack = new Stack<Point>();
       Stack<Point> targetStack = new Stack<Point>();
       MiscTools.loadPointRoiAsLandmarks(sourceImp, targetImp, sourceStack, targetStack);

       sourcePh  = new PointHandler(sourceImp);
       targetPh  = new PointHandler(targetImp);

       while ((!sourceStack.empty()) && (!targetStack.empty())) 
       {
    	   Point sourcePoint = (Point)sourceStack.pop();
    	   Point targetPoint = (Point)targetStack.pop();
    	   sourcePh.addPoint(sourcePoint.x, sourcePoint.y);
    	   targetPh.addPoint(targetPoint.x, targetPoint.y);
       }
       
       
       // Set no initial affine matrices
       final double[][] sourceAffineMatrix = null;
       final double[][] targetAffineMatrix = null;
 
       // Join threads
       try 
       {
           source.getThread().join();
           target.getThread().join();
       } 
       catch (InterruptedException e) 
       {
           IJ.error("Unexpected interruption exception " + e);
       }

       // Perform registration
       ImagePlus[] output_ip = new ImagePlus[2];
       output_ip[0] = null; 
       output_ip[1] = null; 
       
       // The dialog is set to null to work in batch mode
       final MainDialog dialog = null;
       
       final ImageProcessor originalSourceIP = sourceImp.getProcessor();
       final ImageProcessor originalTargetIP = targetImp.getProcessor();

       // Setup registration parameters
       final Transformation warp = new Transformation(
         sourceImp, targetImp, source, target, sourcePh, targetPh,
         sourceMsk, targetMsk, sourceAffineMatrix, targetAffineMatrix,
         min_scale_deformation, max_scale_deformation, min_scale_image, divWeight, 
         curlWeight, landmarkWeight, imageWeight, consistencyWeight, stopThreshold, 
         outputLevel, showMarquardtOptim, mode, null, null, output_ip[0], output_ip[1], dialog,
         originalSourceIP, originalTargetIP);

       IJ.log("\nRegistering...\n");
       
       long start = System.currentTimeMillis(); // start timing

       // Perform registration
       if(mode == MainDialog.MONO_MODE)       
    	   warp.doUnidirectionalRegistration();    	       
       else
    	   warp.doBidirectionalRegistration();

       long stop = System.currentTimeMillis(); // stop timing
       IJ.log("Registration time: " + (stop - start) + "ms"); // print execution time

       return warp;
       
    } // end computeTransformationBatch    
    
    
    //------------------------------------------------------------------
    /**
     * Method for images alignment with no graphical interface. This 
     * method gives as result a Transformation object that 
     * contains all the registration information.
     *
     * @param targetImp input target image 
     * @param sourceImp input source image
     * @param targetMskIP target mask 
     * @param sourceMskIP source mask
     * @param parameter registration parameters
     * 
     * @return results transformation object
     */
    public static Transformation computeTransformationBatch(ImagePlus targetImp,
    									 ImagePlus sourceImp,
    									 ImageProcessor targetMskIP,
    									 ImageProcessor sourceMskIP,
    									 Param parameter) 
    {    	
       if(targetImp == null || sourceImp == null || parameter == null)
       {
    	   IJ.error("Missing parameters to compute transformation!");
    	   return null;
       }

       // Produce side information
       final int imagePyramidDepth = parameter.max_scale_deformation - parameter.min_scale_deformation + 1;
       final int min_scale_image = 0;
       
       // output level to -1 so nothing is displayed 
       final int outputLevel = -1;
       
       final boolean showMarquardtOptim = false;       

       // Create target image model
       final BSplineModel target = new BSplineModel(targetImp.getProcessor(), true, 
    		   													 (int) Math.pow(2, parameter.img_subsamp_fact));
       
       target.setPyramidDepth(imagePyramidDepth+min_scale_image);
       target.startPyramids();
       
       // Create target mask
       final Mask targetMsk = (targetMskIP != null) ? new Mask(targetMskIP, true) 
       		  										         : new Mask(targetImp.getProcessor(), false);
                    
       PointHandler targetPh = null;

       // Create source image model
       boolean bIsReverse = true;         

       final BSplineModel source = new BSplineModel(sourceImp.getProcessor(), bIsReverse, 
    		   													(int) Math.pow(2, parameter.img_subsamp_fact));

       source.setPyramidDepth(imagePyramidDepth + min_scale_image);
       source.startPyramids();
       
       // Create source mask
       final Mask sourceMsk = (sourceMskIP != null) ? new Mask(sourceMskIP, true) 
       														 : new Mask(sourceImp.getProcessor(), false);
       
       PointHandler sourcePh = null;

       // Load landmarks
       //if (parameter.landmarkWeight != 0)
       //{
          Stack<Point> sourceStack = new Stack<Point>();
          Stack<Point> targetStack = new Stack<Point>();
          MiscTools.loadPointRoiAsLandmarks(sourceImp, targetImp, sourceStack, targetStack);

          sourcePh  = new PointHandler(sourceImp);
          targetPh  = new PointHandler(targetImp);

          while ((!sourceStack.empty()) && (!targetStack.empty())) 
          {
             Point sourcePoint = (Point)sourceStack.pop();
             Point targetPoint = (Point)targetStack.pop();
             sourcePh.addPoint(sourcePoint.x, sourcePoint.y);
             targetPh.addPoint(targetPoint.x, targetPoint.y);
          }
       //}
       
       // Set no initial affine matrices
       final double[][] sourceAffineMatrix = null;
       final double[][] targetAffineMatrix = null;
 
       // Join threads
       try 
       {
           source.getThread().join();
           target.getThread().join();
       } 
       catch (InterruptedException e) 
       {
           IJ.error("Unexpected interruption exception " + e);
       }

       // Perform registration
       ImagePlus[] output_ip = new ImagePlus[2];
       output_ip[0] = null; 
       output_ip[1] = null; 
       
       // The dialog is set to null to work in batch mode
       final MainDialog dialog = null;
       
       final ImageProcessor originalSourceIP = sourceImp.getProcessor();
       final ImageProcessor originalTargetIP = targetImp.getProcessor();


       final Transformation warp = new Transformation(
         sourceImp, targetImp, source, target, sourcePh, targetPh,
         sourceMsk, targetMsk, sourceAffineMatrix, targetAffineMatrix,
         parameter.min_scale_deformation, parameter.max_scale_deformation, 
         min_scale_image, parameter.divWeight, 
         parameter.curlWeight, parameter.landmarkWeight, parameter.imageWeight, 
         parameter.consistencyWeight, parameter.stopThreshold, 
         outputLevel, showMarquardtOptim, parameter.mode,null, null, output_ip[0], output_ip[1], dialog,
         originalSourceIP, originalTargetIP);

       IJ.log("\nRegistering...\n");
       
       long start = System.currentTimeMillis(); // start timing

       if(parameter.mode == MainDialog.MONO_MODE)       
    	   warp.doUnidirectionalRegistration();    	       
       else
    	   warp.doBidirectionalRegistration();

       long stop = System.currentTimeMillis(); // stop timing
       IJ.log("Registration time: " + (stop - start) + "ms"); // print execution time

       return warp;
       
    } // end computeTransformationBatch    
    

    //------------------------------------------------------------------
    /**
     * Method for images alignment with no graphical interface. This 
     * method gives as result a Transformation object that 
     * contains all the registration information.
     *
<<<<<<< HEAD
     * @param targetImp input target image 
     * @param sourceImp input source image
     * @param targetMskIP target mask 
     * @param sourceMskIP source mask
=======
     * @param sourceWidth
     * @param sourceHeight
     * @param targetWidth 
     * @param targetHeight
     * @param sourcePoints
     * @param targetPoints
>>>>>>> 05ac4463
     * @param parameter registration parameters
     * 
     * @return results transformation object
     */
    public static Transformation computeTransformationBatch(
    									int sourceWidth,
    									int sourceHeight,
    									int targetWidth,
    									int targetHeight,
    									Stack<Point> sourcePoints,
    									Stack<Point> targetPoints,
    									Param parameter) 
    {    	
       if(sourcePoints == null || targetPoints == null || parameter == null)
       {
    	   IJ.error("Missing parameters to compute transformation!");
    	   return null;
       }

<<<<<<< HEAD
=======
       //IJ.log("Registration parameters:\n" + parameter.toString());
       
>>>>>>> 05ac4463
       // Produce side information
       final int imagePyramidDepth = parameter.max_scale_deformation - parameter.min_scale_deformation + 1;
       final int min_scale_image = 0;
       
       // output level to -1 so nothing is displayed 
       final int outputLevel = -1;
       
       final boolean showMarquardtOptim = false;       

       // Create target image model
       final BSplineModel target = new BSplineModel(targetWidth, targetHeight, (int) Math.pow(2, parameter.img_subsamp_fact));
       
       target.setPyramidDepth(imagePyramidDepth+min_scale_image);
       target.startPyramids();
       
       // Create target mask
       final Mask targetMsk = new Mask(targetWidth, targetHeight);                           

       // Create source image model
       final BSplineModel source = new BSplineModel(sourceWidth, sourceHeight, (int) Math.pow(2, parameter.img_subsamp_fact));

       source.setPyramidDepth(imagePyramidDepth + min_scale_image);
       source.startPyramids();
       
       // Create source mask
       final Mask sourceMsk = new Mask (sourceWidth, sourceHeight);
          

       // Set landmarks
       PointHandler sourcePh  = new PointHandler(sourceWidth, sourceHeight);
       PointHandler targetPh  = new PointHandler(targetWidth, targetHeight);

       while ((!sourcePoints.empty()) && (!targetPoints.empty())) 
       {
    	   Point sourcePoint = (Point)sourcePoints.pop();
    	   Point targetPoint = (Point)targetPoints.pop();
    	   sourcePh.addPoint(sourcePoint.x, sourcePoint.y);
    	   targetPh.addPoint(targetPoint.x, targetPoint.y);
       }

       
       // Set no initial affine matrices
       final double[][] sourceAffineMatrix = null;
       final double[][] targetAffineMatrix = null;
 
       // Join threads
       try 
       {
           source.getThread().join();
           target.getThread().join();
       } 
       catch (InterruptedException e) 
       {
           IJ.error("Unexpected interruption exception " + e);
       }

       // Perform registration
       ImagePlus[] output_ip = new ImagePlus[2];
       output_ip[0] = null; 
       output_ip[1] = null; 
       
       // The dialog is set to null to work in batch mode
       final MainDialog dialog = null;
       
       final ImageProcessor originalSourceIP = null;
       final ImageProcessor originalTargetIP = null;

       // Set transformation parameters
       final Transformation warp = new Transformation(
         null, null, source, target, sourcePh, targetPh,
         sourceMsk, targetMsk, sourceAffineMatrix, targetAffineMatrix,
         parameter.min_scale_deformation, parameter.max_scale_deformation, 
         min_scale_image, parameter.divWeight, 
         parameter.curlWeight, parameter.landmarkWeight, parameter.imageWeight, 
         parameter.consistencyWeight, parameter.stopThreshold, 
         outputLevel, showMarquardtOptim, parameter.mode, null, null, output_ip[0], output_ip[1], dialog,
         originalSourceIP, originalTargetIP);

       IJ.log("\nRegistering...\n");
       
       long start = System.currentTimeMillis(); // start timing
       
       // Register
       if(parameter.mode == MainDialog.MONO_MODE)       
    	   warp.doUnidirectionalRegistration();    	       
       else
    	   warp.doBidirectionalRegistration();

       long stop = System.currentTimeMillis(); // stop timing
       IJ.log("Registration time: " + (stop - start) + "ms"); // print execution time

       return warp;
       
    } // end computeTransformationBatch  
    
    
    
    
    //------------------------------------------------------------------
    /**
     * Method for images alignment with no graphical interface. This 
     * method gives as result an array of 2 ImagePlus containing the
     * source-target and target-source results respectively. Each of them
     * has three slices: the final deformed image, its target image and 
     * its mask.
     *
     * @param targetImp input target image 
     * @param sourceImp input source image
     * @param targetMskIP target mask 
     * @param sourceMskIP source mask
     * @param mode accuracy mode (0 - Fast, 1 - Accurate, 2 - Mono)
     * @param img_subsamp_fact image subsampling factor (from 0 to 7, representing 2^0=1 to 2^7 = 128)
     * @param min_scale_deformation (0 - Very Coarse, 1 - Coarse, 2 - Fine, 3 - Very Fine)
     * @param max_scale_deformation (0 - Very Coarse, 1 - Coarse, 2 - Fine, 3 - Very Fine, 4 - Super Fine)
     * @param divWeight divergence weight
     * @param curlWeight curl weight
     * @param landmarkWeight landmark weight
     * @param imageWeight image similarity weight
     * @param consistencyWeight consistency weight
     * @param stopThreshold stopping threshold
     * 
     * @return resulting ImagePlus array (with source-target and target-source results)
     */
    public static ImagePlus[] alignImagesBatch(ImagePlus targetImp,
    									 ImagePlus sourceImp,
    									 ImageProcessor targetMskIP,
    									 ImageProcessor sourceMskIP,
    									 int mode,
    									 int img_subsamp_fact,
    									 int min_scale_deformation,
    									 int max_scale_deformation,
    									 double  divWeight,
    									 double  curlWeight,
    									 double  landmarkWeight,
    									 double  imageWeight,
    									 double  consistencyWeight,
    									 double  stopThreshold) 
    {    	
       

       Transformation warp 
       				= computeTransformationBatch(targetImp, sourceImp,	targetMskIP, sourceMskIP,
       											 mode, img_subsamp_fact, min_scale_deformation,
       											 max_scale_deformation, divWeight, curlWeight,
       											 landmarkWeight, imageWeight, consistencyWeight,
       											 stopThreshold);

       // Return results as ImagePlus
       final ImagePlus[] output_ip = new ImagePlus[2];
       output_ip[0] = warp.getDirectResults();       
       output_ip[1] = warp.getInverseResults();
       
       return output_ip;       
       
    } // end alignImagesBatch
    
    //------------------------------------------------------------------
    /**
     * Method for images alignment with no graphical interface. This 
     * method gives as result an array of 2 ImagePlus containing the
     * source-target and target-source results respectively. Each of them
     * has three slices: the final deformed image, its target image and 
     * its mask.
     *
     * @param targetImp input target image 
     * @param sourceImp input source image
     * @param targetMskIP target mask 
     * @param sourceMskIP source mask
     * @param parameter registration parameters
     * 
     * @return resulting ImagePlus array (with source-target and target-source results)
     */
    public static ImagePlus[] alignImagesBatch(ImagePlus targetImp,
    									 ImagePlus sourceImp,
    									 ImageProcessor targetMskIP,
    									 ImageProcessor sourceMskIP,
    									 Param parameter) 
    {    	
       

    	Transformation warp 
    		= computeTransformationBatch(targetImp, sourceImp,	targetMskIP, 
    													sourceMskIP, parameter);

       // Return results as ImagePlus
       final ImagePlus[] output_ip = new ImagePlus[2];
       output_ip[0] = warp.getDirectResults();       
       output_ip[1] = warp.getInverseResults();
       
       return output_ip;       
       
    } // end alignImagesBatch
    
    //------------------------------------------------------------------
    /**
     * Method for images alignment with no graphical interface. This 
     * method gives as result an array of 2 ImagePlus containing the
     * source-target and target-source results (only final transformed image).
     *
     * @param targetImp input target image 
     * @param sourceImp input source image
     * @param targetMskIP target mask 
     * @param sourceMskIP source mask
     * @param mode accuracy mode (0 - Fast, 1 - Accurate, 2 - Mono)
     * @param img_subsamp_fact image subsampling factor (from 0 to 7, representing 2^0=1 to 2^7 = 128)
     * @param min_scale_deformation (0 - Very Coarse, 1 - Coarse, 2 - Fine, 3 - Very Fine)
     * @param max_scale_deformation (0 - Very Coarse, 1 - Coarse, 2 - Fine, 3 - Very Fine, 4 - Super Fine)
     * @param divWeight divergence weight
     * @param curlWeight curl weight
     * @param landmarkWeight landmark weight
     * @param imageWeight image similarity weight
     * @param consistencyWeight consistency weight
     * @param stopThreshold stopping threshold
     * @param xScale scale factor for x axis
     * @param yScale scale factor for y axis 
     * 
     * @return resulting ImagePlus array (with source-target and target-source results)
     */
    public static ImagePlus[] alignImagesBatch(ImagePlus targetImp,
    									 ImagePlus sourceImp,
    									 ImageProcessor targetMskIP,
    									 ImageProcessor sourceMskIP,
    									 int mode,
    									 int img_subsamp_fact,
    									 int min_scale_deformation,
    									 int max_scale_deformation,
    									 double  divWeight,
    									 double  curlWeight,
    									 double  landmarkWeight,
    									 double  imageWeight,
    									 double  consistencyWeight,
    									 double  stopThreshold,
    									 double xScale,
    									 double yScale) 
    {    	

    	// Scale input images
    	final ImageProcessor fullTargetIP = targetImp.getProcessor();
    	fullTargetIP.setInterpolate(true);
    	final ImageProcessor scaledTargetIP = fullTargetIP.resize((int) (xScale * targetImp.getWidth()),
    														 (int) (yScale * targetImp.getHeight()));
    	
    	final ImageProcessor fullSourceIP = sourceImp.getProcessor();
    	fullSourceIP.setInterpolate(true);
    	final ImageProcessor scaledSourceIP = fullSourceIP.resize((int) (xScale * sourceImp.getWidth()),
    														 (int) (yScale * sourceImp.getHeight()));

    	// Produce side information
    	final int imagePyramidDepth = max_scale_deformation - min_scale_deformation + 1;
    	final int min_scale_image = 0;

    	// output level to -1 so nothing is displayed 
    	final int outputLevel = -1;

    	final boolean showMarquardtOptim = false;       

    	// Create target image model
    	final BSplineModel target = new BSplineModel(scaledTargetIP, true, 
    			(int) Math.pow(2, img_subsamp_fact));

    	target.setPyramidDepth(imagePyramidDepth+min_scale_image);
    	target.startPyramids();

    	// Create target mask
    	final Mask targetMsk = (targetMskIP != null) ? new Mask(targetMskIP, true) 
    														 : new Mask(targetImp.getProcessor(), false);

    	PointHandler targetPh = null;

    	// Create source image model
    	boolean bIsReverse = true;         

    	final BSplineModel source = new BSplineModel(scaledSourceIP, bIsReverse, 
    			(int) Math.pow(2, img_subsamp_fact));

    	source.setPyramidDepth(imagePyramidDepth + min_scale_image);
    	source.startPyramids();

    	// Create source mask
    	final Mask sourceMsk = (sourceMskIP != null) ? new Mask(sourceMskIP, true) 
    														 : new Mask(sourceImp.getProcessor(), false);

    	PointHandler sourcePh = null;

    	// Load landmarks
    	if (landmarkWeight != 0)
    	{
    		Stack<Point> sourceStack = new Stack<Point>();
    		Stack<Point> targetStack = new Stack<Point>();
    		MiscTools.loadPointRoiAsLandmarks(sourceImp, targetImp, sourceStack, targetStack);

    		sourcePh  = new PointHandler(sourceImp);
    		targetPh  = new PointHandler(targetImp);

    		while ((!sourceStack.empty()) && (!targetStack.empty())) 
    		{
    			Point sourcePoint = (Point)sourceStack.pop();
    			Point targetPoint = (Point)targetStack.pop();
    			sourcePh.addPoint(sourcePoint.x, sourcePoint.y);
    			targetPh.addPoint(targetPoint.x, targetPoint.y);
    		}
    	}

    	// Set no initial affine matrices
    	final double[][] sourceAffineMatrix = null;
    	final double[][] targetAffineMatrix = null;

    	// Join threads
    	try 
    	{
    		source.getThread().join();
    		target.getThread().join();
    	} 
    	catch (InterruptedException e) 
    	{
    		IJ.error("Unexpected interruption exception " + e);
    	}

    	// Perform registration
    	ImagePlus[] output_ip = new ImagePlus[2];
    	output_ip[0] = new ImagePlus();
    	output_ip[1] = new ImagePlus();

    	// The dialog is set to null to work in batch mode
    	final MainDialog dialog = null;

    	final ImageProcessor originalSourceIP = sourceImp.getProcessor();
    	final ImageProcessor originalTargetIP = targetImp.getProcessor();


    	final Transformation warp = new Transformation(
    			sourceImp, targetImp, source, target, sourcePh, targetPh,
    			sourceMsk, targetMsk, sourceAffineMatrix, targetAffineMatrix,
    			min_scale_deformation, max_scale_deformation, min_scale_image, divWeight, 
    			curlWeight, landmarkWeight, imageWeight, consistencyWeight, stopThreshold, 
    			outputLevel, showMarquardtOptim, mode, null, null, output_ip[0], output_ip[1], dialog,
    			originalSourceIP, originalTargetIP);

    	IJ.log("\nRegistering...\n");

    	long start = System.currentTimeMillis(); // start timing

    	if(mode == MainDialog.MONO_MODE)       
    		warp.doUnidirectionalRegistration();    	       
    	else
    		warp.doBidirectionalRegistration();

    	long stop = System.currentTimeMillis(); // stop timing
    	IJ.log("Registration time: " + (stop - start) + "ms"); // print execution time

    	// Adapt transformation to scale
    	int intervals = warp.getIntervals();
    	double[][] cx_direct = warp.getDirectDeformationCoefficientsX();
    	double[][] cy_direct = warp.getDirectDeformationCoefficientsY();
    	
    	MiscTools.adaptCoefficients(1.0/xScale, 1.0/yScale, intervals, cx_direct, cy_direct);
    	
    	BSplineModel fullSource = null;

    	fullSource = new BSplineModel(fullSourceIP, false, 1);
    	fullSource.setPyramidDepth(0);
    	fullSource.startPyramids();
    	
    	MiscTools.applyTransformationToSourceMT(sourceImp, targetImp, fullSource, intervals, cx_direct, cy_direct);
    	
    	output_ip[0] = sourceImp;
    	
    	if(mode != MainDialog.MONO_MODE)
    	{
    		double[][] cx_inverse = warp.getInverseDeformationCoefficientsX();
    		double[][] cy_inverse = warp.getInverseDeformationCoefficientsY();
    		
    		MiscTools.adaptCoefficients(1.0/xScale, 1.0/yScale, intervals, cx_inverse, cy_inverse);
        	
        	BSplineModel fullTarget = null;

        	fullTarget = new BSplineModel(fullTargetIP, false, 1);
        	fullTarget.setPyramidDepth(0);
        	fullTarget.startPyramids();
        	
        	MiscTools.applyTransformationToSourceMT(targetImp, sourceImp, fullTarget, intervals, cx_inverse, cy_inverse);
        	
        	output_ip[1] = targetImp;
    	
    	}
    	// Return results as ImagePlus
    	return output_ip;       

    } // end alignImagesBatch
    
    //------------------------------------------------------------------
    /**
     * Main method for bUnwarpJ (command line).
     *
     * @param args arguments to decide the action
     */
    public static void main(String args[]) 
    {
       if (args.length<1) 
       {
          dumpSyntax();
          System.exit(1);
       } 
       else 
       {
          if      (args[0].equals("-help"))                 dumpSyntax();
          else if (args[0].equals("-align"))                alignImagesCommandLine(args);
          else if (args[0].equals("-elastic_transform"))    elasticTransformImageCommandLine(args);
          else if (args[0].equals("-raw_transform"))        rawTransformImageCommandLine(args);
          else if (args[0].equals("-compare_elastic"))      compareElasticTransformationsCommandLine(args);
          else if (args[0].equals("-compare_elastic_raw"))  compareElasticRawTransformationsCommandLine(args);
          else if (args[0].equals("-compare_raw"))          compareRawTransformationsCommandLine(args);
          else if (args[0].equals("-convert_to_raw"))       convertToRawTransformationCommandLine(args);
          else if (args[0].equals("-compose_elastic"))      composeElasticTransformationsCommandLine(args);
          else if (args[0].equals("-compose_raw"))          composeRawTransformationsCommandLine(args);
          else if (args[0].equals("-compose_raw_elastic"))  composeRawElasticTransformationsCommandLine(args);
          else if (args[0].equals("-adapt_transform"))      adaptCoefficientsCommandLine(args);
          else 
        	  dumpSyntax();
       }
       System.exit(0);
    }

    /*....................................................................
       Private methods
    ....................................................................*/

    //------------------------------------------------------------------
    /**
     * Method for images alignment with no graphical interface.
     *
     * @param args arguments for the program
     */
    private static void alignImagesCommandLine(String args[]) 
    {    	
       if (args.length < 14)
       {
           dumpSyntax();
           System.exit(0);
       }
       // Read input parameters
       String fn_target = args[1];
       String fn_target_mask = args[2];
       String fn_source = args[3];
       String fn_source_mask = args[4];
       int min_scale_deformation = ((Integer) new Integer(args[5])).intValue();
       int max_scale_deformation = ((Integer) new Integer(args[6])).intValue();
       int max_subsamp_fact = ((Integer) new Integer(args[7])).intValue();
       double  divWeight = ((Double) new Double(args[8])).doubleValue();
       double  curlWeight = ((Double) new Double(args[9])).doubleValue();
       double  imageWeight = ((Double) new Double(args[10])).doubleValue();
       
       int     accurate_mode = MainDialog.ACCURATE_MODE;

       double  consistencyWeight = ((Double) new Double(args[11])).doubleValue();

       String fn_out_1 = args[12];
       String fn_out_2 = args[13];
       double  landmarkWeight = 0;
       String fn_landmark = "";
       String fn_affine_1 = "";
       String fn_affine_2 = "";
       
       if (args.length == 17) 
       {
          if(args[14].equals("-landmark"))
          {
              landmarkWeight = ((Double) new Double(args[15])).doubleValue();
              fn_landmark = args[16];
          }
          else if(args[14].equals("-affine"))
          {
              fn_affine_1 = args[15];
              fn_affine_2 = args[16];
          }
       }
       else if(args.length == 15)
       {
    	   if(args[14].equalsIgnoreCase("-mono"))
    	   {
    		   accurate_mode = MainDialog.MONO_MODE;
    		   fn_out_2 = "NULL (Mono mode)";
    	   }
    	   else
    	   {
    		   dumpSyntax();
               System.exit(0);
    	   }
    		   
       }

       // Show parameters
       IJ.write("Target image           : " + fn_target);
       IJ.write("Target mask            : " + fn_target_mask);
       IJ.write("Source image           : " + fn_source);
       IJ.write("Source mask            : " + fn_source_mask);
       IJ.write("Min. Scale Deformation : " + min_scale_deformation);
       IJ.write("Max. Scale Deformation : " + max_scale_deformation);
       IJ.write("Max. Subsampling factor: " + max_subsamp_fact);
       IJ.write("Div. Weight            : " + divWeight);
       IJ.write("Curl Weight            : " + curlWeight);
       IJ.write("Image Weight           : " + imageWeight);
       IJ.write("Consistency Weight     : " + consistencyWeight);
       IJ.write("Output 1               : " + fn_out_1);
       IJ.write("Output 2               : " + fn_out_2);
       IJ.write("Landmark Weight        : " + landmarkWeight);
       IJ.write("Landmark file          : " + fn_landmark);
       IJ.write("Affine matrix file 1   : " + fn_affine_1);
       IJ.write("Affine matrix file 2   : " + fn_affine_2);
       String sMode = (accurate_mode == MainDialog.MONO_MODE) ? "Mono" : "Accurate";
       IJ.write("Registration mode	    : " + sMode);

       // Produce side information
       int     imagePyramidDepth=max_scale_deformation-min_scale_deformation+1;
       int     min_scale_image = 0;
       double  stopThreshold = 1e-2;  // originally -2
       int     outputLevel = -1;
       boolean showMarquardtOptim = false;       

       // First transformation file name.
       String fn_tnf_1 = "";
       int dot = fn_out_1.lastIndexOf('.');
       if (dot == -1) 
           fn_tnf_1 = fn_out_1 + "_transf.txt";
       else           
           fn_tnf_1 = fn_out_1.substring(0, dot) + "_transf.txt";
       
       // Second transformation file name.
       String fn_tnf_2 = "";
       dot = fn_out_2.lastIndexOf('.');
       if (dot == -1) 
           fn_tnf_2 = fn_out_2 + "_transf.txt";
       else           
           fn_tnf_2 = fn_out_2.substring(0, dot) + "_transf.txt";

       // Open target
       Opener opener = new Opener();
       ImagePlus targetImp;
       targetImp = opener.openImage(fn_target);
       
       BSplineModel target = new BSplineModel(targetImp.getProcessor(), true, 
    		   												(int) Math.pow(2, max_subsamp_fact));
       
       target.setPyramidDepth(imagePyramidDepth + min_scale_image);
       target.startPyramids();
  
  
       
       Mask targetMsk = new Mask(targetImp.getProcessor(),false);
       
       if (fn_target_mask.equalsIgnoreCase(new String("NULL")) == false)
           targetMsk.readFile(fn_target_mask);
       
       PointHandler targetPh = null;

       // Open source
       boolean bIsReverse = true;

       ImagePlus sourceImp = opener.openImage(fn_source);   

       BSplineModel source = new BSplineModel(sourceImp.getProcessor(), bIsReverse, 
    		   												(int) Math.pow(2, max_subsamp_fact));

       source.setPyramidDepth(imagePyramidDepth + min_scale_image);
       source.startPyramids();

       Mask sourceMsk = new Mask(sourceImp.getProcessor(), false);

       if (fn_source_mask.equalsIgnoreCase(new String("NULL")) == false)
           sourceMsk.readFile(fn_source_mask);
       
       PointHandler sourcePh=null;

       // Load landmarks
       if (fn_landmark.equals("") == false)
       {
          Stack<Point> sourceStack = new Stack<Point>();
          Stack<Point> targetStack = new Stack<Point>();
          MiscTools.loadPoints(fn_landmark, sourceStack, targetStack);

          sourcePh  = new PointHandler(sourceImp);
          targetPh  = new PointHandler(targetImp);

          while ((!sourceStack.empty()) && (!targetStack.empty())) 
          {
             Point sourcePoint = (Point)sourceStack.pop();
             Point targetPoint = (Point)targetStack.pop();
             sourcePh.addPoint(sourcePoint.x, sourcePoint.y);
             targetPh.addPoint(targetPoint.x, targetPoint.y);
          }
       }
       
       // Load initial affine matrices
       double[][] sourceAffineMatrix = null;
       if(fn_affine_1.equals("") == false && fn_affine_1.equalsIgnoreCase(new String("NULL")) == false)
       {
           sourceAffineMatrix = new double[2][3];
           MiscTools.loadAffineMatrix(fn_affine_1, sourceAffineMatrix);
       }
       double[][] targetAffineMatrix = null;
       if(fn_affine_2.equals("") == false && fn_affine_2.equalsIgnoreCase(new String("NULL")) == false)
       {
           targetAffineMatrix = new double[2][3];
           MiscTools.loadAffineMatrix(fn_affine_2, targetAffineMatrix);
       }

       // Join threads
       try 
       {
           source.getThread().join();
           target.getThread().join();
       } 
       catch (InterruptedException e) 
       {
           IJ.error("Unexpected interruption exception " + e);
       }

       // Perform registration
       ImagePlus output_ip_1 = null; //new ImagePlus();
       ImagePlus output_ip_2 = null; //new ImagePlus();
       MainDialog dialog = null;
       
       ImageProcessor originalSourceIP = sourceImp.getProcessor();
       ImageProcessor originalTargetIP = targetImp.getProcessor();


       final Transformation warp = new Transformation(
         sourceImp, targetImp, source, target, sourcePh, targetPh,
         sourceMsk, targetMsk, sourceAffineMatrix, targetAffineMatrix,
         min_scale_deformation, max_scale_deformation, min_scale_image, divWeight, 
         curlWeight, landmarkWeight, imageWeight, consistencyWeight, stopThreshold, 
         outputLevel, showMarquardtOptim, accurate_mode, fn_tnf_1, fn_tnf_2, output_ip_1, output_ip_2, dialog,
         originalSourceIP, originalTargetIP);

       IJ.write("\nRegistering...\n");
       
       long start = System.currentTimeMillis(); // start timing
       
       if(accurate_mode == MainDialog.MONO_MODE)
    	   warp.doUnidirectionalRegistration();
       else
    	   warp.doBidirectionalRegistration();
       
       long stop = System.currentTimeMillis(); // stop timing
       IJ.write("Registration time: " + (stop - start) + "ms"); // print execution time


       // Save results (only the registered image, the target 
       // and mask images are trashed)
       output_ip_1 = warp.getDirectResults();
       output_ip_1.getStack().deleteLastSlice();
       output_ip_1.getStack().deleteLastSlice();
       
             
       
       FileSaver fs = new FileSaver(output_ip_1);
       fs.saveAsTiff(fn_out_1);
       
       if((accurate_mode != MainDialog.MONO_MODE))
       {
    	   output_ip_2 = warp.getInverseResults();
    	   output_ip_2.getStack().deleteLastSlice();
           output_ip_2.getStack().deleteLastSlice();                      
           
    	   fs = new FileSaver(output_ip_2);
    	   fs.saveAsTiff(fn_out_2);
       }
       
    } // end alignImagesCommandLine

    //------------------------------------------------------------------
    /**
     * Create a list with the open images in ImageJ that bUnwarpJ can
     * process.
     *
     * @return array of references to the open images in bUnwarpJ
     */
    private ImagePlus[] createImageList () 
    {
       final int[] windowList = WindowManager.getIDList();
       final Stack <ImagePlus> stack = new Stack <ImagePlus>();
       for (int k = 0; ((windowList != null) && (k < windowList.length)); k++) 
       {
          final ImagePlus imp = WindowManager.getImage(windowList[k]);
          final int inputType = imp.getType();

          // Since October 6th, 2008, bUnwarpJ can deal with 8, 16, 32-bit grayscale 
          // and RGB Color images.
          if ((imp.getStackSize() == 1) || (inputType == ImagePlus.GRAY8) || (inputType == ImagePlus.GRAY16)
             || (inputType == ImagePlus.GRAY32) || (inputType == ImagePlus.COLOR_RGB)) 
          {
             stack.push(imp);
          }
       }
       final ImagePlus[] imageList = new ImagePlus[stack.size()];
       int k = 0;
       while (!stack.isEmpty()) {
          imageList[k++] = (ImagePlus)stack.pop();
       }
       return(imageList);
    } /* end createImageList */

    //------------------------------------------------------------------
    /**
     * Method to write the syntax of the program in the command line.
     */
    private static void dumpSyntax () 
    {
       IJ.write("Purpose: Consistent and elastic registration of two images.");
       IJ.write(" ");
       IJ.write("Usage: bUnwarpj_ ");
       IJ.write("  -help                       : SHOW THIS MESSAGE");
       IJ.write("");
       IJ.write("  -align                      : ALIGN TWO IMAGES");
       IJ.write("          target_image        : In any image format");
       IJ.write("          target_mask         : In any image format");
       IJ.write("          source_image        : In any image format");
       IJ.write("          source_mask         : In any image format");
       IJ.write("          min_scale_def       : Scale of the coarsest deformation");
       IJ.write("                                0 is the coarsest possible");
       IJ.write("          max_scale_def       : Scale of the finest deformation");
       IJ.write("          max_subsamp_fact    : Maximum subsampling factor (power of 2: [0, 1, 2 ... 7]");
       IJ.write("          Div_weight          : Weight of the divergence term");
       IJ.write("          Curl_weight         : Weight of the curl term");
       IJ.write("          Image_weight        : Weight of the image term");
       IJ.write("          Consistency_weight  : Weight of the deformation consistency");
       IJ.write("          Output image 1      : Output result 1 in TIFF");
       IJ.write("          Output image 2      : Output result 2 in TIFF");
       IJ.write("          Optional parameters :");
       IJ.write("             -landmarks        ");
       IJ.write("                   Landmark_weight  : Weight of the landmarks");
       IJ.write("                   Landmark_file    : Landmark file");
       IJ.write("             OR -affine        ");
       IJ.write("                   Affine_file_1    : Initial source affine matrix transformation");
       IJ.write("                   Affine_file_2    : Initial target affine matrix transformation");
       IJ.write("             OR -mono    : Unidirectional registration (source to target)");      
       IJ.write("");
       IJ.write("  -elastic_transform          : TRANSFORM A SOURCE IMAGE WITH A GIVEN ELASTIC DEFORMATION");
       IJ.write("          target_image        : In any image format");
       IJ.write("          source_image        : In any image format");
       IJ.write("          transformation_file : As saved by bUnwarpJ in elastic format");
       IJ.write("          Output image        : Output result in TIFF");
       IJ.write("");
       IJ.write("  -raw_transform              : TRANSFORM A SOURCE IMAGE WITH A GIVEN RAW DEFORMATION");
       IJ.write("          target_image        : In any image format");
       IJ.write("          source_image        : In any image format");
       IJ.write("          transformation_file : As saved by bUnwarpJ in raw format");
       IJ.write("          Output image        : Output result in TIFF");
       IJ.write("");
       IJ.write("  -compare_elastic                   : COMPARE 2 OPPOSITE ELASTIC DEFORMATIONS (BY WARPING INDEX)");
       IJ.write("          target_image               : In any image format");
       IJ.write("          source_image               : In any image format");
       IJ.write("          target_transformation_file : As saved by bUnwarpJ");
       IJ.write("          source_transformation_file : As saved by bUnwarpJ");
       IJ.write("");
       IJ.write("  -compare_elastic_raw                : COMPARE AN ELASTIC DEFORMATION WITH A RAW DEFORMATION (BY WARPING INDEX)");
       IJ.write("          target_image                : In any image format");
       IJ.write("          source_image                : In any image format");
       IJ.write("          Elastic Transformation File : As saved by bUnwarpJ in elastic format");
       IJ.write("          Raw Transformation File     : As saved by bUnwarpJ in raw format");
       IJ.write("");
       IJ.write("  -compare_raw                       : COMPARE 2 ELASTIC DEFORMATIONS (BY WARPING INDEX)");
       IJ.write("          target_image               : In any image format");
       IJ.write("          source_image               : In any image format");
       IJ.write("          Raw Transformation File 1  : As saved by bUnwarpJ in raw format");
       IJ.write("          Raw Transformation File 2  : As saved by bUnwarpJ in raw format");
       IJ.write("");
       IJ.write("  -convert_to_raw                           : CONVERT AN ELASTIC DEFORMATION INTO RAW FORMAT");
       IJ.write("          target_image                      : In any image format");
       IJ.write("          source_image                      : In any image format");
       IJ.write("          Input Elastic Transformation File : As saved by bUnwarpJ in elastic format");
       IJ.write("          Output Raw Transformation File    : As saved by bUnwarpJ in raw format");
       IJ.write("");
       IJ.write("  -compose_elastic                          : COMPOSE TWO ELASTIC DEFORMATIONS");
       IJ.write("          target_image                      : In any image format");
       IJ.write("          source_image                      : In any image format");
       IJ.write("          Elastic Transformation File 1     : As saved by bUnwarpJ in elastic format");
       IJ.write("          Elastic Transformation File 2     : As saved by bUnwarpJ in elastic format");
       IJ.write("          Output Raw Transformation File    : As saved by bUnwarpJ in raw format");
       IJ.write("");
       IJ.write("  -compose_raw                              : COMPOSE TWO RAW DEFORMATIONS");
       IJ.write("          target_image                      : In any image format");
       IJ.write("          source_image                      : In any image format");
       IJ.write("          Raw Transformation File 1         : As saved by bUnwarpJ in raw format");
       IJ.write("          Raw Transformation File 2         : As saved by bUnwarpJ in raw format");
       IJ.write("          Output Raw Transformation File    : As saved by bUnwarpJ in raw format");
       IJ.write("");
       IJ.write("  -compose_raw_elastic                      : COMPOSE A RAW DEFORMATION WITH AN ELASTIC DEFORMATION");
       IJ.write("          target_image                      : In any image format");
       IJ.write("          source_image                      : In any image format");
       IJ.write("          Raw Transformation File           : As saved by bUnwarpJ in raw format");
       IJ.write("          Elastic Transformation File       : As saved by bUnwarpJ in elastic format");       
       IJ.write("          Output Raw Transformation File    : As saved by bUnwarpJ in raw format");
       IJ.write("");
       IJ.write("  -adapt_transform                           : ADAPT AN ELASTIC DEFORMATION GIVEN A NEW IMAGE SIZE");
       IJ.write("          target_image                       : In any image format");
       IJ.write("          source_image                       : In any image format");
       IJ.write("          Input Elastic Transformation File  : As saved by bUnwarpJ in elastic format");
       IJ.write("          Output Elastic Transformation File : As saved by bUnwarpJ in elastic format");
       IJ.write("          Image Size Factor                  : Integer (2, 4, 8...)");
       IJ.write("");
       IJ.write("Examples:");
       IJ.write("Align two images without landmarks and without mask (no subsampling)");
       IJ.write("   bUnwarpj_ -align target.jpg NULL source.jpg NULL 0 2 0 0.1 0.1 1 10 output_1.tif output_2.tif");
       IJ.write("Align two images with landmarks and mask (no subsampling)");
       IJ.write("   bUnwarpj_ -align target.tif target_mask.tif source.tif source_mask.tif 0 2 0 0.1 0.1 1 10 output_1.tif output_2.tif -landmarks 1 landmarks.txt");
       IJ.write("Align two images with landmarks and initial affine transformations (no subsampling)");
       IJ.write("   bUnwarpj_ -align target.tif target_mask.tif source.tif source_mask.tif 0 2 0 0.1 0.1 1 10 output_1.tif output_2.tif -affine affine_mat1.txt affine_mat2.txt");       
       IJ.write("Align two images using only landmarks (no subsampling)");
       IJ.write("   bUnwarpj_ -align target.jpg NULL source.jpg NULL 0 2 0 0.1 0.1 0 0 output.tif_1 output_2.tif -landmarks 1 landmarks.txt");
       IJ.write("Transform the source image with a previously computed elastic transformation");
       IJ.write("   bUnwarpj_ -elastic_transform target.jpg source.jpg elastic_transformation.txt output.tif");       
       IJ.write("Transform the source image with a previously computed raw transformation");
       IJ.write("   bUnwarpj_ -raw_transform target.jpg source.jpg raw_transformation.txt output.tif");
       IJ.write("Calculate the warping index of two opposite elastic transformations");
       IJ.write("   bUnwarpj_ -compare_elastic target.jpg source.jpg source_transformation.txt target_transformation.txt");
       IJ.write("Calculate the warping index between an elastic transformation and a raw transformation");
       IJ.write("   bUnwarpj_ -compare_elastic_raw target.jpg source.jpg elastic_transformation.txt raw_transformation.txt");
       IJ.write("Calculate the warping index between two raw transformations");
       IJ.write("   bUnwarpj_ -compare_raw target.jpg source.jpg raw_transformation_1.txt raw_transformation_2.txt");
       IJ.write("Convert an elastic transformation into raw format");
       IJ.write("   bUnwarpj_ -convert_to_raw target.jpg source.jpg elastic_transformation.txt output_raw_transformation.txt");
       IJ.write("Compose two elastic transformations ");
       IJ.write("   bUnwarpj_ -compose_elastic target.jpg source.jpg elastic_transformation_1.txt elastic_transformation_2.txt output_raw_transformation.txt");
       IJ.write("Compose two raw transformations ");
       IJ.write("   bUnwarpj_ -compose_raw target.jpg source.jpg raw_transformation_1.txt raw_transformation_2.txt output_raw_transformation.txt");
       IJ.write("Compose a raw transformation with an elastic transformation ");
       IJ.write("   bUnwarpj_ -compose_raw_elastic target.jpg source.jpg raw_transformation.txt elastic_transformation.txt output_raw_transformation.txt");
       IJ.write("Adapt an elastic transformation to a new image size ");
       IJ.write("   bUnwarpj_ -adapt_transform target.jpg source.jpg input_transformation.txt output_transformation.txt 2");
    } /* end dumpSyntax */

    //------------------------------------------------------------------
    /**
     * Method to adapt coefficients to new image size. The factor between
     * the old and the new image size is expected to be a power of 2, positive
     * or negative (8, 4, 2, 0.5, 0.25, etc).
     *
     * @param args program arguments
     */
    private static void adaptCoefficientsCommandLine(String args[]) 
    {
       // Read input parameters
       String fn_target         = args[1];
       String fn_source         = args[2];
       String fn_tnf            = args[3];
       String fn_out            = args[4];
       String sImageSizeFactor  = args[5];

       // Show parameters
       IJ.write("Target image                 : " + fn_target);
       IJ.write("Source image                 : " + fn_source);
       IJ.write("Input Transformation file    : " + fn_tnf);
       IJ.write("Output Transformation file   : " + fn_out);
       IJ.write("Image Size Factor            : " + sImageSizeFactor);

       // Open target
       Opener opener=new Opener();
       ImagePlus targetImp;
       targetImp=opener.openImage(fn_target);
       if(targetImp == null)
           IJ.error("\nError: " + fn_target + " could not be opened\n");

       // Open source
       ImagePlus sourceImp;
       sourceImp = opener.openImage(fn_source);
       if(sourceImp == null)
           IJ.error("\nError: " + fn_source + " could not be opened\n");
       
       BSplineModel source = new BSplineModel(sourceImp.getProcessor(), false, 1);
       source.setPyramidDepth(0);       
       source.startPyramids();

       // Load transformation
       int intervals = MiscTools.numberOfIntervalsOfTransformation(fn_tnf);
       double [][]cx = new double[intervals+3][intervals+3];
       double [][]cy = new double[intervals+3][intervals+3];
       MiscTools.loadTransformation(fn_tnf, cx, cy);

       // Join threads
       try {
          source.getThread().join();
       } catch (InterruptedException e) {
          IJ.error("Unexpected interruption exception " + e);
       }

       // adapt coefficients.
       double dImageSizeFactor = Double.parseDouble(sImageSizeFactor);
       
       for(int i = 0; i < (intervals+3); i++)
           for(int j = 0; j < (intervals+3); j++)
           {
                cx[i][j] *= dImageSizeFactor;
                cy[i][j] *= dImageSizeFactor;
           }
       
       // Save transformation
       MiscTools.saveElasticTransformation(intervals, cx, cy, fn_out);
       
    } /* end adaptCoefficientsCommandLine */    
    
    //------------------------------------------------------------------
    /**
     * Method to transform an image given an elastic deformation.
     *
     * @param args program arguments
     */
    private static void elasticTransformImageCommandLine(String args[]) 
    {
       // Read input parameters
       String fn_target = args[1];
       String fn_source = args[2];
       String fn_tnf    = args[3];
       String fn_out    = args[4];

       // Show parameters
       IJ.write("Target image           : " + fn_target);
       IJ.write("Source image           : " + fn_source);
       IJ.write("Transformation file    : " + fn_tnf);
       IJ.write("Output:                : " + fn_out);

       // Open target
       Opener opener=new Opener();
       ImagePlus targetImp;
       targetImp=opener.openImage(fn_target);
       if(targetImp == null)
           IJ.error("\nError: " + fn_target + " could not be opened\n");

       // Open source
       ImagePlus sourceImp;
       sourceImp = opener.openImage(fn_source);
       if(sourceImp == null)
           IJ.error("\nError: " + fn_source + " could not be opened\n");
   
       BSplineModel source = null;

       source = new BSplineModel(sourceImp.getProcessor(), false, 1);
       source.setPyramidDepth(0);
       //source.startPyramids();
       source.startPyramids();
       

       // Load transformation
       int intervals=MiscTools.numberOfIntervalsOfTransformation(fn_tnf);
       double [][]cx=new double[intervals+3][intervals+3];
       double [][]cy=new double[intervals+3][intervals+3];
       MiscTools.loadTransformation(fn_tnf, cx, cy);

       // Join threads

       try {
    	   source.getThread().join();
       } catch (InterruptedException e) {
    	   IJ.error("Unexpected interruption exception " + e);
       }


       // Apply transformation to source
       MiscTools.applyTransformationToSourceMT(
    		   sourceImp, targetImp, source, intervals, cx, cy);

       // Save results
       FileSaver fs = new FileSaver(sourceImp);
       boolean ret = fs.saveAsTiff(fn_out);
       if(ret == false)
    	   System.out.println("Error when saving file " + fn_out);
       else
    	   System.out.println("Saved file " + fn_out);
       
    } /* end elasticTransformIMageCommandLine */

    //------------------------------------------------------------------
    /**
     * Method to transform an image given an raw deformation.
     *
     * @param args program arguments
     */
    private static void rawTransformImageCommandLine(String args[]) 
    {
       // Read input parameters
       String fn_target = args[1];
       String fn_source = args[2];
       String fn_tnf    = args[3];
       String fn_out    = args[4];

       // Show parameters
       IJ.write("Target image           : " + fn_target);
       IJ.write("Source image           : " + fn_source);
       IJ.write("Transformation file    : " + fn_tnf);
       IJ.write("Output:                : " + fn_out);

       // Open target
       Opener opener=new Opener();
       ImagePlus targetImp;
       targetImp=opener.openImage(fn_target);
       if(targetImp == null)
           IJ.error("\nError: " + fn_target + " could not be opened\n");

       // Open source
       ImagePlus sourceImp;
       sourceImp = opener.openImage(fn_source);
       if(sourceImp == null)
           IJ.error("\nError: " + fn_source + " could not be opened\n");
       
       BSplineModel source = new BSplineModel(sourceImp.getProcessor(), false, 1);
       source.setPyramidDepth(0);
       //source.getThread().start();
       source.startPyramids();

       double [][]transformation_x = new double[targetImp.getHeight()][targetImp.getWidth()];
       double [][]transformation_y = new double[targetImp.getHeight()][targetImp.getWidth()];

       MiscTools.loadRawTransformation(fn_tnf, transformation_x, transformation_y);

       // Apply transformation
       MiscTools.applyRawTransformationToSource(sourceImp, targetImp, source, transformation_x, transformation_y);

       // Save results
       FileSaver fs = new FileSaver(sourceImp);
       boolean ret = fs.saveAsTiff(fn_out);
       if(ret == false)
    	   System.out.println("Error when saving file " + fn_out);
       else
    	   System.out.println("Saved file " + fn_out);
       
    } /* end rawTransformImageCommandLine */    
    
    //------------------------------------------------------------------
    /**
     * Method to compare two opposite elastic deformations through the 
     * warping index.
     *
     * @param args program arguments
     */
    private static void compareElasticTransformationsCommandLine(String args[]) 
    {
       // Read input parameters
       String fn_target = args[1];
       String fn_source = args[2];
       String fn_tnf_1   = args[3];
       String fn_tnf_2   = args[4];

       // Show parameters
       IJ.write("Target image                  : " + fn_target);
       IJ.write("Source image                  : " + fn_source);
       IJ.write("Target Transformation file    : " + fn_tnf_1);
       IJ.write("Source Transformation file    : " + fn_tnf_2);

       // Open target
       Opener opener=new Opener();
       ImagePlus targetImp;
       targetImp=opener.openImage(fn_target);
       if(targetImp == null)
           IJ.error("\nError: " + fn_target + " could not be opened\n");

       // Open source
       ImagePlus sourceImp;
       sourceImp = opener.openImage(fn_source);
       if(sourceImp == null)
           IJ.error("\nError: " + fn_source + " could not be opened\n");
       
       // First deformation.
       int intervals = MiscTools.numberOfIntervalsOfTransformation(fn_tnf_2);

       double [][]cx_direct = new double[intervals+3][intervals+3];
       double [][]cy_direct = new double[intervals+3][intervals+3];

       MiscTools.loadTransformation(fn_tnf_2, cx_direct, cy_direct);      

       intervals = MiscTools.numberOfIntervalsOfTransformation(fn_tnf_1);

       double [][]cx_inverse = new double[intervals+3][intervals+3];
       double [][]cy_inverse = new double[intervals+3][intervals+3];

       MiscTools.loadTransformation(fn_tnf_1, cx_inverse, cy_inverse);
       
       double warpingIndex = MiscTools.warpingIndex(sourceImp, targetImp, intervals, cx_direct, cy_direct, cx_inverse, cy_inverse);

       if(warpingIndex != -1)
           IJ.write(" Warping index = " + warpingIndex);             
       else
           IJ.write(" Warping index could not be evaluated because not a single pixel matched after the deformation!");             
       
    } /* end method compareElasticTransformationsCommandLine */
    
    //------------------------------------------------------------------
    /**
     * Method to compare an elastic deformation with a raw deformation
     * through the warping index (both transformations having same direction).
     *
     * @param args program arguments
     */
    private static void compareElasticRawTransformationsCommandLine(String args[]) 
    {
       // Read input parameters
       String fn_target = args[1];
       String fn_source = args[2];
       String fn_tnf_elastic = args[3];
       String fn_tnf_raw     = args[4];

       // Show parameters
       IJ.write("Target image                  : " + fn_target);
       IJ.write("Source image                  : " + fn_source);
       IJ.write("Elastic Transformation file   : " + fn_tnf_elastic);
       IJ.write("Raw Transformation file       : " + fn_tnf_raw);

       // Open target
       Opener opener=new Opener();
       ImagePlus targetImp;
       targetImp=opener.openImage(fn_target);
       if(targetImp == null)
           IJ.error("\nError: " + fn_target + " could not be opened\n");

       // Open source
       ImagePlus sourceImp;
       sourceImp = opener.openImage(fn_source);
       if(sourceImp == null)
           IJ.error("\nError: " + fn_source + " could not be opened\n");
       
       int intervals = MiscTools.numberOfIntervalsOfTransformation(fn_tnf_elastic);

       double [][]cx_direct = new double[intervals+3][intervals+3];
       double [][]cy_direct = new double[intervals+3][intervals+3];

       MiscTools.loadTransformation(fn_tnf_elastic, cx_direct, cy_direct);
      
       // We load the transformation raw file.
       double[][] transformation_x = new double[targetImp.getHeight()][targetImp.getWidth()];
       double[][] transformation_y = new double[targetImp.getHeight()][targetImp.getWidth()];
       MiscTools.loadRawTransformation(fn_tnf_raw, transformation_x, 
               transformation_y);
       
       double warpingIndex = MiscTools.rawWarpingIndex(sourceImp, targetImp, 
               intervals, cx_direct, cy_direct, transformation_x, transformation_y);

       if(warpingIndex != -1)
           IJ.write(" Warping index = " + warpingIndex);             
       else
           IJ.write(" Warping index could not be evaluated because not a single pixel matched after the deformation!");             
       
    } /* end method compareElasticRawTransformationCommandLine */    
    
    //------------------------------------------------------------------
    /**
     * Method to compare two raw deformations through the warping index
     * (both transformations having same direction).
     *
     * @param args program arguments
     */
    private static void compareRawTransformationsCommandLine(String args[]) 
    {
       // Read input parameters
       String fn_target = args[1];
       String fn_source = args[2];
       String fn_tnf_1   = args[3];
       String fn_tnf_2   = args[4];

       // Show parameters
       IJ.write("Target image                  : " + fn_target);
       IJ.write("Source image                  : " + fn_source);
       IJ.write("Target Transformation file    : " + fn_tnf_1);
       IJ.write("Source Transformation file    : " + fn_tnf_2);

       // Open target
       Opener opener=new Opener();
       ImagePlus targetImp;
       targetImp=opener.openImage(fn_target);
       if(targetImp == null)
           IJ.error("\nError: " + fn_target + " could not be opened\n");

       // Open source
       ImagePlus sourceImp;
       sourceImp = opener.openImage(fn_source);
       if(sourceImp == null)
           IJ.error("\nError: " + fn_source + " could not be opened\n");
       
       // We load the transformation raw file.
       double[][] transformation_x_1 = new double[targetImp.getHeight()][targetImp.getWidth()];
       double[][] transformation_y_1 = new double[targetImp.getHeight()][targetImp.getWidth()];
       MiscTools.loadRawTransformation(fn_tnf_1, transformation_x_1, transformation_y_1);
       
       // We load the transformation raw file.
       double[][] transformation_x_2 = new double[targetImp.getHeight()][targetImp.getWidth()];
       double[][] transformation_y_2 = new double[targetImp.getHeight()][targetImp.getWidth()];
       MiscTools.loadRawTransformation(fn_tnf_2, transformation_x_2, transformation_y_2);
       
       double warpingIndex = MiscTools.rawWarpingIndex(sourceImp, targetImp, 
               transformation_x_1, transformation_y_1, transformation_x_2, transformation_y_2);

       if(warpingIndex != -1)
           IJ.write(" Warping index = " + warpingIndex);             
       else
           IJ.write(" Warping index could not be evaluated because not a single pixel matched after the deformation!");            
       
    } /* end method compareRawTransformationsCommandLine */

    //------------------------------------------------------------------
    /**
     * Method to convert an elastic deformations into raw format.
     *
     * @param args program arguments
     */
    private static void convertToRawTransformationCommandLine(String args[]) 
    {
       // Read input parameters
       String fn_target = args[1];
       String fn_source = args[2];
       String fn_tnf_elastic = args[3];
       String fn_tnf_raw     = args[4];
       

       // Show parameters
       IJ.write("Target image                      : " + fn_target);
       IJ.write("Source image                      : " + fn_source);
       IJ.write("Input Elastic Transformation file : " + fn_tnf_elastic);
       IJ.write("Ouput Raw Transformation file     : " + fn_tnf_raw);

       // Open target
       Opener opener = new Opener();
       ImagePlus targetImp;
       targetImp = opener.openImage(fn_target);
       if(targetImp == null)
           IJ.error("\nError: " + fn_target + " could not be opened\n");

       // Open source
       ImagePlus sourceImp;
       sourceImp = opener.openImage(fn_source);
       if(sourceImp == null)
           IJ.error("\nError: " + fn_source + " could not be opened\n");
       
       int intervals = MiscTools.numberOfIntervalsOfTransformation(fn_tnf_elastic);

       double [][]cx = new double[intervals+3][intervals+3];
       double [][]cy = new double[intervals+3][intervals+3];

       MiscTools.loadTransformation(fn_tnf_elastic, cx, cy);
       
       
       // We load the transformation raw file.
       double[][] transformation_x = new double[targetImp.getHeight()][targetImp.getWidth()];
       double[][] transformation_y = new double[targetImp.getHeight()][targetImp.getWidth()];
       
       MiscTools.convertElasticTransformationToRaw(targetImp, intervals, cx, cy, transformation_x, transformation_y); 
       
       MiscTools.saveRawTransformation(fn_tnf_raw, targetImp.getWidth(), targetImp.getHeight(), transformation_x, transformation_y);
       
    } /* end method convertToRawTransformationCommandLine */    

    //------------------------------------------------------------------
    /**
     * Method to compose two raw deformations.
     *
     * @param args program arguments
     */
    private static void composeRawTransformationsCommandLine(String args[]) 
    {
       // Read input parameters
       String fn_target = args[1];
       String fn_source = args[2];
       String fn_tnf_raw_1   = args[3];
       String fn_tnf_raw_2   = args[4];
       String fn_tnf_raw_out = args[5];
       

       // Show parameters
       IJ.write("Target image                      : " + fn_target);
       IJ.write("Source image                      : " + fn_source);
       IJ.write("Input Raw Transformation file 1   : " + fn_tnf_raw_1);
       IJ.write("Input Raw Transformation file 2   : " + fn_tnf_raw_2);
       IJ.write("Output Raw Transformation file    : " + fn_tnf_raw_out);

       // Open target
       Opener opener=new Opener();
       ImagePlus targetImp;
       targetImp=opener.openImage(fn_target);
       if(targetImp == null)
           IJ.error("\nError: " + fn_target + " could not be opened\n");

       // Open source
       ImagePlus sourceImp;
       sourceImp = opener.openImage(fn_source);
       if(sourceImp == null)
           IJ.error("\nError: " + fn_source + " could not be opened\n");
       
       // We load the first transformation raw file.
       double[][] transformation_x_1 = new double[targetImp.getHeight()][targetImp.getWidth()];
       double[][] transformation_y_1 = new double[targetImp.getHeight()][targetImp.getWidth()];
       MiscTools.loadRawTransformation(fn_tnf_raw_1, transformation_x_1, transformation_y_1);
              
       // We load the second transformation raw file.
       double[][] transformation_x_2 = new double[targetImp.getHeight()][targetImp.getWidth()];
       double[][] transformation_y_2 = new double[targetImp.getHeight()][targetImp.getWidth()];
       MiscTools.loadRawTransformation(fn_tnf_raw_2, transformation_x_2, transformation_y_2);
       
       double [][] outputTransformation_x = new double[targetImp.getHeight()][targetImp.getWidth()];
       double [][] outputTransformation_y = new double[targetImp.getHeight()][targetImp.getWidth()];
             
       // Now we compose them and get as result a raw transformation mapping.
       MiscTools.composeRawTransformations(targetImp.getWidth(), targetImp.getHeight(), 
               transformation_x_1, transformation_y_1, transformation_x_2, transformation_y_2, 
               outputTransformation_x, outputTransformation_y);
              
       MiscTools.saveRawTransformation(fn_tnf_raw_out, targetImp.getWidth(), 
               targetImp.getHeight(), outputTransformation_x, outputTransformation_y);
       
    } /* end method composeRawTransformationsCommandLine */     
    
    //------------------------------------------------------------------
    /**
     * Method to compose two elastic deformations.
     *
     * @param args program arguments
     */
    private static void composeElasticTransformationsCommandLine(String args[]) 
    {
       // Read input parameters
       String fn_target = args[1];
       String fn_source = args[2];
       String fn_tnf_elastic_1   = args[3];
       String fn_tnf_elastic_2   = args[4];
       String fn_tnf_raw = args[5];
       

       // Show parameters
       IJ.write("Target image                        : " + fn_target);
       IJ.write("Source image                        : " + fn_source);
       IJ.write("Input Elastic Transformation file 1 : " + fn_tnf_elastic_1);
       IJ.write("Input Elastic Transformation file 2 : " + fn_tnf_elastic_2);
       IJ.write("Output Raw Transformation file      : " + fn_tnf_raw);

       // Open target
       Opener opener=new Opener();
       ImagePlus targetImp;
       targetImp=opener.openImage(fn_target);
       if(targetImp == null)
           IJ.error("\nError: " + fn_target + " could not be opened\n");

       // Open source
       ImagePlus sourceImp;
       sourceImp = opener.openImage(fn_source);
       if(sourceImp == null)
           IJ.error("\nError: " + fn_source + " could not be opened\n");
       
       int intervals = MiscTools.numberOfIntervalsOfTransformation(fn_tnf_elastic_1);

       double [][]cx1 = new double[intervals+3][intervals+3];
       double [][]cy1 = new double[intervals+3][intervals+3];

       MiscTools.loadTransformation(fn_tnf_elastic_1, cx1, cy1);

       intervals = MiscTools.numberOfIntervalsOfTransformation(fn_tnf_elastic_2);

       double [][]cx2 = new double[intervals+3][intervals+3];
       double [][]cy2 = new double[intervals+3][intervals+3];

       MiscTools.loadTransformation(fn_tnf_elastic_2, cx2, cy2);
       
       double [][] outputTransformation_x = new double[targetImp.getHeight()][targetImp.getWidth()];
       double [][] outputTransformation_y = new double[targetImp.getHeight()][targetImp.getWidth()];
             
       // Now we compose them and get as result a raw transformation mapping.
       MiscTools.composeElasticTransformations(targetImp, intervals, 
               cx1, cy1, cx2, cy2, outputTransformation_x, outputTransformation_y);
       
       
       MiscTools.saveRawTransformation(fn_tnf_raw, targetImp.getWidth(), 
               targetImp.getHeight(), outputTransformation_x, outputTransformation_y);       
       
    } /* end method composeElasticTransformationsCommandLine */
    
    //------------------------------------------------------------------
    /**
     * Method to compose a raw deformation with an elastic deformation.
     *
     * @param args program arguments
     */
    private static void composeRawElasticTransformationsCommandLine(String args[]) 
    {
       // Read input parameters
       String fn_target = args[1];
       String fn_source = args[2];
       String fn_tnf_raw_in = args[3];
       String fn_tnf_elastic = args[4];
       String fn_tnf_raw_out = args[5];
       

       // Show parameters
       IJ.write("Target image                      : " + fn_target);
       IJ.write("Source image                      : " + fn_source);
       IJ.write("Input Raw Transformation file     : " + fn_tnf_raw_in);
       IJ.write("Input Elastic Transformation file : " + fn_tnf_elastic);
       IJ.write("Output Raw Transformation file    : " + fn_tnf_raw_out);

       // Open target
       Opener opener=new Opener();
       ImagePlus targetImp;
       targetImp=opener.openImage(fn_target);
       if(targetImp == null)
           IJ.error("\nError: " + fn_target + " could not be opened\n");

       // Open source
       ImagePlus sourceImp;
       sourceImp = opener.openImage(fn_source);
       if(sourceImp == null)
           IJ.error("\nError: " + fn_source + " could not be opened\n");

       // We load the transformation raw file.
       double[][] transformation_x_1 = new double[targetImp.getHeight()][targetImp.getWidth()];
       double[][] transformation_y_1 = new double[targetImp.getHeight()][targetImp.getWidth()];
       MiscTools.loadRawTransformation(fn_tnf_raw_in, transformation_x_1, transformation_y_1);              

       int intervals = MiscTools.numberOfIntervalsOfTransformation(fn_tnf_elastic);

       double [][]cx2 = new double[intervals+3][intervals+3];
       double [][]cy2 = new double[intervals+3][intervals+3];

       MiscTools.loadTransformation(fn_tnf_elastic, cx2, cy2);
       
       double [][] outputTransformation_x = new double[targetImp.getHeight()][targetImp.getWidth()];
       double [][] outputTransformation_y = new double[targetImp.getHeight()][targetImp.getWidth()];
             
       // Now we compose them and get as result a raw transformation mapping.
       MiscTools.composeRawElasticTransformations(targetImp, intervals, 
               transformation_x_1, transformation_y_1, cx2, cy2, outputTransformation_x, outputTransformation_y);
       
       
       MiscTools.saveRawTransformation(fn_tnf_raw_out, targetImp.getWidth(), 
               targetImp.getHeight(), outputTransformation_x, outputTransformation_y);       
       
    } /* end method composeRawElasticTransformationsCommandLine */
    
    //------------------------------------------------------------------
    /**
     * Method to transform the source image given an elastic deformation.
     * To be called by the macro language instruction "call":
     * <a href="http://rsb.info.nih.gov/ij/developer/macro/functions.html#call">
     * http://rsb.info.nih.gov/ij/developer/macro/functions.html#call</a> 
     * <p>
     * It calls the main command line method with the following option:<br>
     * 	-elastic_transform        		: TRANSFORM A SOURCE IMAGE WITH A GIVEN ELASTIC DEFORMATION<br>
     * 		     target_image       	: In any image format<br>
     *           source_image       	: In any image format<br>
     *           transformation_file 	: As saved by bUnwarpJ in elastic format<br>
     *           Output image 		    : Output result in TIFF<br>
     *           
     * @param targetImageName target image file name (with path)
     * @param sourceImageName source image file name (with path)
     * @param transformationFileName transformation file name (with path)
     * @param outputFileName output file name (with path)
     */
    public static void elasticTransformImageMacro(
    		String targetImageName,
    		String sourceImageName,
    		String transformationFileName,
    		String outputFileName) 
    {
    	String[] args = {"bUnwarpJ_", targetImageName, sourceImageName, transformationFileName, outputFileName};
    	elasticTransformImageCommandLine(args);
    }
    /* end elasticTransformImageMacro */

    //------------------------------------------------------------------
    /**
     * Method to transform the source image given an raw deformation.
     * To be called by the macro language instruction "call":
     * <a href="http://rsb.info.nih.gov/ij/developer/macro/functions.html#call">
     * http://rsb.info.nih.gov/ij/developer/macro/functions.html#call</a> 
     * <p>
     * It calls the main command line method with the following option:<br>
     * 	-raw_transform              : TRANSFORM A SOURCE IMAGE WITH A GIVEN RAW DEFORMATION<br>
     *          target_image        : In any image format<br>
     *          source_image        : In any image format<br>
     *          transformation_file : As saved by bUnwarpJ in raw format<br>
     *          Output image        : Output result in TIFF<br>
     *          
     * @param targetImageName target image file name (with path)
     * @param sourceImageName source image file name (with path)
     * @param transformationFileName transformation file name (with path)
     * @param outputFileName output file name (with path)
     */
    public static void rawTransformImageMacro(
    		String targetImageName,
    		String sourceImageName,
    		String transformationFileName,
    		String outputFileName) 
    {
    	String[] args = {"bUnwarpJ_", targetImageName, sourceImageName, transformationFileName, outputFileName};
    	rawTransformImageCommandLine(args);
    }
    /* end rawTransformImageMacro */    
    
    //------------------------------------------------------------------
    /**
     * Method to compare two opposite elastic transformations by warping index.
     * To be called by the macro language instruction "call":
     * <a href="http://rsb.info.nih.gov/ij/developer/macro/functions.html#call">
     * http://rsb.info.nih.gov/ij/developer/macro/functions.html#call</a> 
     * <p>
     * It calls the main command line method with the following option:<br>
     * 	-compare_elastic                   : COMPARE 2 OPPOSITE ELASTIC DEFORMATIONS (BY WARPING INDEX)<br>
     *          target_image               : In any image format<br>
     *          source_image               : In any image format<br>
     *          target_transformation_file : As saved by bUnwarpJ<br>
     *          source_transformation_file : As saved by bUnwarpJ<br>
     *          
     * @param targetImageName target image file name (with path)
     * @param sourceImageName source image file name (with path)
     * @param targetTransfFileName target transformation file name (with path)
     * @param sourceTransfFileName source transformation file name (with path)
     */
    public static void compareElasticTransformationsMacro(
    		String targetImageName,
    		String sourceImageName,
    		String targetTransfFileName,
    		String sourceTransfFileName) 
    {
    	String[] args = {"bUnwarpJ_", targetImageName, sourceImageName, targetTransfFileName, sourceTransfFileName};
    	compareElasticTransformationsCommandLine(args);
    }
    /* end compareElasticTransformationsMacro */ 
    
    //------------------------------------------------------------------
    /**
     * Method to compare an elastic and a raw transformations by warping index.
     * To be called by the macro language instruction "call":
     * <a href="http://rsb.info.nih.gov/ij/developer/macro/functions.html#call">
     * http://rsb.info.nih.gov/ij/developer/macro/functions.html#call</a> 
     * <p>
     * It calls the main command line method with the following option:<br>
     * 	-compare_elastic_raw                : COMPARE AN ELASTIC DEFORMATION WITH A RAW DEFORMATION (BY WARPING INDEX)<br>
     *          target_image               : In any image format<br>
     *          source_image               : In any image format<br>
     *          target_transformation_file : As saved by bUnwarpJ<br>
     *          source_transformation_file : As saved by bUnwarpJ<br>
     *          
     * @param targetImageName target image file name (with path)
     * @param sourceImageName source image file name (with path)
     * @param targetTransfFileName target transformation file name (with path)
     * @param sourceTransfFileName source transformation file name (with path)
     */
    public static void compareElasticRawTransformationsMacro(
    		String targetImageName,
    		String sourceImageName,
    		String targetTransfFileName,
    		String sourceTransfFileName) 
    {
    	String[] args = {"bUnwarpJ_", targetImageName, sourceImageName, targetTransfFileName, sourceTransfFileName};
    	compareElasticRawTransformationsCommandLine(args);
    }
    /* end compareElasticRawTransformationsMacro */ 
    
    //------------------------------------------------------------------
    /**
     * Method to compare two raw transformations by warping index.
     * To be called by the macro language instruction "call":
     * <a href="http://rsb.info.nih.gov/ij/developer/macro/functions.html#call">
     * http://rsb.info.nih.gov/ij/developer/macro/functions.html#call</a> 
     * <p>
     * It calls the main command line method with the following option:<br>
     * 	-compare_raw                       : COMPARE 2 ELASTIC DEFORMATIONS (BY WARPING INDEX)<br>
     *          target_image               : In any image format<br>
     *          source_image               : In any image format<br>
     *          Raw Transformation File 1  : As saved by bUnwarpJ in raw format<br>
     *          Raw Transformation File 2  : As saved by bUnwarpJ in raw format<br>
     *          
     * @param targetImageName target image file name (with path)
     * @param sourceImageName source image file name (with path)
     * @param targetTransfFileName target transformation file name (with path)
     * @param sourceTransfFileName source transformation file name (with path)
     */
    public static void compareRawTransformationsMacro(
    		String targetImageName,
    		String sourceImageName,
    		String targetTransfFileName,
    		String sourceTransfFileName) 
    {
    	String[] args = {"bUnwarpJ_", targetImageName, sourceImageName, targetTransfFileName, sourceTransfFileName};
    	compareRawTransformationsCommandLine(args);
    }
    /* end compareRawTransformationsMacro */     
    
    //------------------------------------------------------------------
    /**
     * Method to convert an elastic deformation into raw format.
     * To be called by the macro language instruction "call":
     * <a href="http://rsb.info.nih.gov/ij/developer/macro/functions.html#call">
     * http://rsb.info.nih.gov/ij/developer/macro/functions.html#call</a> 
     * <p>
     * It calls the main command line method with the following option:<br>
     * 	-convert_to_raw        					  : CONVERT AN ELASTIC DEFORMATION INTO RAW FORMAT<br>
     *          target_image   					  : In any image format<br>
     *          source_image   				 	  : In any image format<br>
     *          Input Elastic Transformation File : As saved by bUnwarpJ in elastic format<br>
     *          Output Raw Transformation File    : As saved by bUnwarpJ in raw format<br>
     *          
     * @param targetImageName target image file name (with path)
     * @param sourceImageName source image file name (with path)
     * @param inputElasticTransfFileName input transformation file name (with path)
     * @param outputRawTransfFileName output transformation file name (with path)
     */
    public static void convertToRawTransformationMacro(
    		String targetImageName,
    		String sourceImageName,
    		String inputElasticTransfFileName,
    		String outputRawTransfFileName) 
    {
    	String[] args = {"bUnwarpJ_", targetImageName, sourceImageName, inputElasticTransfFileName, outputRawTransfFileName};
    	convertToRawTransformationCommandLine(args);
    }
    /* end convertToRawTransformationsMacro */ 
    
    //------------------------------------------------------------------
    /**
     * Method to compose two elastic transformations.
     * To be called by the macro language instruction "call":
     * <a href="http://rsb.info.nih.gov/ij/developer/macro/functions.html#call">
     * http://rsb.info.nih.gov/ij/developer/macro/functions.html#call</a> 
     * <p>
     * It calls the main command line method with the following option:<br>
     * 	-compose_elastic                          : COMPOSE TWO ELASTIC DEFORMATIONS<br>
     *          target_image                      : In any image format<br>
     *          source_image                      : In any image format<br>
     *          Elastic Transformation File 1     : As saved by bUnwarpJ in elastic format<br>
     *          Elastic Transformation File 2     : As saved by bUnwarpJ in elastic format<br>
     *          Output Raw Transformation File    : As saved by bUnwarpJ in raw format<br>
     *          
     * @param targetImageName target image file name (with path)
     * @param sourceImageName source image file name (with path)
     * @param inputElasticTransfFileName1 first input transformation file name (with path)
     * @param inputElasticTransfFileName2 second input transformation file name (with path)
     * @param outputRawTransfFileName output transformation file name (with path)
     */
    public static void composeElasticTransformationsMacro(
    		String targetImageName,
    		String sourceImageName,
    		String inputElasticTransfFileName1,
    		String inputElasticTransfFileName2,
    		String outputRawTransfFileName) 
    {
    	String[] args = {"bUnwarpJ_", targetImageName, sourceImageName, inputElasticTransfFileName1, inputElasticTransfFileName2, outputRawTransfFileName};
    	composeElasticTransformationsCommandLine(args);
    }
    /* end composeElasticTransformationsMacro */     
    
    //------------------------------------------------------------------
    /**
     * Method to compose two raw transformations.
     * To be called by the macro language instruction "call":
     * <a href="http://rsb.info.nih.gov/ij/developer/macro/functions.html#call">
     * http://rsb.info.nih.gov/ij/developer/macro/functions.html#call</a> 
     * <p>
     * It calls the main command line method with the following option:<br>
     * 	-compose_raw                              : COMPOSE TWO RAW DEFORMATIONS<br>
     *          target_image                      : In any image format<br>
     *          source_image                      : In any image format<br>
     *          Raw Transformation File 1         : As saved by bUnwarpJ in raw format<br>
     *          Raw Transformation File 2         : As saved by bUnwarpJ in raw format<br>
     *          Output Raw Transformation File    : As saved by bUnwarpJ in raw format<br>
     *          
     * @param targetImageName target image file name (with path)
     * @param sourceImageName source image file name (with path)
     * @param inputRawTransfFileName1 first input transformation file name (with path)
     * @param inputRawTransfFileName2 second input transformation file name (with path)
     * @param outputRawTransfFileName output transformation file name (with path)
     */
    public static void composeRawTransformationsMacro(
    		String targetImageName,
    		String sourceImageName,
    		String inputRawTransfFileName1,
    		String inputRawTransfFileName2,
    		String outputRawTransfFileName) 
    {
    	String[] args = {"bUnwarpJ_", targetImageName, sourceImageName, inputRawTransfFileName1, inputRawTransfFileName2, outputRawTransfFileName};
    	composeRawTransformationsCommandLine(args);
    }
    /* end composeRawTransformationsMacro */    
    
    //------------------------------------------------------------------
    /**
     * Method to compose a raw transformation with an elastic transformation.
     * To be called by the macro language instruction "call":
     * <a href="http://rsb.info.nih.gov/ij/developer/macro/functions.html#call">
     * http://rsb.info.nih.gov/ij/developer/macro/functions.html#call</a> 
     * <p>
     * It calls the main command line method with the following option:<br>
     * 	-compose_raw_elastic                      : COMPOSE A RAW DEFORMATION WITH AN ELASTIC DEFORMATION<br>
     *          target_image                      : In any image format<br>
     *          source_image                      : In any image format<br>
     *          Raw Transformation File           : As saved by bUnwarpJ in raw format<br>
     *          Elastic Transformation File       : As saved by bUnwarpJ in elastic format<br>
     *          Output Raw Transformation File    : As saved by bUnwarpJ in raw format<br>
     *          
     * @param targetImageName target image file name (with path)
     * @param sourceImageName source image file name (with path)
     * @param inputRawTransfFileName input raw transformation file name (with path)
     * @param inputElasticTransfFileName input elastic transformation file name (with path)
     * @param outputRawTransfFileName output transformation file name (with path)
     */
    public static void composeRawElasticTransformationsMacro(
    		String targetImageName,
    		String sourceImageName,
    		String inputRawTransfFileName,
    		String inputElasticTransfFileName,
    		String outputRawTransfFileName) 
    {
    	String[] args = {"bUnwarpJ_", targetImageName, sourceImageName, inputRawTransfFileName, inputElasticTransfFileName, outputRawTransfFileName};
    	composeRawElasticTransformationsCommandLine(args);
    }
    /* end composeRawElasticTransformationsMacro */     
    
    //------------------------------------------------------------------
    /**
     * Method to adapt an elastic transformation given a new image size.
     * To be called by the macro language instruction "call":
     * <a href="http://rsb.info.nih.gov/ij/developer/macro/functions.html#call">
     * http://rsb.info.nih.gov/ij/developer/macro/functions.html#call</a>     
     * <p>
     * It calls the main command line method with the following option:<br>
     * 	-adapt_transform                           : ADAPT AN ELASTIC DEFORMATION GIVEN A NEW IMAGE SIZE<br>
     *          target_image                       : In any image format<br>
     *          source_image                       : In any image format<br>
     *          Input Elastic Transformation File  : As saved by bUnwarpJ in elastic format<br>
     *          Output Elastic Transformation File : As saved by bUnwarpJ in elastic format<br>
     *          Image Size Factor                  : Double (0.25, 0.5, 2, 4, 8...)<br>
     *          
     * @param targetImageName target image file name (with path)
     * @param sourceImageName source image file name (with path)
     * @param inputElasticTransfFileName input elastic transformation file name (with path)
     * @param outputElasticTransfFileName output elastic transformation file name (with path)
     * @param sizeFactor double size factor (between old and new image)
     */
    public static void adaptCoefficientsMacro(
    		String targetImageName,
    		String sourceImageName,
    		String inputElasticTransfFileName,
    		String outputElasticTransfFileName,
    		String sizeFactor) 
    {
    	String[] args = {"bUnwarpJ_", targetImageName, sourceImageName, inputElasticTransfFileName, outputElasticTransfFileName, sizeFactor};
    	adaptCoefficientsCommandLine(args);
    }
    /* end adaptCoefficientsMacro */     
    
} /* end class bUnwarpJ_ */<|MERGE_RESOLUTION|>--- conflicted
+++ resolved
@@ -1,2283 +1,2274 @@
-package bunwarpj;
+package bunwarpj;
+
+/**
+ * bUnwarpJ plugin for ImageJ and Fiji.
+ * Copyright (C) 2005-2009 Ignacio Arganda-Carreras and Jan Kybic 
+ *
+ * More information at http://biocomp.cnb.csic.es/%7Eiarganda/bUnwarpJ/
+ *
+ * This program is free software; you can redistribute it and/or
+ * modify it under the terms of the GNU General Public License
+ * as published by the Free Software Foundation (http://www.gnu.org/licenses/gpl.txt )
+ *
+ * This program is distributed in the hope that it will be useful,
+ * but WITHOUT ANY WARRANTY; without even the implied warranty of
+ * MERCHANTABILITY or FITNESS FOR A PARTICULAR PURPOSE.  See the
+ * GNU General Public License for more details.
+ * 
+ * You should have received a copy of the GNU General Public License
+ * along with this program; if not, write to the Free Software
+ * Foundation, Inc., 59 Temple Place - Suite 330, Boston, MA  02111-1307, USA.
+ * 
+ */
+
+/**
+ * ====================================================================
+ *  Version: November 2nd, 2009
+ *  http://biocomp.cnb.csic.es/%7Eiarganda/bUnwarpJ/
+ * \===================================================================
+ */
+
+/**
+ * Old version (UnwarpJ) information: 
+ * http://bigwww.epfl.ch/thevenaz/UnwarpJ/
+ */
+
+import ij.IJ;
+import ij.ImagePlus;
+import ij.WindowManager;
+import ij.io.FileSaver;
+import ij.io.Opener;
+import ij.plugin.PlugIn;
+import ij.process.ImageProcessor;
+
+import java.awt.Point;
+import java.util.Stack;
+
+/*====================================================================
+|   bUnwarpJ_
+\===================================================================*/
+
+/**
+ * Main class for the image registration plugin for ImageJ/Fiji.
+ * <p>
+ * This class is a plugin for the ImageJ/Fiji interface. It allows pairwise image
+ * registration combining the ideas of elastic registration based on B-spline 
+ * models and consistent registration.
+ *
+ * <p>
+ * This work is an extension by Ignacio Arganda-Carreras and Jan Kybic 
+ * of the previous UnwarpJ project by Carlos Oscar Sanchez Sorzano.
+ * <p>
+ * For more information visit the main site 
+ * <A target="_blank" href="http://biocomp.cnb.csic.es/~iarganda/bUnwarpJ/">
+ * http://biocomp.cnb.csic.es/~iarganda/bUnwarpJ/</a>
+ *
+ * @version 2.6 11/02/2009
+ * @author Ignacio Arganda-Carreras (ignacio.arganda@gmail.com)
+ */
+public class bUnwarpJ_ implements PlugIn
+{ /* begin class bUnwarpJ_ */
+
+	/*....................................................................
+    	Private variables
+ 	....................................................................*/
+    /** Image representation for source image */
+    private ImagePlus sourceImp;
+    /** Image representation for target image */
+    private ImagePlus targetImp;
+    
+    /** minimum scale deformation */
+    private static int min_scale_deformation = 0;
+    /** maximum scale deformation */
+    private static int max_scale_deformation = 2;
+    /** algorithm mode (fast, accurate or mono) */
+    private static int mode = MainDialog.ACCURATE_MODE;
+    /** image subsampling factor at the highest pyramid level*/
+    private static int maxImageSubsamplingFactor = 0;
+    
+    // Transformation parameters
+    /** divergence weight */
+    private static double  divWeight                  = 0;
+    /** curl weight */
+    private static double  curlWeight                 = 0;
+    /** landmarks weight */
+    private static double  landmarkWeight             = 0;
+    /** image similarity weight */
+    private static double  imageWeight                = 1;
+    /** consistency weight */
+    private static double  consistencyWeight          = 10;
+    /** flag for rich output (verbose option) */
+    private static boolean richOutput                 = false;
+    /** flag for save transformation option */
+    private static boolean saveTransformation         = false;
+    
+    /** minimum image scale */
+    private int     min_scale_image            = 0;
+    /** stopping threshold */
+    private static double  stopThreshold      = 1e-2;
+
+	
+    /*....................................................................
+       Public methods
+    ....................................................................*/
+
+    //------------------------------------------------------------------
+    /**
+     * Method to lunch the plugin.
+     *
+     * @param commandLine command to determine the action
+     */
+    public void run (final String commandLine) 
+    {
+    	Runtime.getRuntime().gc();
+    	final ImagePlus[] imageList = createImageList();
+    	if (imageList.length < 2) 
+    	{
+    		IJ.error("At least two (8, 16, 32-bit or RGB Color) images are required");
+    		return;
+    	}
+	
+    	final MainDialog dialog = new MainDialog(IJ.getInstance(), imageList, bUnwarpJ_.mode,
+    			bUnwarpJ_.maxImageSubsamplingFactor, bUnwarpJ_.min_scale_deformation, 
+    			bUnwarpJ_.max_scale_deformation, bUnwarpJ_.divWeight, bUnwarpJ_.curlWeight, 
+    			bUnwarpJ_.landmarkWeight, bUnwarpJ_.imageWeight, bUnwarpJ_.consistencyWeight, 
+    			bUnwarpJ_.stopThreshold, bUnwarpJ_.richOutput, bUnwarpJ_.saveTransformation);
+	 	dialog.showDialog();
+	 	
+	 	// If canceled
+	 	if (dialog.wasCanceled())
+	 	{
+	 		dialog.dispose();
+    		dialog.restoreAll();
+    		return;
+    	}
+    	
+	 	// If OK
+     	dialog.dispose();    	       
+        
+        // Collect input values
+		// Source and target image plus
+		this.sourceImp = imageList[dialog.getNextChoiceIndex()];
+		this.targetImp = imageList[dialog.getNextChoiceIndex()];
+		  
+		// Fast or accurate mode
+		bUnwarpJ_.mode = dialog.getNextChoiceIndex();
+		// Image subsampling factor at highest resolution level		
+		bUnwarpJ_.maxImageSubsamplingFactor = (int) dialog.getNextNumber();
+		  
+		// Min and max scale deformation level
+		bUnwarpJ_.min_scale_deformation = dialog.getNextChoiceIndex();
+		bUnwarpJ_.max_scale_deformation = dialog.getNextChoiceIndex();
+				  
+		// Weights
+		bUnwarpJ_.divWeight  			= dialog.getNextNumber();
+		bUnwarpJ_.curlWeight 			= dialog.getNextNumber();
+		bUnwarpJ_.landmarkWeight 		= dialog.getNextNumber();
+		bUnwarpJ_.imageWeight			= dialog.getNextNumber();
+		bUnwarpJ_.consistencyWeight		= dialog.getNextNumber();
+		bUnwarpJ_.stopThreshold			= dialog.getNextNumber();
+		  
+		// Verbose and save transformation options
+		bUnwarpJ_.richOutput 		   	= dialog.getNextBoolean();
+		bUnwarpJ_.saveTransformation 	= dialog.getNextBoolean();
+        dialog.setSaveTransformation(bUnwarpJ_.saveTransformation);
+
+        int outputLevel = 1;
+
+        boolean showMarquardtOptim = false;
+
+        if (richOutput)
+        {
+           outputLevel++;
+           showMarquardtOptim = true;
+        }                                 
+        
+        FinalAction finalAction =
+           new FinalAction(dialog);
+
+        finalAction.setup(sourceImp, targetImp,
+           dialog.getSource(), dialog.getTarget(), dialog.getSourcePh(), dialog.getTargetPh(),
+           dialog.getSourceMsk(), dialog.getTargetMsk(), 
+           dialog.getSourceAffineMatrix(), dialog.getTargetAffineMatrix(),
+           min_scale_deformation, max_scale_deformation,
+           min_scale_image, divWeight, curlWeight, landmarkWeight, imageWeight,
+           consistencyWeight, stopThreshold, outputLevel, showMarquardtOptim, mode);
+
+        dialog.setFinalActionLaunched(true);
+        dialog.setToolbarAllUp();
+        dialog.repaintToolbar();                
+        
+        // Throw final action thread
+        Thread fa = finalAction.getThread();
+        fa.start();
+        try {
+        	// We join the thread to the main plugin thread
+			fa.join();
+		} catch (InterruptedException e) {
+			e.printStackTrace();
+		}
+		
+		
+
+    } /* end run */
+
+    
+    //------------------------------------------------------------------
+    /**
+     * Method for images alignment with no graphical interface. This 
+     * method gives as result a Transformation object that 
+     * contains all the registration information.
+     *
+     * @param targetImp input target image 
+     * @param sourceImp input source image
+     * @param targetMskIP target mask 
+     * @param sourceMskIP source mask
+     * @param mode accuracy mode (0 - Fast, 1 - Accurate, 2 - Mono)
+     * @param img_subsamp_fact image subsampling factor (from 0 to 7, representing 2^0=1 to 2^7 = 128)
+     * @param min_scale_deformation (0 - Very Coarse, 1 - Coarse, 2 - Fine, 3 - Very Fine)
+     * @param max_scale_deformation (0 - Very Coarse, 1 - Coarse, 2 - Fine, 3 - Very Fine, 4 - Super Fine)
+     * @param divWeight divergence weight
+     * @param curlWeight curl weight
+     * @param landmarkWeight landmark weight
+     * @param imageWeight image similarity weight
+     * @param consistencyWeight consistency weight
+     * @param stopThreshold stopping threshold
+     * 
+     * @return results transformation object
+     */
+    public static Transformation computeTransformationBatch(ImagePlus targetImp,
+    									 ImagePlus sourceImp,
+    									 ImageProcessor targetMskIP,
+    									 ImageProcessor sourceMskIP,
+    									 int mode,
+    									 int img_subsamp_fact,
+    									 int min_scale_deformation,
+    									 int max_scale_deformation,
+    									 double divWeight,
+    									 double curlWeight,
+    									 double landmarkWeight,
+    									 double imageWeight,
+    									 double consistencyWeight,
+    									 double stopThreshold) 
+    {    	       
+       // Produce side information
+       final int imagePyramidDepth = max_scale_deformation - min_scale_deformation + 1;
+       final int min_scale_image = 0;
+       
+       // output level to -1 so nothing is displayed 
+       final int outputLevel = -1;
+       
+       final boolean showMarquardtOptim = false;       
+
+       // Create target image model
+       final BSplineModel target = new BSplineModel(targetImp.getProcessor(), true, 
+    		   													 (int) Math.pow(2, img_subsamp_fact));
+       
+       target.setPyramidDepth(imagePyramidDepth+min_scale_image);
+       target.startPyramids();
+       
+       // Create target mask
+       final Mask targetMsk = (targetMskIP != null) ? new Mask(targetMskIP, true) 
+       		  										         : new Mask(targetImp.getProcessor(), false);
+                    
+       PointHandler targetPh = null;
+
+       // Create source image model
+       boolean bIsReverse = true;         
+
+       final BSplineModel source = new BSplineModel(sourceImp.getProcessor(), bIsReverse, 
+    		   													(int) Math.pow(2, img_subsamp_fact));
+
+       source.setPyramidDepth(imagePyramidDepth + min_scale_image);
+       source.startPyramids();
+       
+       // Create source mask
+       final Mask sourceMsk = (sourceMskIP != null) ? new Mask(sourceMskIP, true) 
+       														 : new Mask(sourceImp.getProcessor(), false);
+       
+       PointHandler sourcePh = null;
+
+       // Load points rois as landmarks if any.
+       Stack<Point> sourceStack = new Stack<Point>();
+       Stack<Point> targetStack = new Stack<Point>();
+       MiscTools.loadPointRoiAsLandmarks(sourceImp, targetImp, sourceStack, targetStack);
+
+       sourcePh  = new PointHandler(sourceImp);
+       targetPh  = new PointHandler(targetImp);
+
+       while ((!sourceStack.empty()) && (!targetStack.empty())) 
+       {
+    	   Point sourcePoint = (Point)sourceStack.pop();
+    	   Point targetPoint = (Point)targetStack.pop();
+    	   sourcePh.addPoint(sourcePoint.x, sourcePoint.y);
+    	   targetPh.addPoint(targetPoint.x, targetPoint.y);
+       }
+       
+       
+       // Set no initial affine matrices
+       final double[][] sourceAffineMatrix = null;
+       final double[][] targetAffineMatrix = null;
+ 
+       // Join threads
+       try 
+       {
+           source.getThread().join();
+           target.getThread().join();
+       } 
+       catch (InterruptedException e) 
+       {
+           IJ.error("Unexpected interruption exception " + e);
+       }
+
+       // Perform registration
+       ImagePlus[] output_ip = new ImagePlus[2];
+       output_ip[0] = null; 
+       output_ip[1] = null; 
+       
+       // The dialog is set to null to work in batch mode
+       final MainDialog dialog = null;
+       
+       final ImageProcessor originalSourceIP = sourceImp.getProcessor();
+       final ImageProcessor originalTargetIP = targetImp.getProcessor();
+
+       // Setup registration parameters
+       final Transformation warp = new Transformation(
+         sourceImp, targetImp, source, target, sourcePh, targetPh,
+         sourceMsk, targetMsk, sourceAffineMatrix, targetAffineMatrix,
+         min_scale_deformation, max_scale_deformation, min_scale_image, divWeight, 
+         curlWeight, landmarkWeight, imageWeight, consistencyWeight, stopThreshold, 
+         outputLevel, showMarquardtOptim, mode, null, null, output_ip[0], output_ip[1], dialog,
+         originalSourceIP, originalTargetIP);
+
+       IJ.log("\nRegistering...\n");
+       
+       long start = System.currentTimeMillis(); // start timing
+
+       // Perform registration
+       if(mode == MainDialog.MONO_MODE)       
+    	   warp.doUnidirectionalRegistration();    	       
+       else
+    	   warp.doBidirectionalRegistration();
+
+       long stop = System.currentTimeMillis(); // stop timing
+       IJ.log("Registration time: " + (stop - start) + "ms"); // print execution time
+
+       return warp;
+       
+    } // end computeTransformationBatch    
+    
+    
+    //------------------------------------------------------------------
+    /**
+     * Method for images alignment with no graphical interface. This 
+     * method gives as result a Transformation object that 
+     * contains all the registration information.
+     *
+     * @param targetImp input target image 
+     * @param sourceImp input source image
+     * @param targetMskIP target mask 
+     * @param sourceMskIP source mask
+     * @param parameter registration parameters
+     * 
+     * @return results transformation object
+     */
+    public static Transformation computeTransformationBatch(ImagePlus targetImp,
+    									 ImagePlus sourceImp,
+    									 ImageProcessor targetMskIP,
+    									 ImageProcessor sourceMskIP,
+    									 Param parameter) 
+    {    	
+       if(targetImp == null || sourceImp == null || parameter == null)
+       {
+    	   IJ.error("Missing parameters to compute transformation!");
+    	   return null;
+       }
+
+       // Produce side information
+       final int imagePyramidDepth = parameter.max_scale_deformation - parameter.min_scale_deformation + 1;
+       final int min_scale_image = 0;
+       
+       // output level to -1 so nothing is displayed 
+       final int outputLevel = -1;
+       
+       final boolean showMarquardtOptim = false;       
+
+       // Create target image model
+       final BSplineModel target = new BSplineModel(targetImp.getProcessor(), true, 
+    		   													 (int) Math.pow(2, parameter.img_subsamp_fact));
+       
+       target.setPyramidDepth(imagePyramidDepth+min_scale_image);
+       target.startPyramids();
+       
+       // Create target mask
+       final Mask targetMsk = (targetMskIP != null) ? new Mask(targetMskIP, true) 
+       		  										         : new Mask(targetImp.getProcessor(), false);
+                    
+       PointHandler targetPh = null;
+
+       // Create source image model
+       boolean bIsReverse = true;         
+
+       final BSplineModel source = new BSplineModel(sourceImp.getProcessor(), bIsReverse, 
+    		   													(int) Math.pow(2, parameter.img_subsamp_fact));
+
+       source.setPyramidDepth(imagePyramidDepth + min_scale_image);
+       source.startPyramids();
+       
+       // Create source mask
+       final Mask sourceMsk = (sourceMskIP != null) ? new Mask(sourceMskIP, true) 
+       														 : new Mask(sourceImp.getProcessor(), false);
+       
+       PointHandler sourcePh = null;
+
+       // Load landmarks
+       //if (parameter.landmarkWeight != 0)
+       //{
+          Stack<Point> sourceStack = new Stack<Point>();
+          Stack<Point> targetStack = new Stack<Point>();
+          MiscTools.loadPointRoiAsLandmarks(sourceImp, targetImp, sourceStack, targetStack);
+
+          sourcePh  = new PointHandler(sourceImp);
+          targetPh  = new PointHandler(targetImp);
+
+          while ((!sourceStack.empty()) && (!targetStack.empty())) 
+          {
+             Point sourcePoint = (Point)sourceStack.pop();
+             Point targetPoint = (Point)targetStack.pop();
+             sourcePh.addPoint(sourcePoint.x, sourcePoint.y);
+             targetPh.addPoint(targetPoint.x, targetPoint.y);
+          }
+       //}
+       
+       // Set no initial affine matrices
+       final double[][] sourceAffineMatrix = null;
+       final double[][] targetAffineMatrix = null;
+ 
+       // Join threads
+       try 
+       {
+           source.getThread().join();
+           target.getThread().join();
+       } 
+       catch (InterruptedException e) 
+       {
+           IJ.error("Unexpected interruption exception " + e);
+       }
+
+       // Perform registration
+       ImagePlus[] output_ip = new ImagePlus[2];
+       output_ip[0] = null; 
+       output_ip[1] = null; 
+       
+       // The dialog is set to null to work in batch mode
+       final MainDialog dialog = null;
+       
+       final ImageProcessor originalSourceIP = sourceImp.getProcessor();
+       final ImageProcessor originalTargetIP = targetImp.getProcessor();
+
+
+       final Transformation warp = new Transformation(
+         sourceImp, targetImp, source, target, sourcePh, targetPh,
+         sourceMsk, targetMsk, sourceAffineMatrix, targetAffineMatrix,
+         parameter.min_scale_deformation, parameter.max_scale_deformation, 
+         min_scale_image, parameter.divWeight, 
+         parameter.curlWeight, parameter.landmarkWeight, parameter.imageWeight, 
+         parameter.consistencyWeight, parameter.stopThreshold, 
+         outputLevel, showMarquardtOptim, parameter.mode,null, null, output_ip[0], output_ip[1], dialog,
+         originalSourceIP, originalTargetIP);
+
+       IJ.log("\nRegistering...\n");
+       
+       long start = System.currentTimeMillis(); // start timing
+
+       if(parameter.mode == MainDialog.MONO_MODE)       
+    	   warp.doUnidirectionalRegistration();    	       
+       else
+    	   warp.doBidirectionalRegistration();
+
+       long stop = System.currentTimeMillis(); // stop timing
+       IJ.log("Registration time: " + (stop - start) + "ms"); // print execution time
+
+       return warp;
+       
+    } // end computeTransformationBatch    
+    
+
+    //------------------------------------------------------------------
+    /**
+     * Method for images alignment with no graphical interface. This 
+     * method gives as result a Transformation object that 
+     * contains all the registration information.
+     *
+     * @param sourceWidth
+     * @param sourceHeight
+     * @param targetWidth 
+     * @param targetHeight
+     * @param sourcePoints
+     * @param targetPoints
+     * @param parameter registration parameters
+     * 
+     * @return results transformation object
+     */
+    public static Transformation computeTransformationBatch(
+    									int sourceWidth,
+    									int sourceHeight,
+    									int targetWidth,
+    									int targetHeight,
+    									Stack<Point> sourcePoints,
+    									Stack<Point> targetPoints,
+    									Param parameter) 
+    {    	
+       if(sourcePoints == null || targetPoints == null || parameter == null)
+       {
+    	   IJ.error("Missing parameters to compute transformation!");
+    	   return null;
+       }
+
 
-/**
- * bUnwarpJ plugin for ImageJ and Fiji.
- * Copyright (C) 2005-2009 Ignacio Arganda-Carreras and Jan Kybic 
- *
- * More information at http://biocomp.cnb.csic.es/%7Eiarganda/bUnwarpJ/
- *
- * This program is free software; you can redistribute it and/or
- * modify it under the terms of the GNU General Public License
- * as published by the Free Software Foundation (http://www.gnu.org/licenses/gpl.txt )
- *
- * This program is distributed in the hope that it will be useful,
- * but WITHOUT ANY WARRANTY; without even the implied warranty of
- * MERCHANTABILITY or FITNESS FOR A PARTICULAR PURPOSE.  See the
- * GNU General Public License for more details.
- * 
- * You should have received a copy of the GNU General Public License
- * along with this program; if not, write to the Free Software
- * Foundation, Inc., 59 Temple Place - Suite 330, Boston, MA  02111-1307, USA.
- * 
- */
-
-/**
- * ====================================================================
- *  Version: November 2nd, 2009
- *  http://biocomp.cnb.csic.es/%7Eiarganda/bUnwarpJ/
- * \===================================================================
- */
-
-/**
- * Old version (UnwarpJ) information: 
- * http://bigwww.epfl.ch/thevenaz/UnwarpJ/
- */
-
-import ij.IJ;
-import ij.ImagePlus;
-import ij.WindowManager;
-import ij.io.FileSaver;
-import ij.io.Opener;
-import ij.plugin.PlugIn;
-import ij.process.ImageProcessor;
-
-import java.awt.Point;
-import java.util.Stack;
-
-/*====================================================================
-|   bUnwarpJ_
-\===================================================================*/
-
-/**
- * Main class for the image registration plugin for ImageJ/Fiji.
- * <p>
- * This class is a plugin for the ImageJ/Fiji interface. It allows pairwise image
- * registration combining the ideas of elastic registration based on B-spline 
- * models and consistent registration.
- *
- * <p>
- * This work is an extension by Ignacio Arganda-Carreras and Jan Kybic 
- * of the previous UnwarpJ project by Carlos Oscar Sanchez Sorzano.
- * <p>
- * For more information visit the main site 
- * <A target="_blank" href="http://biocomp.cnb.csic.es/~iarganda/bUnwarpJ/">
- * http://biocomp.cnb.csic.es/~iarganda/bUnwarpJ/</a>
- *
- * @version 2.6 11/02/2009
- * @author Ignacio Arganda-Carreras (ignacio.arganda@gmail.com)
- */
-public class bUnwarpJ_ implements PlugIn
-{ /* begin class bUnwarpJ_ */
-
-	/*....................................................................
-    	Private variables
- 	....................................................................*/
-    /** Image representation for source image */
-    private ImagePlus sourceImp;
-    /** Image representation for target image */
-    private ImagePlus targetImp;
-    
-    /** minimum scale deformation */
-    private static int min_scale_deformation = 0;
-    /** maximum scale deformation */
-    private static int max_scale_deformation = 2;
-    /** algorithm mode (fast, accurate or mono) */
-    private static int mode = MainDialog.ACCURATE_MODE;
-    /** image subsampling factor at the highest pyramid level*/
-    private static int maxImageSubsamplingFactor = 0;
-    
-    // Transformation parameters
-    /** divergence weight */
-    private static double  divWeight                  = 0;
-    /** curl weight */
-    private static double  curlWeight                 = 0;
-    /** landmarks weight */
-    private static double  landmarkWeight             = 0;
-    /** image similarity weight */
-    private static double  imageWeight                = 1;
-    /** consistency weight */
-    private static double  consistencyWeight          = 10;
-    /** flag for rich output (verbose option) */
-    private static boolean richOutput                 = false;
-    /** flag for save transformation option */
-    private static boolean saveTransformation         = false;
-    
-    /** minimum image scale */
-    private int     min_scale_image            = 0;
-    /** stopping threshold */
-    private static double  stopThreshold      = 1e-2;
-
-	
-    /*....................................................................
-       Public methods
-    ....................................................................*/
-
-    //------------------------------------------------------------------
-    /**
-     * Method to lunch the plugin.
-     *
-     * @param commandLine command to determine the action
-     */
-    public void run (final String commandLine) 
-    {
-    	Runtime.getRuntime().gc();
-    	final ImagePlus[] imageList = createImageList();
-    	if (imageList.length < 2) 
-    	{
-    		IJ.error("At least two (8, 16, 32-bit or RGB Color) images are required");
-    		return;
-    	}
-	
-    	final MainDialog dialog = new MainDialog(IJ.getInstance(), imageList, bUnwarpJ_.mode,
-    			bUnwarpJ_.maxImageSubsamplingFactor, bUnwarpJ_.min_scale_deformation, 
-    			bUnwarpJ_.max_scale_deformation, bUnwarpJ_.divWeight, bUnwarpJ_.curlWeight, 
-    			bUnwarpJ_.landmarkWeight, bUnwarpJ_.imageWeight, bUnwarpJ_.consistencyWeight, 
-    			bUnwarpJ_.stopThreshold, bUnwarpJ_.richOutput, bUnwarpJ_.saveTransformation);
-	 	dialog.showDialog();
-	 	
-	 	// If canceled
-	 	if (dialog.wasCanceled())
-	 	{
-	 		dialog.dispose();
-    		dialog.restoreAll();
-    		return;
-    	}
-    	
-	 	// If OK
-     	dialog.dispose();    	       
-        
-        // Collect input values
-		// Source and target image plus
-		this.sourceImp = imageList[dialog.getNextChoiceIndex()];
-		this.targetImp = imageList[dialog.getNextChoiceIndex()];
-		  
-		// Fast or accurate mode
-		bUnwarpJ_.mode = dialog.getNextChoiceIndex();
-		// Image subsampling factor at highest resolution level		
-		bUnwarpJ_.maxImageSubsamplingFactor = (int) dialog.getNextNumber();
-		  
-		// Min and max scale deformation level
-		bUnwarpJ_.min_scale_deformation = dialog.getNextChoiceIndex();
-		bUnwarpJ_.max_scale_deformation = dialog.getNextChoiceIndex();
-				  
-		// Weights
-		bUnwarpJ_.divWeight  			= dialog.getNextNumber();
-		bUnwarpJ_.curlWeight 			= dialog.getNextNumber();
-		bUnwarpJ_.landmarkWeight 		= dialog.getNextNumber();
-		bUnwarpJ_.imageWeight			= dialog.getNextNumber();
-		bUnwarpJ_.consistencyWeight		= dialog.getNextNumber();
-		bUnwarpJ_.stopThreshold			= dialog.getNextNumber();
-		  
-		// Verbose and save transformation options
-		bUnwarpJ_.richOutput 		   	= dialog.getNextBoolean();
-		bUnwarpJ_.saveTransformation 	= dialog.getNextBoolean();
-        dialog.setSaveTransformation(bUnwarpJ_.saveTransformation);
-
-        int outputLevel = 1;
-
-        boolean showMarquardtOptim = false;
-
-        if (richOutput)
-        {
-           outputLevel++;
-           showMarquardtOptim = true;
-        }                                 
-        
-        FinalAction finalAction =
-           new FinalAction(dialog);
-
-        finalAction.setup(sourceImp, targetImp,
-           dialog.getSource(), dialog.getTarget(), dialog.getSourcePh(), dialog.getTargetPh(),
-           dialog.getSourceMsk(), dialog.getTargetMsk(), 
-           dialog.getSourceAffineMatrix(), dialog.getTargetAffineMatrix(),
-           min_scale_deformation, max_scale_deformation,
-           min_scale_image, divWeight, curlWeight, landmarkWeight, imageWeight,
-           consistencyWeight, stopThreshold, outputLevel, showMarquardtOptim, mode);
-
-        dialog.setFinalActionLaunched(true);
-        dialog.setToolbarAllUp();
-        dialog.repaintToolbar();                
-        
-        // Throw final action thread
-        Thread fa = finalAction.getThread();
-        fa.start();
-        try {
-        	// We join the thread to the main plugin thread
-			fa.join();
-		} catch (InterruptedException e) {
-			e.printStackTrace();
-		}
-		
-		
-
-    } /* end run */
-
-    
-    //------------------------------------------------------------------
-    /**
-     * Method for images alignment with no graphical interface. This 
-     * method gives as result a Transformation object that 
-     * contains all the registration information.
-     *
-     * @param targetImp input target image 
-     * @param sourceImp input source image
-     * @param targetMskIP target mask 
-     * @param sourceMskIP source mask
-     * @param mode accuracy mode (0 - Fast, 1 - Accurate, 2 - Mono)
-     * @param img_subsamp_fact image subsampling factor (from 0 to 7, representing 2^0=1 to 2^7 = 128)
-     * @param min_scale_deformation (0 - Very Coarse, 1 - Coarse, 2 - Fine, 3 - Very Fine)
-     * @param max_scale_deformation (0 - Very Coarse, 1 - Coarse, 2 - Fine, 3 - Very Fine, 4 - Super Fine)
-     * @param divWeight divergence weight
-     * @param curlWeight curl weight
-     * @param landmarkWeight landmark weight
-     * @param imageWeight image similarity weight
-     * @param consistencyWeight consistency weight
-     * @param stopThreshold stopping threshold
-     * 
-     * @return results transformation object
-     */
-    public static Transformation computeTransformationBatch(ImagePlus targetImp,
-    									 ImagePlus sourceImp,
-    									 ImageProcessor targetMskIP,
-    									 ImageProcessor sourceMskIP,
-    									 int mode,
-    									 int img_subsamp_fact,
-    									 int min_scale_deformation,
-    									 int max_scale_deformation,
-    									 double divWeight,
-    									 double curlWeight,
-    									 double landmarkWeight,
-    									 double imageWeight,
-    									 double consistencyWeight,
-    									 double stopThreshold) 
-    {    	       
-       // Produce side information
-       final int imagePyramidDepth = max_scale_deformation - min_scale_deformation + 1;
-       final int min_scale_image = 0;
-       
-       // output level to -1 so nothing is displayed 
-       final int outputLevel = -1;
-       
-       final boolean showMarquardtOptim = false;       
-
-       // Create target image model
-       final BSplineModel target = new BSplineModel(targetImp.getProcessor(), true, 
-    		   													 (int) Math.pow(2, img_subsamp_fact));
-       
-       target.setPyramidDepth(imagePyramidDepth+min_scale_image);
-       target.startPyramids();
-       
-       // Create target mask
-       final Mask targetMsk = (targetMskIP != null) ? new Mask(targetMskIP, true) 
-       		  										         : new Mask(targetImp.getProcessor(), false);
-                    
-       PointHandler targetPh = null;
-
-       // Create source image model
-       boolean bIsReverse = true;         
-
-       final BSplineModel source = new BSplineModel(sourceImp.getProcessor(), bIsReverse, 
-    		   													(int) Math.pow(2, img_subsamp_fact));
-
-       source.setPyramidDepth(imagePyramidDepth + min_scale_image);
-       source.startPyramids();
-       
-       // Create source mask
-       final Mask sourceMsk = (sourceMskIP != null) ? new Mask(sourceMskIP, true) 
-       														 : new Mask(sourceImp.getProcessor(), false);
-       
-       PointHandler sourcePh = null;
-
-       // Load points rois as landmarks if any.
-       Stack<Point> sourceStack = new Stack<Point>();
-       Stack<Point> targetStack = new Stack<Point>();
-       MiscTools.loadPointRoiAsLandmarks(sourceImp, targetImp, sourceStack, targetStack);
-
-       sourcePh  = new PointHandler(sourceImp);
-       targetPh  = new PointHandler(targetImp);
-
-       while ((!sourceStack.empty()) && (!targetStack.empty())) 
-       {
-    	   Point sourcePoint = (Point)sourceStack.pop();
-    	   Point targetPoint = (Point)targetStack.pop();
-    	   sourcePh.addPoint(sourcePoint.x, sourcePoint.y);
-    	   targetPh.addPoint(targetPoint.x, targetPoint.y);
-       }
-       
-       
-       // Set no initial affine matrices
-       final double[][] sourceAffineMatrix = null;
-       final double[][] targetAffineMatrix = null;
- 
-       // Join threads
-       try 
-       {
-           source.getThread().join();
-           target.getThread().join();
-       } 
-       catch (InterruptedException e) 
-       {
-           IJ.error("Unexpected interruption exception " + e);
-       }
-
-       // Perform registration
-       ImagePlus[] output_ip = new ImagePlus[2];
-       output_ip[0] = null; 
-       output_ip[1] = null; 
-       
-       // The dialog is set to null to work in batch mode
-       final MainDialog dialog = null;
-       
-       final ImageProcessor originalSourceIP = sourceImp.getProcessor();
-       final ImageProcessor originalTargetIP = targetImp.getProcessor();
-
-       // Setup registration parameters
-       final Transformation warp = new Transformation(
-         sourceImp, targetImp, source, target, sourcePh, targetPh,
-         sourceMsk, targetMsk, sourceAffineMatrix, targetAffineMatrix,
-         min_scale_deformation, max_scale_deformation, min_scale_image, divWeight, 
-         curlWeight, landmarkWeight, imageWeight, consistencyWeight, stopThreshold, 
-         outputLevel, showMarquardtOptim, mode, null, null, output_ip[0], output_ip[1], dialog,
-         originalSourceIP, originalTargetIP);
-
-       IJ.log("\nRegistering...\n");
-       
-       long start = System.currentTimeMillis(); // start timing
-
-       // Perform registration
-       if(mode == MainDialog.MONO_MODE)       
-    	   warp.doUnidirectionalRegistration();    	       
-       else
-    	   warp.doBidirectionalRegistration();
-
-       long stop = System.currentTimeMillis(); // stop timing
-       IJ.log("Registration time: " + (stop - start) + "ms"); // print execution time
-
-       return warp;
-       
-    } // end computeTransformationBatch    
-    
-    
-    //------------------------------------------------------------------
-    /**
-     * Method for images alignment with no graphical interface. This 
-     * method gives as result a Transformation object that 
-     * contains all the registration information.
-     *
-     * @param targetImp input target image 
-     * @param sourceImp input source image
-     * @param targetMskIP target mask 
-     * @param sourceMskIP source mask
-     * @param parameter registration parameters
-     * 
-     * @return results transformation object
-     */
-    public static Transformation computeTransformationBatch(ImagePlus targetImp,
-    									 ImagePlus sourceImp,
-    									 ImageProcessor targetMskIP,
-    									 ImageProcessor sourceMskIP,
-    									 Param parameter) 
-    {    	
-       if(targetImp == null || sourceImp == null || parameter == null)
-       {
-    	   IJ.error("Missing parameters to compute transformation!");
-    	   return null;
-       }
-
-       // Produce side information
-       final int imagePyramidDepth = parameter.max_scale_deformation - parameter.min_scale_deformation + 1;
-       final int min_scale_image = 0;
-       
-       // output level to -1 so nothing is displayed 
-       final int outputLevel = -1;
-       
-       final boolean showMarquardtOptim = false;       
-
-       // Create target image model
-       final BSplineModel target = new BSplineModel(targetImp.getProcessor(), true, 
-    		   													 (int) Math.pow(2, parameter.img_subsamp_fact));
-       
-       target.setPyramidDepth(imagePyramidDepth+min_scale_image);
-       target.startPyramids();
-       
-       // Create target mask
-       final Mask targetMsk = (targetMskIP != null) ? new Mask(targetMskIP, true) 
-       		  										         : new Mask(targetImp.getProcessor(), false);
-                    
-       PointHandler targetPh = null;
-
-       // Create source image model
-       boolean bIsReverse = true;         
-
-       final BSplineModel source = new BSplineModel(sourceImp.getProcessor(), bIsReverse, 
-    		   													(int) Math.pow(2, parameter.img_subsamp_fact));
-
-       source.setPyramidDepth(imagePyramidDepth + min_scale_image);
-       source.startPyramids();
-       
-       // Create source mask
-       final Mask sourceMsk = (sourceMskIP != null) ? new Mask(sourceMskIP, true) 
-       														 : new Mask(sourceImp.getProcessor(), false);
-       
-       PointHandler sourcePh = null;
-
-       // Load landmarks
-       //if (parameter.landmarkWeight != 0)
-       //{
-          Stack<Point> sourceStack = new Stack<Point>();
-          Stack<Point> targetStack = new Stack<Point>();
-          MiscTools.loadPointRoiAsLandmarks(sourceImp, targetImp, sourceStack, targetStack);
-
-          sourcePh  = new PointHandler(sourceImp);
-          targetPh  = new PointHandler(targetImp);
-
-          while ((!sourceStack.empty()) && (!targetStack.empty())) 
-          {
-             Point sourcePoint = (Point)sourceStack.pop();
-             Point targetPoint = (Point)targetStack.pop();
-             sourcePh.addPoint(sourcePoint.x, sourcePoint.y);
-             targetPh.addPoint(targetPoint.x, targetPoint.y);
-          }
-       //}
-       
-       // Set no initial affine matrices
-       final double[][] sourceAffineMatrix = null;
-       final double[][] targetAffineMatrix = null;
- 
-       // Join threads
-       try 
-       {
-           source.getThread().join();
-           target.getThread().join();
-       } 
-       catch (InterruptedException e) 
-       {
-           IJ.error("Unexpected interruption exception " + e);
-       }
-
-       // Perform registration
-       ImagePlus[] output_ip = new ImagePlus[2];
-       output_ip[0] = null; 
-       output_ip[1] = null; 
-       
-       // The dialog is set to null to work in batch mode
-       final MainDialog dialog = null;
-       
-       final ImageProcessor originalSourceIP = sourceImp.getProcessor();
-       final ImageProcessor originalTargetIP = targetImp.getProcessor();
-
-
-       final Transformation warp = new Transformation(
-         sourceImp, targetImp, source, target, sourcePh, targetPh,
-         sourceMsk, targetMsk, sourceAffineMatrix, targetAffineMatrix,
-         parameter.min_scale_deformation, parameter.max_scale_deformation, 
-         min_scale_image, parameter.divWeight, 
-         parameter.curlWeight, parameter.landmarkWeight, parameter.imageWeight, 
-         parameter.consistencyWeight, parameter.stopThreshold, 
-         outputLevel, showMarquardtOptim, parameter.mode,null, null, output_ip[0], output_ip[1], dialog,
-         originalSourceIP, originalTargetIP);
-
-       IJ.log("\nRegistering...\n");
-       
-       long start = System.currentTimeMillis(); // start timing
-
-       if(parameter.mode == MainDialog.MONO_MODE)       
-    	   warp.doUnidirectionalRegistration();    	       
-       else
-    	   warp.doBidirectionalRegistration();
-
-       long stop = System.currentTimeMillis(); // stop timing
-       IJ.log("Registration time: " + (stop - start) + "ms"); // print execution time
-
-       return warp;
-       
-    } // end computeTransformationBatch    
-    
-
-    //------------------------------------------------------------------
-    /**
-     * Method for images alignment with no graphical interface. This 
-     * method gives as result a Transformation object that 
-     * contains all the registration information.
-     *
-<<<<<<< HEAD
-     * @param targetImp input target image 
-     * @param sourceImp input source image
-     * @param targetMskIP target mask 
-     * @param sourceMskIP source mask
-=======
-     * @param sourceWidth
-     * @param sourceHeight
-     * @param targetWidth 
-     * @param targetHeight
-     * @param sourcePoints
-     * @param targetPoints
->>>>>>> 05ac4463
-     * @param parameter registration parameters
-     * 
-     * @return results transformation object
-     */
-    public static Transformation computeTransformationBatch(
-    									int sourceWidth,
-    									int sourceHeight,
-    									int targetWidth,
-    									int targetHeight,
-    									Stack<Point> sourcePoints,
-    									Stack<Point> targetPoints,
-    									Param parameter) 
-    {    	
-       if(sourcePoints == null || targetPoints == null || parameter == null)
-       {
-    	   IJ.error("Missing parameters to compute transformation!");
-    	   return null;
-       }
-
-<<<<<<< HEAD
-=======
-       //IJ.log("Registration parameters:\n" + parameter.toString());
-       
->>>>>>> 05ac4463
-       // Produce side information
-       final int imagePyramidDepth = parameter.max_scale_deformation - parameter.min_scale_deformation + 1;
-       final int min_scale_image = 0;
-       
-       // output level to -1 so nothing is displayed 
-       final int outputLevel = -1;
-       
-       final boolean showMarquardtOptim = false;       
-
-       // Create target image model
-       final BSplineModel target = new BSplineModel(targetWidth, targetHeight, (int) Math.pow(2, parameter.img_subsamp_fact));
-       
-       target.setPyramidDepth(imagePyramidDepth+min_scale_image);
-       target.startPyramids();
-       
-       // Create target mask
-       final Mask targetMsk = new Mask(targetWidth, targetHeight);                           
-
-       // Create source image model
-       final BSplineModel source = new BSplineModel(sourceWidth, sourceHeight, (int) Math.pow(2, parameter.img_subsamp_fact));
-
-       source.setPyramidDepth(imagePyramidDepth + min_scale_image);
-       source.startPyramids();
-       
-       // Create source mask
-       final Mask sourceMsk = new Mask (sourceWidth, sourceHeight);
-          
-
-       // Set landmarks
-       PointHandler sourcePh  = new PointHandler(sourceWidth, sourceHeight);
-       PointHandler targetPh  = new PointHandler(targetWidth, targetHeight);
-
-       while ((!sourcePoints.empty()) && (!targetPoints.empty())) 
-       {
-    	   Point sourcePoint = (Point)sourcePoints.pop();
-    	   Point targetPoint = (Point)targetPoints.pop();
-    	   sourcePh.addPoint(sourcePoint.x, sourcePoint.y);
-    	   targetPh.addPoint(targetPoint.x, targetPoint.y);
-       }
-
-       
-       // Set no initial affine matrices
-       final double[][] sourceAffineMatrix = null;
-       final double[][] targetAffineMatrix = null;
- 
-       // Join threads
-       try 
-       {
-           source.getThread().join();
-           target.getThread().join();
-       } 
-       catch (InterruptedException e) 
-       {
-           IJ.error("Unexpected interruption exception " + e);
-       }
-
-       // Perform registration
-       ImagePlus[] output_ip = new ImagePlus[2];
-       output_ip[0] = null; 
-       output_ip[1] = null; 
-       
-       // The dialog is set to null to work in batch mode
-       final MainDialog dialog = null;
-       
-       final ImageProcessor originalSourceIP = null;
-       final ImageProcessor originalTargetIP = null;
-
-       // Set transformation parameters
-       final Transformation warp = new Transformation(
-         null, null, source, target, sourcePh, targetPh,
-         sourceMsk, targetMsk, sourceAffineMatrix, targetAffineMatrix,
-         parameter.min_scale_deformation, parameter.max_scale_deformation, 
-         min_scale_image, parameter.divWeight, 
-         parameter.curlWeight, parameter.landmarkWeight, parameter.imageWeight, 
-         parameter.consistencyWeight, parameter.stopThreshold, 
-         outputLevel, showMarquardtOptim, parameter.mode, null, null, output_ip[0], output_ip[1], dialog,
-         originalSourceIP, originalTargetIP);
-
-       IJ.log("\nRegistering...\n");
-       
-       long start = System.currentTimeMillis(); // start timing
-       
-       // Register
-       if(parameter.mode == MainDialog.MONO_MODE)       
-    	   warp.doUnidirectionalRegistration();    	       
-       else
-    	   warp.doBidirectionalRegistration();
-
-       long stop = System.currentTimeMillis(); // stop timing
-       IJ.log("Registration time: " + (stop - start) + "ms"); // print execution time
-
-       return warp;
-       
-    } // end computeTransformationBatch  
-    
-    
-    
-    
-    //------------------------------------------------------------------
-    /**
-     * Method for images alignment with no graphical interface. This 
-     * method gives as result an array of 2 ImagePlus containing the
-     * source-target and target-source results respectively. Each of them
-     * has three slices: the final deformed image, its target image and 
-     * its mask.
-     *
-     * @param targetImp input target image 
-     * @param sourceImp input source image
-     * @param targetMskIP target mask 
-     * @param sourceMskIP source mask
-     * @param mode accuracy mode (0 - Fast, 1 - Accurate, 2 - Mono)
-     * @param img_subsamp_fact image subsampling factor (from 0 to 7, representing 2^0=1 to 2^7 = 128)
-     * @param min_scale_deformation (0 - Very Coarse, 1 - Coarse, 2 - Fine, 3 - Very Fine)
-     * @param max_scale_deformation (0 - Very Coarse, 1 - Coarse, 2 - Fine, 3 - Very Fine, 4 - Super Fine)
-     * @param divWeight divergence weight
-     * @param curlWeight curl weight
-     * @param landmarkWeight landmark weight
-     * @param imageWeight image similarity weight
-     * @param consistencyWeight consistency weight
-     * @param stopThreshold stopping threshold
-     * 
-     * @return resulting ImagePlus array (with source-target and target-source results)
-     */
-    public static ImagePlus[] alignImagesBatch(ImagePlus targetImp,
-    									 ImagePlus sourceImp,
-    									 ImageProcessor targetMskIP,
-    									 ImageProcessor sourceMskIP,
-    									 int mode,
-    									 int img_subsamp_fact,
-    									 int min_scale_deformation,
-    									 int max_scale_deformation,
-    									 double  divWeight,
-    									 double  curlWeight,
-    									 double  landmarkWeight,
-    									 double  imageWeight,
-    									 double  consistencyWeight,
-    									 double  stopThreshold) 
-    {    	
-       
-
-       Transformation warp 
-       				= computeTransformationBatch(targetImp, sourceImp,	targetMskIP, sourceMskIP,
-       											 mode, img_subsamp_fact, min_scale_deformation,
-       											 max_scale_deformation, divWeight, curlWeight,
-       											 landmarkWeight, imageWeight, consistencyWeight,
-       											 stopThreshold);
-
-       // Return results as ImagePlus
-       final ImagePlus[] output_ip = new ImagePlus[2];
-       output_ip[0] = warp.getDirectResults();       
-       output_ip[1] = warp.getInverseResults();
-       
-       return output_ip;       
-       
-    } // end alignImagesBatch
-    
-    //------------------------------------------------------------------
-    /**
-     * Method for images alignment with no graphical interface. This 
-     * method gives as result an array of 2 ImagePlus containing the
-     * source-target and target-source results respectively. Each of them
-     * has three slices: the final deformed image, its target image and 
-     * its mask.
-     *
-     * @param targetImp input target image 
-     * @param sourceImp input source image
-     * @param targetMskIP target mask 
-     * @param sourceMskIP source mask
-     * @param parameter registration parameters
-     * 
-     * @return resulting ImagePlus array (with source-target and target-source results)
-     */
-    public static ImagePlus[] alignImagesBatch(ImagePlus targetImp,
-    									 ImagePlus sourceImp,
-    									 ImageProcessor targetMskIP,
-    									 ImageProcessor sourceMskIP,
-    									 Param parameter) 
-    {    	
-       
-
-    	Transformation warp 
-    		= computeTransformationBatch(targetImp, sourceImp,	targetMskIP, 
-    													sourceMskIP, parameter);
-
-       // Return results as ImagePlus
-       final ImagePlus[] output_ip = new ImagePlus[2];
-       output_ip[0] = warp.getDirectResults();       
-       output_ip[1] = warp.getInverseResults();
-       
-       return output_ip;       
-       
-    } // end alignImagesBatch
-    
-    //------------------------------------------------------------------
-    /**
-     * Method for images alignment with no graphical interface. This 
-     * method gives as result an array of 2 ImagePlus containing the
-     * source-target and target-source results (only final transformed image).
-     *
-     * @param targetImp input target image 
-     * @param sourceImp input source image
-     * @param targetMskIP target mask 
-     * @param sourceMskIP source mask
-     * @param mode accuracy mode (0 - Fast, 1 - Accurate, 2 - Mono)
-     * @param img_subsamp_fact image subsampling factor (from 0 to 7, representing 2^0=1 to 2^7 = 128)
-     * @param min_scale_deformation (0 - Very Coarse, 1 - Coarse, 2 - Fine, 3 - Very Fine)
-     * @param max_scale_deformation (0 - Very Coarse, 1 - Coarse, 2 - Fine, 3 - Very Fine, 4 - Super Fine)
-     * @param divWeight divergence weight
-     * @param curlWeight curl weight
-     * @param landmarkWeight landmark weight
-     * @param imageWeight image similarity weight
-     * @param consistencyWeight consistency weight
-     * @param stopThreshold stopping threshold
-     * @param xScale scale factor for x axis
-     * @param yScale scale factor for y axis 
-     * 
-     * @return resulting ImagePlus array (with source-target and target-source results)
-     */
-    public static ImagePlus[] alignImagesBatch(ImagePlus targetImp,
-    									 ImagePlus sourceImp,
-    									 ImageProcessor targetMskIP,
-    									 ImageProcessor sourceMskIP,
-    									 int mode,
-    									 int img_subsamp_fact,
-    									 int min_scale_deformation,
-    									 int max_scale_deformation,
-    									 double  divWeight,
-    									 double  curlWeight,
-    									 double  landmarkWeight,
-    									 double  imageWeight,
-    									 double  consistencyWeight,
-    									 double  stopThreshold,
-    									 double xScale,
-    									 double yScale) 
-    {    	
-
-    	// Scale input images
-    	final ImageProcessor fullTargetIP = targetImp.getProcessor();
-    	fullTargetIP.setInterpolate(true);
-    	final ImageProcessor scaledTargetIP = fullTargetIP.resize((int) (xScale * targetImp.getWidth()),
-    														 (int) (yScale * targetImp.getHeight()));
-    	
-    	final ImageProcessor fullSourceIP = sourceImp.getProcessor();
-    	fullSourceIP.setInterpolate(true);
-    	final ImageProcessor scaledSourceIP = fullSourceIP.resize((int) (xScale * sourceImp.getWidth()),
-    														 (int) (yScale * sourceImp.getHeight()));
-
-    	// Produce side information
-    	final int imagePyramidDepth = max_scale_deformation - min_scale_deformation + 1;
-    	final int min_scale_image = 0;
-
-    	// output level to -1 so nothing is displayed 
-    	final int outputLevel = -1;
-
-    	final boolean showMarquardtOptim = false;       
-
-    	// Create target image model
-    	final BSplineModel target = new BSplineModel(scaledTargetIP, true, 
-    			(int) Math.pow(2, img_subsamp_fact));
-
-    	target.setPyramidDepth(imagePyramidDepth+min_scale_image);
-    	target.startPyramids();
-
-    	// Create target mask
-    	final Mask targetMsk = (targetMskIP != null) ? new Mask(targetMskIP, true) 
-    														 : new Mask(targetImp.getProcessor(), false);
-
-    	PointHandler targetPh = null;
-
-    	// Create source image model
-    	boolean bIsReverse = true;         
-
-    	final BSplineModel source = new BSplineModel(scaledSourceIP, bIsReverse, 
-    			(int) Math.pow(2, img_subsamp_fact));
-
-    	source.setPyramidDepth(imagePyramidDepth + min_scale_image);
-    	source.startPyramids();
-
-    	// Create source mask
-    	final Mask sourceMsk = (sourceMskIP != null) ? new Mask(sourceMskIP, true) 
-    														 : new Mask(sourceImp.getProcessor(), false);
-
-    	PointHandler sourcePh = null;
-
-    	// Load landmarks
-    	if (landmarkWeight != 0)
-    	{
-    		Stack<Point> sourceStack = new Stack<Point>();
-    		Stack<Point> targetStack = new Stack<Point>();
-    		MiscTools.loadPointRoiAsLandmarks(sourceImp, targetImp, sourceStack, targetStack);
-
-    		sourcePh  = new PointHandler(sourceImp);
-    		targetPh  = new PointHandler(targetImp);
-
-    		while ((!sourceStack.empty()) && (!targetStack.empty())) 
-    		{
-    			Point sourcePoint = (Point)sourceStack.pop();
-    			Point targetPoint = (Point)targetStack.pop();
-    			sourcePh.addPoint(sourcePoint.x, sourcePoint.y);
-    			targetPh.addPoint(targetPoint.x, targetPoint.y);
-    		}
-    	}
-
-    	// Set no initial affine matrices
-    	final double[][] sourceAffineMatrix = null;
-    	final double[][] targetAffineMatrix = null;
-
-    	// Join threads
-    	try 
-    	{
-    		source.getThread().join();
-    		target.getThread().join();
-    	} 
-    	catch (InterruptedException e) 
-    	{
-    		IJ.error("Unexpected interruption exception " + e);
-    	}
-
-    	// Perform registration
-    	ImagePlus[] output_ip = new ImagePlus[2];
-    	output_ip[0] = new ImagePlus();
-    	output_ip[1] = new ImagePlus();
-
-    	// The dialog is set to null to work in batch mode
-    	final MainDialog dialog = null;
-
-    	final ImageProcessor originalSourceIP = sourceImp.getProcessor();
-    	final ImageProcessor originalTargetIP = targetImp.getProcessor();
-
-
-    	final Transformation warp = new Transformation(
-    			sourceImp, targetImp, source, target, sourcePh, targetPh,
-    			sourceMsk, targetMsk, sourceAffineMatrix, targetAffineMatrix,
-    			min_scale_deformation, max_scale_deformation, min_scale_image, divWeight, 
-    			curlWeight, landmarkWeight, imageWeight, consistencyWeight, stopThreshold, 
-    			outputLevel, showMarquardtOptim, mode, null, null, output_ip[0], output_ip[1], dialog,
-    			originalSourceIP, originalTargetIP);
-
-    	IJ.log("\nRegistering...\n");
-
-    	long start = System.currentTimeMillis(); // start timing
-
-    	if(mode == MainDialog.MONO_MODE)       
-    		warp.doUnidirectionalRegistration();    	       
-    	else
-    		warp.doBidirectionalRegistration();
-
-    	long stop = System.currentTimeMillis(); // stop timing
-    	IJ.log("Registration time: " + (stop - start) + "ms"); // print execution time
-
-    	// Adapt transformation to scale
-    	int intervals = warp.getIntervals();
-    	double[][] cx_direct = warp.getDirectDeformationCoefficientsX();
-    	double[][] cy_direct = warp.getDirectDeformationCoefficientsY();
-    	
-    	MiscTools.adaptCoefficients(1.0/xScale, 1.0/yScale, intervals, cx_direct, cy_direct);
-    	
-    	BSplineModel fullSource = null;
-
-    	fullSource = new BSplineModel(fullSourceIP, false, 1);
-    	fullSource.setPyramidDepth(0);
-    	fullSource.startPyramids();
-    	
-    	MiscTools.applyTransformationToSourceMT(sourceImp, targetImp, fullSource, intervals, cx_direct, cy_direct);
-    	
-    	output_ip[0] = sourceImp;
-    	
-    	if(mode != MainDialog.MONO_MODE)
-    	{
-    		double[][] cx_inverse = warp.getInverseDeformationCoefficientsX();
-    		double[][] cy_inverse = warp.getInverseDeformationCoefficientsY();
-    		
-    		MiscTools.adaptCoefficients(1.0/xScale, 1.0/yScale, intervals, cx_inverse, cy_inverse);
-        	
-        	BSplineModel fullTarget = null;
-
-        	fullTarget = new BSplineModel(fullTargetIP, false, 1);
-        	fullTarget.setPyramidDepth(0);
-        	fullTarget.startPyramids();
-        	
-        	MiscTools.applyTransformationToSourceMT(targetImp, sourceImp, fullTarget, intervals, cx_inverse, cy_inverse);
-        	
-        	output_ip[1] = targetImp;
-    	
-    	}
-    	// Return results as ImagePlus
-    	return output_ip;       
-
-    } // end alignImagesBatch
-    
-    //------------------------------------------------------------------
-    /**
-     * Main method for bUnwarpJ (command line).
-     *
-     * @param args arguments to decide the action
-     */
-    public static void main(String args[]) 
-    {
-       if (args.length<1) 
-       {
-          dumpSyntax();
-          System.exit(1);
-       } 
-       else 
-       {
-          if      (args[0].equals("-help"))                 dumpSyntax();
-          else if (args[0].equals("-align"))                alignImagesCommandLine(args);
-          else if (args[0].equals("-elastic_transform"))    elasticTransformImageCommandLine(args);
-          else if (args[0].equals("-raw_transform"))        rawTransformImageCommandLine(args);
-          else if (args[0].equals("-compare_elastic"))      compareElasticTransformationsCommandLine(args);
-          else if (args[0].equals("-compare_elastic_raw"))  compareElasticRawTransformationsCommandLine(args);
-          else if (args[0].equals("-compare_raw"))          compareRawTransformationsCommandLine(args);
-          else if (args[0].equals("-convert_to_raw"))       convertToRawTransformationCommandLine(args);
-          else if (args[0].equals("-compose_elastic"))      composeElasticTransformationsCommandLine(args);
-          else if (args[0].equals("-compose_raw"))          composeRawTransformationsCommandLine(args);
-          else if (args[0].equals("-compose_raw_elastic"))  composeRawElasticTransformationsCommandLine(args);
-          else if (args[0].equals("-adapt_transform"))      adaptCoefficientsCommandLine(args);
-          else 
-        	  dumpSyntax();
-       }
-       System.exit(0);
-    }
-
-    /*....................................................................
-       Private methods
-    ....................................................................*/
-
-    //------------------------------------------------------------------
-    /**
-     * Method for images alignment with no graphical interface.
-     *
-     * @param args arguments for the program
-     */
-    private static void alignImagesCommandLine(String args[]) 
-    {    	
-       if (args.length < 14)
-       {
-           dumpSyntax();
-           System.exit(0);
-       }
-       // Read input parameters
-       String fn_target = args[1];
-       String fn_target_mask = args[2];
-       String fn_source = args[3];
-       String fn_source_mask = args[4];
-       int min_scale_deformation = ((Integer) new Integer(args[5])).intValue();
-       int max_scale_deformation = ((Integer) new Integer(args[6])).intValue();
-       int max_subsamp_fact = ((Integer) new Integer(args[7])).intValue();
-       double  divWeight = ((Double) new Double(args[8])).doubleValue();
-       double  curlWeight = ((Double) new Double(args[9])).doubleValue();
-       double  imageWeight = ((Double) new Double(args[10])).doubleValue();
-       
-       int     accurate_mode = MainDialog.ACCURATE_MODE;
-
-       double  consistencyWeight = ((Double) new Double(args[11])).doubleValue();
-
-       String fn_out_1 = args[12];
-       String fn_out_2 = args[13];
-       double  landmarkWeight = 0;
-       String fn_landmark = "";
-       String fn_affine_1 = "";
-       String fn_affine_2 = "";
-       
-       if (args.length == 17) 
-       {
-          if(args[14].equals("-landmark"))
-          {
-              landmarkWeight = ((Double) new Double(args[15])).doubleValue();
-              fn_landmark = args[16];
-          }
-          else if(args[14].equals("-affine"))
-          {
-              fn_affine_1 = args[15];
-              fn_affine_2 = args[16];
-          }
-       }
-       else if(args.length == 15)
-       {
-    	   if(args[14].equalsIgnoreCase("-mono"))
-    	   {
-    		   accurate_mode = MainDialog.MONO_MODE;
-    		   fn_out_2 = "NULL (Mono mode)";
-    	   }
-    	   else
-    	   {
-    		   dumpSyntax();
-               System.exit(0);
-    	   }
-    		   
-       }
-
-       // Show parameters
-       IJ.write("Target image           : " + fn_target);
-       IJ.write("Target mask            : " + fn_target_mask);
-       IJ.write("Source image           : " + fn_source);
-       IJ.write("Source mask            : " + fn_source_mask);
-       IJ.write("Min. Scale Deformation : " + min_scale_deformation);
-       IJ.write("Max. Scale Deformation : " + max_scale_deformation);
-       IJ.write("Max. Subsampling factor: " + max_subsamp_fact);
-       IJ.write("Div. Weight            : " + divWeight);
-       IJ.write("Curl Weight            : " + curlWeight);
-       IJ.write("Image Weight           : " + imageWeight);
-       IJ.write("Consistency Weight     : " + consistencyWeight);
-       IJ.write("Output 1               : " + fn_out_1);
-       IJ.write("Output 2               : " + fn_out_2);
-       IJ.write("Landmark Weight        : " + landmarkWeight);
-       IJ.write("Landmark file          : " + fn_landmark);
-       IJ.write("Affine matrix file 1   : " + fn_affine_1);
-       IJ.write("Affine matrix file 2   : " + fn_affine_2);
-       String sMode = (accurate_mode == MainDialog.MONO_MODE) ? "Mono" : "Accurate";
-       IJ.write("Registration mode	    : " + sMode);
-
-       // Produce side information
-       int     imagePyramidDepth=max_scale_deformation-min_scale_deformation+1;
-       int     min_scale_image = 0;
-       double  stopThreshold = 1e-2;  // originally -2
-       int     outputLevel = -1;
-       boolean showMarquardtOptim = false;       
-
-       // First transformation file name.
-       String fn_tnf_1 = "";
-       int dot = fn_out_1.lastIndexOf('.');
-       if (dot == -1) 
-           fn_tnf_1 = fn_out_1 + "_transf.txt";
-       else           
-           fn_tnf_1 = fn_out_1.substring(0, dot) + "_transf.txt";
-       
-       // Second transformation file name.
-       String fn_tnf_2 = "";
-       dot = fn_out_2.lastIndexOf('.');
-       if (dot == -1) 
-           fn_tnf_2 = fn_out_2 + "_transf.txt";
-       else           
-           fn_tnf_2 = fn_out_2.substring(0, dot) + "_transf.txt";
-
-       // Open target
-       Opener opener = new Opener();
-       ImagePlus targetImp;
-       targetImp = opener.openImage(fn_target);
-       
-       BSplineModel target = new BSplineModel(targetImp.getProcessor(), true, 
-    		   												(int) Math.pow(2, max_subsamp_fact));
-       
-       target.setPyramidDepth(imagePyramidDepth + min_scale_image);
-       target.startPyramids();
-  
-  
-       
-       Mask targetMsk = new Mask(targetImp.getProcessor(),false);
-       
-       if (fn_target_mask.equalsIgnoreCase(new String("NULL")) == false)
-           targetMsk.readFile(fn_target_mask);
-       
-       PointHandler targetPh = null;
-
-       // Open source
-       boolean bIsReverse = true;
-
-       ImagePlus sourceImp = opener.openImage(fn_source);   
-
-       BSplineModel source = new BSplineModel(sourceImp.getProcessor(), bIsReverse, 
-    		   												(int) Math.pow(2, max_subsamp_fact));
-
-       source.setPyramidDepth(imagePyramidDepth + min_scale_image);
-       source.startPyramids();
-
-       Mask sourceMsk = new Mask(sourceImp.getProcessor(), false);
-
-       if (fn_source_mask.equalsIgnoreCase(new String("NULL")) == false)
-           sourceMsk.readFile(fn_source_mask);
-       
-       PointHandler sourcePh=null;
-
-       // Load landmarks
-       if (fn_landmark.equals("") == false)
-       {
-          Stack<Point> sourceStack = new Stack<Point>();
-          Stack<Point> targetStack = new Stack<Point>();
-          MiscTools.loadPoints(fn_landmark, sourceStack, targetStack);
-
-          sourcePh  = new PointHandler(sourceImp);
-          targetPh  = new PointHandler(targetImp);
-
-          while ((!sourceStack.empty()) && (!targetStack.empty())) 
-          {
-             Point sourcePoint = (Point)sourceStack.pop();
-             Point targetPoint = (Point)targetStack.pop();
-             sourcePh.addPoint(sourcePoint.x, sourcePoint.y);
-             targetPh.addPoint(targetPoint.x, targetPoint.y);
-          }
-       }
-       
-       // Load initial affine matrices
-       double[][] sourceAffineMatrix = null;
-       if(fn_affine_1.equals("") == false && fn_affine_1.equalsIgnoreCase(new String("NULL")) == false)
-       {
-           sourceAffineMatrix = new double[2][3];
-           MiscTools.loadAffineMatrix(fn_affine_1, sourceAffineMatrix);
-       }
-       double[][] targetAffineMatrix = null;
-       if(fn_affine_2.equals("") == false && fn_affine_2.equalsIgnoreCase(new String("NULL")) == false)
-       {
-           targetAffineMatrix = new double[2][3];
-           MiscTools.loadAffineMatrix(fn_affine_2, targetAffineMatrix);
-       }
-
-       // Join threads
-       try 
-       {
-           source.getThread().join();
-           target.getThread().join();
-       } 
-       catch (InterruptedException e) 
-       {
-           IJ.error("Unexpected interruption exception " + e);
-       }
-
-       // Perform registration
-       ImagePlus output_ip_1 = null; //new ImagePlus();
-       ImagePlus output_ip_2 = null; //new ImagePlus();
-       MainDialog dialog = null;
-       
-       ImageProcessor originalSourceIP = sourceImp.getProcessor();
-       ImageProcessor originalTargetIP = targetImp.getProcessor();
-
-
-       final Transformation warp = new Transformation(
-         sourceImp, targetImp, source, target, sourcePh, targetPh,
-         sourceMsk, targetMsk, sourceAffineMatrix, targetAffineMatrix,
-         min_scale_deformation, max_scale_deformation, min_scale_image, divWeight, 
-         curlWeight, landmarkWeight, imageWeight, consistencyWeight, stopThreshold, 
-         outputLevel, showMarquardtOptim, accurate_mode, fn_tnf_1, fn_tnf_2, output_ip_1, output_ip_2, dialog,
-         originalSourceIP, originalTargetIP);
-
-       IJ.write("\nRegistering...\n");
-       
-       long start = System.currentTimeMillis(); // start timing
-       
-       if(accurate_mode == MainDialog.MONO_MODE)
-    	   warp.doUnidirectionalRegistration();
-       else
-    	   warp.doBidirectionalRegistration();
-       
-       long stop = System.currentTimeMillis(); // stop timing
-       IJ.write("Registration time: " + (stop - start) + "ms"); // print execution time
-
-
-       // Save results (only the registered image, the target 
-       // and mask images are trashed)
-       output_ip_1 = warp.getDirectResults();
-       output_ip_1.getStack().deleteLastSlice();
-       output_ip_1.getStack().deleteLastSlice();
-       
-             
-       
-       FileSaver fs = new FileSaver(output_ip_1);
-       fs.saveAsTiff(fn_out_1);
-       
-       if((accurate_mode != MainDialog.MONO_MODE))
-       {
-    	   output_ip_2 = warp.getInverseResults();
-    	   output_ip_2.getStack().deleteLastSlice();
-           output_ip_2.getStack().deleteLastSlice();                      
-           
-    	   fs = new FileSaver(output_ip_2);
-    	   fs.saveAsTiff(fn_out_2);
-       }
-       
-    } // end alignImagesCommandLine
-
-    //------------------------------------------------------------------
-    /**
-     * Create a list with the open images in ImageJ that bUnwarpJ can
-     * process.
-     *
-     * @return array of references to the open images in bUnwarpJ
-     */
-    private ImagePlus[] createImageList () 
-    {
-       final int[] windowList = WindowManager.getIDList();
-       final Stack <ImagePlus> stack = new Stack <ImagePlus>();
-       for (int k = 0; ((windowList != null) && (k < windowList.length)); k++) 
-       {
-          final ImagePlus imp = WindowManager.getImage(windowList[k]);
-          final int inputType = imp.getType();
-
-          // Since October 6th, 2008, bUnwarpJ can deal with 8, 16, 32-bit grayscale 
-          // and RGB Color images.
-          if ((imp.getStackSize() == 1) || (inputType == ImagePlus.GRAY8) || (inputType == ImagePlus.GRAY16)
-             || (inputType == ImagePlus.GRAY32) || (inputType == ImagePlus.COLOR_RGB)) 
-          {
-             stack.push(imp);
-          }
-       }
-       final ImagePlus[] imageList = new ImagePlus[stack.size()];
-       int k = 0;
-       while (!stack.isEmpty()) {
-          imageList[k++] = (ImagePlus)stack.pop();
-       }
-       return(imageList);
-    } /* end createImageList */
-
-    //------------------------------------------------------------------
-    /**
-     * Method to write the syntax of the program in the command line.
-     */
-    private static void dumpSyntax () 
-    {
-       IJ.write("Purpose: Consistent and elastic registration of two images.");
-       IJ.write(" ");
-       IJ.write("Usage: bUnwarpj_ ");
-       IJ.write("  -help                       : SHOW THIS MESSAGE");
-       IJ.write("");
-       IJ.write("  -align                      : ALIGN TWO IMAGES");
-       IJ.write("          target_image        : In any image format");
-       IJ.write("          target_mask         : In any image format");
-       IJ.write("          source_image        : In any image format");
-       IJ.write("          source_mask         : In any image format");
-       IJ.write("          min_scale_def       : Scale of the coarsest deformation");
-       IJ.write("                                0 is the coarsest possible");
-       IJ.write("          max_scale_def       : Scale of the finest deformation");
-       IJ.write("          max_subsamp_fact    : Maximum subsampling factor (power of 2: [0, 1, 2 ... 7]");
-       IJ.write("          Div_weight          : Weight of the divergence term");
-       IJ.write("          Curl_weight         : Weight of the curl term");
-       IJ.write("          Image_weight        : Weight of the image term");
-       IJ.write("          Consistency_weight  : Weight of the deformation consistency");
-       IJ.write("          Output image 1      : Output result 1 in TIFF");
-       IJ.write("          Output image 2      : Output result 2 in TIFF");
-       IJ.write("          Optional parameters :");
-       IJ.write("             -landmarks        ");
-       IJ.write("                   Landmark_weight  : Weight of the landmarks");
-       IJ.write("                   Landmark_file    : Landmark file");
-       IJ.write("             OR -affine        ");
-       IJ.write("                   Affine_file_1    : Initial source affine matrix transformation");
-       IJ.write("                   Affine_file_2    : Initial target affine matrix transformation");
-       IJ.write("             OR -mono    : Unidirectional registration (source to target)");      
-       IJ.write("");
-       IJ.write("  -elastic_transform          : TRANSFORM A SOURCE IMAGE WITH A GIVEN ELASTIC DEFORMATION");
-       IJ.write("          target_image        : In any image format");
-       IJ.write("          source_image        : In any image format");
-       IJ.write("          transformation_file : As saved by bUnwarpJ in elastic format");
-       IJ.write("          Output image        : Output result in TIFF");
-       IJ.write("");
-       IJ.write("  -raw_transform              : TRANSFORM A SOURCE IMAGE WITH A GIVEN RAW DEFORMATION");
-       IJ.write("          target_image        : In any image format");
-       IJ.write("          source_image        : In any image format");
-       IJ.write("          transformation_file : As saved by bUnwarpJ in raw format");
-       IJ.write("          Output image        : Output result in TIFF");
-       IJ.write("");
-       IJ.write("  -compare_elastic                   : COMPARE 2 OPPOSITE ELASTIC DEFORMATIONS (BY WARPING INDEX)");
-       IJ.write("          target_image               : In any image format");
-       IJ.write("          source_image               : In any image format");
-       IJ.write("          target_transformation_file : As saved by bUnwarpJ");
-       IJ.write("          source_transformation_file : As saved by bUnwarpJ");
-       IJ.write("");
-       IJ.write("  -compare_elastic_raw                : COMPARE AN ELASTIC DEFORMATION WITH A RAW DEFORMATION (BY WARPING INDEX)");
-       IJ.write("          target_image                : In any image format");
-       IJ.write("          source_image                : In any image format");
-       IJ.write("          Elastic Transformation File : As saved by bUnwarpJ in elastic format");
-       IJ.write("          Raw Transformation File     : As saved by bUnwarpJ in raw format");
-       IJ.write("");
-       IJ.write("  -compare_raw                       : COMPARE 2 ELASTIC DEFORMATIONS (BY WARPING INDEX)");
-       IJ.write("          target_image               : In any image format");
-       IJ.write("          source_image               : In any image format");
-       IJ.write("          Raw Transformation File 1  : As saved by bUnwarpJ in raw format");
-       IJ.write("          Raw Transformation File 2  : As saved by bUnwarpJ in raw format");
-       IJ.write("");
-       IJ.write("  -convert_to_raw                           : CONVERT AN ELASTIC DEFORMATION INTO RAW FORMAT");
-       IJ.write("          target_image                      : In any image format");
-       IJ.write("          source_image                      : In any image format");
-       IJ.write("          Input Elastic Transformation File : As saved by bUnwarpJ in elastic format");
-       IJ.write("          Output Raw Transformation File    : As saved by bUnwarpJ in raw format");
-       IJ.write("");
-       IJ.write("  -compose_elastic                          : COMPOSE TWO ELASTIC DEFORMATIONS");
-       IJ.write("          target_image                      : In any image format");
-       IJ.write("          source_image                      : In any image format");
-       IJ.write("          Elastic Transformation File 1     : As saved by bUnwarpJ in elastic format");
-       IJ.write("          Elastic Transformation File 2     : As saved by bUnwarpJ in elastic format");
-       IJ.write("          Output Raw Transformation File    : As saved by bUnwarpJ in raw format");
-       IJ.write("");
-       IJ.write("  -compose_raw                              : COMPOSE TWO RAW DEFORMATIONS");
-       IJ.write("          target_image                      : In any image format");
-       IJ.write("          source_image                      : In any image format");
-       IJ.write("          Raw Transformation File 1         : As saved by bUnwarpJ in raw format");
-       IJ.write("          Raw Transformation File 2         : As saved by bUnwarpJ in raw format");
-       IJ.write("          Output Raw Transformation File    : As saved by bUnwarpJ in raw format");
-       IJ.write("");
-       IJ.write("  -compose_raw_elastic                      : COMPOSE A RAW DEFORMATION WITH AN ELASTIC DEFORMATION");
-       IJ.write("          target_image                      : In any image format");
-       IJ.write("          source_image                      : In any image format");
-       IJ.write("          Raw Transformation File           : As saved by bUnwarpJ in raw format");
-       IJ.write("          Elastic Transformation File       : As saved by bUnwarpJ in elastic format");       
-       IJ.write("          Output Raw Transformation File    : As saved by bUnwarpJ in raw format");
-       IJ.write("");
-       IJ.write("  -adapt_transform                           : ADAPT AN ELASTIC DEFORMATION GIVEN A NEW IMAGE SIZE");
-       IJ.write("          target_image                       : In any image format");
-       IJ.write("          source_image                       : In any image format");
-       IJ.write("          Input Elastic Transformation File  : As saved by bUnwarpJ in elastic format");
-       IJ.write("          Output Elastic Transformation File : As saved by bUnwarpJ in elastic format");
-       IJ.write("          Image Size Factor                  : Integer (2, 4, 8...)");
-       IJ.write("");
-       IJ.write("Examples:");
-       IJ.write("Align two images without landmarks and without mask (no subsampling)");
-       IJ.write("   bUnwarpj_ -align target.jpg NULL source.jpg NULL 0 2 0 0.1 0.1 1 10 output_1.tif output_2.tif");
-       IJ.write("Align two images with landmarks and mask (no subsampling)");
-       IJ.write("   bUnwarpj_ -align target.tif target_mask.tif source.tif source_mask.tif 0 2 0 0.1 0.1 1 10 output_1.tif output_2.tif -landmarks 1 landmarks.txt");
-       IJ.write("Align two images with landmarks and initial affine transformations (no subsampling)");
-       IJ.write("   bUnwarpj_ -align target.tif target_mask.tif source.tif source_mask.tif 0 2 0 0.1 0.1 1 10 output_1.tif output_2.tif -affine affine_mat1.txt affine_mat2.txt");       
-       IJ.write("Align two images using only landmarks (no subsampling)");
-       IJ.write("   bUnwarpj_ -align target.jpg NULL source.jpg NULL 0 2 0 0.1 0.1 0 0 output.tif_1 output_2.tif -landmarks 1 landmarks.txt");
-       IJ.write("Transform the source image with a previously computed elastic transformation");
-       IJ.write("   bUnwarpj_ -elastic_transform target.jpg source.jpg elastic_transformation.txt output.tif");       
-       IJ.write("Transform the source image with a previously computed raw transformation");
-       IJ.write("   bUnwarpj_ -raw_transform target.jpg source.jpg raw_transformation.txt output.tif");
-       IJ.write("Calculate the warping index of two opposite elastic transformations");
-       IJ.write("   bUnwarpj_ -compare_elastic target.jpg source.jpg source_transformation.txt target_transformation.txt");
-       IJ.write("Calculate the warping index between an elastic transformation and a raw transformation");
-       IJ.write("   bUnwarpj_ -compare_elastic_raw target.jpg source.jpg elastic_transformation.txt raw_transformation.txt");
-       IJ.write("Calculate the warping index between two raw transformations");
-       IJ.write("   bUnwarpj_ -compare_raw target.jpg source.jpg raw_transformation_1.txt raw_transformation_2.txt");
-       IJ.write("Convert an elastic transformation into raw format");
-       IJ.write("   bUnwarpj_ -convert_to_raw target.jpg source.jpg elastic_transformation.txt output_raw_transformation.txt");
-       IJ.write("Compose two elastic transformations ");
-       IJ.write("   bUnwarpj_ -compose_elastic target.jpg source.jpg elastic_transformation_1.txt elastic_transformation_2.txt output_raw_transformation.txt");
-       IJ.write("Compose two raw transformations ");
-       IJ.write("   bUnwarpj_ -compose_raw target.jpg source.jpg raw_transformation_1.txt raw_transformation_2.txt output_raw_transformation.txt");
-       IJ.write("Compose a raw transformation with an elastic transformation ");
-       IJ.write("   bUnwarpj_ -compose_raw_elastic target.jpg source.jpg raw_transformation.txt elastic_transformation.txt output_raw_transformation.txt");
-       IJ.write("Adapt an elastic transformation to a new image size ");
-       IJ.write("   bUnwarpj_ -adapt_transform target.jpg source.jpg input_transformation.txt output_transformation.txt 2");
-    } /* end dumpSyntax */
-
-    //------------------------------------------------------------------
-    /**
-     * Method to adapt coefficients to new image size. The factor between
-     * the old and the new image size is expected to be a power of 2, positive
-     * or negative (8, 4, 2, 0.5, 0.25, etc).
-     *
-     * @param args program arguments
-     */
-    private static void adaptCoefficientsCommandLine(String args[]) 
-    {
-       // Read input parameters
-       String fn_target         = args[1];
-       String fn_source         = args[2];
-       String fn_tnf            = args[3];
-       String fn_out            = args[4];
-       String sImageSizeFactor  = args[5];
-
-       // Show parameters
-       IJ.write("Target image                 : " + fn_target);
-       IJ.write("Source image                 : " + fn_source);
-       IJ.write("Input Transformation file    : " + fn_tnf);
-       IJ.write("Output Transformation file   : " + fn_out);
-       IJ.write("Image Size Factor            : " + sImageSizeFactor);
-
-       // Open target
-       Opener opener=new Opener();
-       ImagePlus targetImp;
-       targetImp=opener.openImage(fn_target);
-       if(targetImp == null)
-           IJ.error("\nError: " + fn_target + " could not be opened\n");
-
-       // Open source
-       ImagePlus sourceImp;
-       sourceImp = opener.openImage(fn_source);
-       if(sourceImp == null)
-           IJ.error("\nError: " + fn_source + " could not be opened\n");
-       
-       BSplineModel source = new BSplineModel(sourceImp.getProcessor(), false, 1);
-       source.setPyramidDepth(0);       
-       source.startPyramids();
-
-       // Load transformation
-       int intervals = MiscTools.numberOfIntervalsOfTransformation(fn_tnf);
-       double [][]cx = new double[intervals+3][intervals+3];
-       double [][]cy = new double[intervals+3][intervals+3];
-       MiscTools.loadTransformation(fn_tnf, cx, cy);
-
-       // Join threads
-       try {
-          source.getThread().join();
-       } catch (InterruptedException e) {
-          IJ.error("Unexpected interruption exception " + e);
-       }
-
-       // adapt coefficients.
-       double dImageSizeFactor = Double.parseDouble(sImageSizeFactor);
-       
-       for(int i = 0; i < (intervals+3); i++)
-           for(int j = 0; j < (intervals+3); j++)
-           {
-                cx[i][j] *= dImageSizeFactor;
-                cy[i][j] *= dImageSizeFactor;
-           }
-       
-       // Save transformation
-       MiscTools.saveElasticTransformation(intervals, cx, cy, fn_out);
-       
-    } /* end adaptCoefficientsCommandLine */    
-    
-    //------------------------------------------------------------------
-    /**
-     * Method to transform an image given an elastic deformation.
-     *
-     * @param args program arguments
-     */
-    private static void elasticTransformImageCommandLine(String args[]) 
-    {
-       // Read input parameters
-       String fn_target = args[1];
-       String fn_source = args[2];
-       String fn_tnf    = args[3];
-       String fn_out    = args[4];
-
-       // Show parameters
-       IJ.write("Target image           : " + fn_target);
-       IJ.write("Source image           : " + fn_source);
-       IJ.write("Transformation file    : " + fn_tnf);
-       IJ.write("Output:                : " + fn_out);
-
-       // Open target
-       Opener opener=new Opener();
-       ImagePlus targetImp;
-       targetImp=opener.openImage(fn_target);
-       if(targetImp == null)
-           IJ.error("\nError: " + fn_target + " could not be opened\n");
-
-       // Open source
-       ImagePlus sourceImp;
-       sourceImp = opener.openImage(fn_source);
-       if(sourceImp == null)
-           IJ.error("\nError: " + fn_source + " could not be opened\n");
-   
-       BSplineModel source = null;
-
-       source = new BSplineModel(sourceImp.getProcessor(), false, 1);
-       source.setPyramidDepth(0);
-       //source.startPyramids();
-       source.startPyramids();
-       
-
-       // Load transformation
-       int intervals=MiscTools.numberOfIntervalsOfTransformation(fn_tnf);
-       double [][]cx=new double[intervals+3][intervals+3];
-       double [][]cy=new double[intervals+3][intervals+3];
-       MiscTools.loadTransformation(fn_tnf, cx, cy);
-
-       // Join threads
-
-       try {
-    	   source.getThread().join();
-       } catch (InterruptedException e) {
-    	   IJ.error("Unexpected interruption exception " + e);
-       }
-
-
-       // Apply transformation to source
-       MiscTools.applyTransformationToSourceMT(
-    		   sourceImp, targetImp, source, intervals, cx, cy);
-
-       // Save results
-       FileSaver fs = new FileSaver(sourceImp);
-       boolean ret = fs.saveAsTiff(fn_out);
-       if(ret == false)
-    	   System.out.println("Error when saving file " + fn_out);
-       else
-    	   System.out.println("Saved file " + fn_out);
-       
-    } /* end elasticTransformIMageCommandLine */
-
-    //------------------------------------------------------------------
-    /**
-     * Method to transform an image given an raw deformation.
-     *
-     * @param args program arguments
-     */
-    private static void rawTransformImageCommandLine(String args[]) 
-    {
-       // Read input parameters
-       String fn_target = args[1];
-       String fn_source = args[2];
-       String fn_tnf    = args[3];
-       String fn_out    = args[4];
-
-       // Show parameters
-       IJ.write("Target image           : " + fn_target);
-       IJ.write("Source image           : " + fn_source);
-       IJ.write("Transformation file    : " + fn_tnf);
-       IJ.write("Output:                : " + fn_out);
-
-       // Open target
-       Opener opener=new Opener();
-       ImagePlus targetImp;
-       targetImp=opener.openImage(fn_target);
-       if(targetImp == null)
-           IJ.error("\nError: " + fn_target + " could not be opened\n");
-
-       // Open source
-       ImagePlus sourceImp;
-       sourceImp = opener.openImage(fn_source);
-       if(sourceImp == null)
-           IJ.error("\nError: " + fn_source + " could not be opened\n");
-       
-       BSplineModel source = new BSplineModel(sourceImp.getProcessor(), false, 1);
-       source.setPyramidDepth(0);
-       //source.getThread().start();
-       source.startPyramids();
-
-       double [][]transformation_x = new double[targetImp.getHeight()][targetImp.getWidth()];
-       double [][]transformation_y = new double[targetImp.getHeight()][targetImp.getWidth()];
-
-       MiscTools.loadRawTransformation(fn_tnf, transformation_x, transformation_y);
-
-       // Apply transformation
-       MiscTools.applyRawTransformationToSource(sourceImp, targetImp, source, transformation_x, transformation_y);
-
-       // Save results
-       FileSaver fs = new FileSaver(sourceImp);
-       boolean ret = fs.saveAsTiff(fn_out);
-       if(ret == false)
-    	   System.out.println("Error when saving file " + fn_out);
-       else
-    	   System.out.println("Saved file " + fn_out);
-       
-    } /* end rawTransformImageCommandLine */    
-    
-    //------------------------------------------------------------------
-    /**
-     * Method to compare two opposite elastic deformations through the 
-     * warping index.
-     *
-     * @param args program arguments
-     */
-    private static void compareElasticTransformationsCommandLine(String args[]) 
-    {
-       // Read input parameters
-       String fn_target = args[1];
-       String fn_source = args[2];
-       String fn_tnf_1   = args[3];
-       String fn_tnf_2   = args[4];
-
-       // Show parameters
-       IJ.write("Target image                  : " + fn_target);
-       IJ.write("Source image                  : " + fn_source);
-       IJ.write("Target Transformation file    : " + fn_tnf_1);
-       IJ.write("Source Transformation file    : " + fn_tnf_2);
-
-       // Open target
-       Opener opener=new Opener();
-       ImagePlus targetImp;
-       targetImp=opener.openImage(fn_target);
-       if(targetImp == null)
-           IJ.error("\nError: " + fn_target + " could not be opened\n");
-
-       // Open source
-       ImagePlus sourceImp;
-       sourceImp = opener.openImage(fn_source);
-       if(sourceImp == null)
-           IJ.error("\nError: " + fn_source + " could not be opened\n");
-       
-       // First deformation.
-       int intervals = MiscTools.numberOfIntervalsOfTransformation(fn_tnf_2);
-
-       double [][]cx_direct = new double[intervals+3][intervals+3];
-       double [][]cy_direct = new double[intervals+3][intervals+3];
-
-       MiscTools.loadTransformation(fn_tnf_2, cx_direct, cy_direct);      
-
-       intervals = MiscTools.numberOfIntervalsOfTransformation(fn_tnf_1);
-
-       double [][]cx_inverse = new double[intervals+3][intervals+3];
-       double [][]cy_inverse = new double[intervals+3][intervals+3];
-
-       MiscTools.loadTransformation(fn_tnf_1, cx_inverse, cy_inverse);
-       
-       double warpingIndex = MiscTools.warpingIndex(sourceImp, targetImp, intervals, cx_direct, cy_direct, cx_inverse, cy_inverse);
-
-       if(warpingIndex != -1)
-           IJ.write(" Warping index = " + warpingIndex);             
-       else
-           IJ.write(" Warping index could not be evaluated because not a single pixel matched after the deformation!");             
-       
-    } /* end method compareElasticTransformationsCommandLine */
-    
-    //------------------------------------------------------------------
-    /**
-     * Method to compare an elastic deformation with a raw deformation
-     * through the warping index (both transformations having same direction).
-     *
-     * @param args program arguments
-     */
-    private static void compareElasticRawTransformationsCommandLine(String args[]) 
-    {
-       // Read input parameters
-       String fn_target = args[1];
-       String fn_source = args[2];
-       String fn_tnf_elastic = args[3];
-       String fn_tnf_raw     = args[4];
-
-       // Show parameters
-       IJ.write("Target image                  : " + fn_target);
-       IJ.write("Source image                  : " + fn_source);
-       IJ.write("Elastic Transformation file   : " + fn_tnf_elastic);
-       IJ.write("Raw Transformation file       : " + fn_tnf_raw);
-
-       // Open target
-       Opener opener=new Opener();
-       ImagePlus targetImp;
-       targetImp=opener.openImage(fn_target);
-       if(targetImp == null)
-           IJ.error("\nError: " + fn_target + " could not be opened\n");
-
-       // Open source
-       ImagePlus sourceImp;
-       sourceImp = opener.openImage(fn_source);
-       if(sourceImp == null)
-           IJ.error("\nError: " + fn_source + " could not be opened\n");
-       
-       int intervals = MiscTools.numberOfIntervalsOfTransformation(fn_tnf_elastic);
-
-       double [][]cx_direct = new double[intervals+3][intervals+3];
-       double [][]cy_direct = new double[intervals+3][intervals+3];
-
-       MiscTools.loadTransformation(fn_tnf_elastic, cx_direct, cy_direct);
-      
-       // We load the transformation raw file.
-       double[][] transformation_x = new double[targetImp.getHeight()][targetImp.getWidth()];
-       double[][] transformation_y = new double[targetImp.getHeight()][targetImp.getWidth()];
-       MiscTools.loadRawTransformation(fn_tnf_raw, transformation_x, 
-               transformation_y);
-       
-       double warpingIndex = MiscTools.rawWarpingIndex(sourceImp, targetImp, 
-               intervals, cx_direct, cy_direct, transformation_x, transformation_y);
-
-       if(warpingIndex != -1)
-           IJ.write(" Warping index = " + warpingIndex);             
-       else
-           IJ.write(" Warping index could not be evaluated because not a single pixel matched after the deformation!");             
-       
-    } /* end method compareElasticRawTransformationCommandLine */    
-    
-    //------------------------------------------------------------------
-    /**
-     * Method to compare two raw deformations through the warping index
-     * (both transformations having same direction).
-     *
-     * @param args program arguments
-     */
-    private static void compareRawTransformationsCommandLine(String args[]) 
-    {
-       // Read input parameters
-       String fn_target = args[1];
-       String fn_source = args[2];
-       String fn_tnf_1   = args[3];
-       String fn_tnf_2   = args[4];
-
-       // Show parameters
-       IJ.write("Target image                  : " + fn_target);
-       IJ.write("Source image                  : " + fn_source);
-       IJ.write("Target Transformation file    : " + fn_tnf_1);
-       IJ.write("Source Transformation file    : " + fn_tnf_2);
-
-       // Open target
-       Opener opener=new Opener();
-       ImagePlus targetImp;
-       targetImp=opener.openImage(fn_target);
-       if(targetImp == null)
-           IJ.error("\nError: " + fn_target + " could not be opened\n");
-
-       // Open source
-       ImagePlus sourceImp;
-       sourceImp = opener.openImage(fn_source);
-       if(sourceImp == null)
-           IJ.error("\nError: " + fn_source + " could not be opened\n");
-       
-       // We load the transformation raw file.
-       double[][] transformation_x_1 = new double[targetImp.getHeight()][targetImp.getWidth()];
-       double[][] transformation_y_1 = new double[targetImp.getHeight()][targetImp.getWidth()];
-       MiscTools.loadRawTransformation(fn_tnf_1, transformation_x_1, transformation_y_1);
-       
-       // We load the transformation raw file.
-       double[][] transformation_x_2 = new double[targetImp.getHeight()][targetImp.getWidth()];
-       double[][] transformation_y_2 = new double[targetImp.getHeight()][targetImp.getWidth()];
-       MiscTools.loadRawTransformation(fn_tnf_2, transformation_x_2, transformation_y_2);
-       
-       double warpingIndex = MiscTools.rawWarpingIndex(sourceImp, targetImp, 
-               transformation_x_1, transformation_y_1, transformation_x_2, transformation_y_2);
-
-       if(warpingIndex != -1)
-           IJ.write(" Warping index = " + warpingIndex);             
-       else
-           IJ.write(" Warping index could not be evaluated because not a single pixel matched after the deformation!");            
-       
-    } /* end method compareRawTransformationsCommandLine */
-
-    //------------------------------------------------------------------
-    /**
-     * Method to convert an elastic deformations into raw format.
-     *
-     * @param args program arguments
-     */
-    private static void convertToRawTransformationCommandLine(String args[]) 
-    {
-       // Read input parameters
-       String fn_target = args[1];
-       String fn_source = args[2];
-       String fn_tnf_elastic = args[3];
-       String fn_tnf_raw     = args[4];
-       
-
-       // Show parameters
-       IJ.write("Target image                      : " + fn_target);
-       IJ.write("Source image                      : " + fn_source);
-       IJ.write("Input Elastic Transformation file : " + fn_tnf_elastic);
-       IJ.write("Ouput Raw Transformation file     : " + fn_tnf_raw);
-
-       // Open target
-       Opener opener = new Opener();
-       ImagePlus targetImp;
-       targetImp = opener.openImage(fn_target);
-       if(targetImp == null)
-           IJ.error("\nError: " + fn_target + " could not be opened\n");
-
-       // Open source
-       ImagePlus sourceImp;
-       sourceImp = opener.openImage(fn_source);
-       if(sourceImp == null)
-           IJ.error("\nError: " + fn_source + " could not be opened\n");
-       
-       int intervals = MiscTools.numberOfIntervalsOfTransformation(fn_tnf_elastic);
-
-       double [][]cx = new double[intervals+3][intervals+3];
-       double [][]cy = new double[intervals+3][intervals+3];
-
-       MiscTools.loadTransformation(fn_tnf_elastic, cx, cy);
-       
-       
-       // We load the transformation raw file.
-       double[][] transformation_x = new double[targetImp.getHeight()][targetImp.getWidth()];
-       double[][] transformation_y = new double[targetImp.getHeight()][targetImp.getWidth()];
-       
-       MiscTools.convertElasticTransformationToRaw(targetImp, intervals, cx, cy, transformation_x, transformation_y); 
-       
-       MiscTools.saveRawTransformation(fn_tnf_raw, targetImp.getWidth(), targetImp.getHeight(), transformation_x, transformation_y);
-       
-    } /* end method convertToRawTransformationCommandLine */    
-
-    //------------------------------------------------------------------
-    /**
-     * Method to compose two raw deformations.
-     *
-     * @param args program arguments
-     */
-    private static void composeRawTransformationsCommandLine(String args[]) 
-    {
-       // Read input parameters
-       String fn_target = args[1];
-       String fn_source = args[2];
-       String fn_tnf_raw_1   = args[3];
-       String fn_tnf_raw_2   = args[4];
-       String fn_tnf_raw_out = args[5];
-       
-
-       // Show parameters
-       IJ.write("Target image                      : " + fn_target);
-       IJ.write("Source image                      : " + fn_source);
-       IJ.write("Input Raw Transformation file 1   : " + fn_tnf_raw_1);
-       IJ.write("Input Raw Transformation file 2   : " + fn_tnf_raw_2);
-       IJ.write("Output Raw Transformation file    : " + fn_tnf_raw_out);
-
-       // Open target
-       Opener opener=new Opener();
-       ImagePlus targetImp;
-       targetImp=opener.openImage(fn_target);
-       if(targetImp == null)
-           IJ.error("\nError: " + fn_target + " could not be opened\n");
-
-       // Open source
-       ImagePlus sourceImp;
-       sourceImp = opener.openImage(fn_source);
-       if(sourceImp == null)
-           IJ.error("\nError: " + fn_source + " could not be opened\n");
-       
-       // We load the first transformation raw file.
-       double[][] transformation_x_1 = new double[targetImp.getHeight()][targetImp.getWidth()];
-       double[][] transformation_y_1 = new double[targetImp.getHeight()][targetImp.getWidth()];
-       MiscTools.loadRawTransformation(fn_tnf_raw_1, transformation_x_1, transformation_y_1);
-              
-       // We load the second transformation raw file.
-       double[][] transformation_x_2 = new double[targetImp.getHeight()][targetImp.getWidth()];
-       double[][] transformation_y_2 = new double[targetImp.getHeight()][targetImp.getWidth()];
-       MiscTools.loadRawTransformation(fn_tnf_raw_2, transformation_x_2, transformation_y_2);
-       
-       double [][] outputTransformation_x = new double[targetImp.getHeight()][targetImp.getWidth()];
-       double [][] outputTransformation_y = new double[targetImp.getHeight()][targetImp.getWidth()];
-             
-       // Now we compose them and get as result a raw transformation mapping.
-       MiscTools.composeRawTransformations(targetImp.getWidth(), targetImp.getHeight(), 
-               transformation_x_1, transformation_y_1, transformation_x_2, transformation_y_2, 
-               outputTransformation_x, outputTransformation_y);
-              
-       MiscTools.saveRawTransformation(fn_tnf_raw_out, targetImp.getWidth(), 
-               targetImp.getHeight(), outputTransformation_x, outputTransformation_y);
-       
-    } /* end method composeRawTransformationsCommandLine */     
-    
-    //------------------------------------------------------------------
-    /**
-     * Method to compose two elastic deformations.
-     *
-     * @param args program arguments
-     */
-    private static void composeElasticTransformationsCommandLine(String args[]) 
-    {
-       // Read input parameters
-       String fn_target = args[1];
-       String fn_source = args[2];
-       String fn_tnf_elastic_1   = args[3];
-       String fn_tnf_elastic_2   = args[4];
-       String fn_tnf_raw = args[5];
-       
-
-       // Show parameters
-       IJ.write("Target image                        : " + fn_target);
-       IJ.write("Source image                        : " + fn_source);
-       IJ.write("Input Elastic Transformation file 1 : " + fn_tnf_elastic_1);
-       IJ.write("Input Elastic Transformation file 2 : " + fn_tnf_elastic_2);
-       IJ.write("Output Raw Transformation file      : " + fn_tnf_raw);
-
-       // Open target
-       Opener opener=new Opener();
-       ImagePlus targetImp;
-       targetImp=opener.openImage(fn_target);
-       if(targetImp == null)
-           IJ.error("\nError: " + fn_target + " could not be opened\n");
-
-       // Open source
-       ImagePlus sourceImp;
-       sourceImp = opener.openImage(fn_source);
-       if(sourceImp == null)
-           IJ.error("\nError: " + fn_source + " could not be opened\n");
-       
-       int intervals = MiscTools.numberOfIntervalsOfTransformation(fn_tnf_elastic_1);
-
-       double [][]cx1 = new double[intervals+3][intervals+3];
-       double [][]cy1 = new double[intervals+3][intervals+3];
-
-       MiscTools.loadTransformation(fn_tnf_elastic_1, cx1, cy1);
-
-       intervals = MiscTools.numberOfIntervalsOfTransformation(fn_tnf_elastic_2);
-
-       double [][]cx2 = new double[intervals+3][intervals+3];
-       double [][]cy2 = new double[intervals+3][intervals+3];
-
-       MiscTools.loadTransformation(fn_tnf_elastic_2, cx2, cy2);
-       
-       double [][] outputTransformation_x = new double[targetImp.getHeight()][targetImp.getWidth()];
-       double [][] outputTransformation_y = new double[targetImp.getHeight()][targetImp.getWidth()];
-             
-       // Now we compose them and get as result a raw transformation mapping.
-       MiscTools.composeElasticTransformations(targetImp, intervals, 
-               cx1, cy1, cx2, cy2, outputTransformation_x, outputTransformation_y);
-       
-       
-       MiscTools.saveRawTransformation(fn_tnf_raw, targetImp.getWidth(), 
-               targetImp.getHeight(), outputTransformation_x, outputTransformation_y);       
-       
-    } /* end method composeElasticTransformationsCommandLine */
-    
-    //------------------------------------------------------------------
-    /**
-     * Method to compose a raw deformation with an elastic deformation.
-     *
-     * @param args program arguments
-     */
-    private static void composeRawElasticTransformationsCommandLine(String args[]) 
-    {
-       // Read input parameters
-       String fn_target = args[1];
-       String fn_source = args[2];
-       String fn_tnf_raw_in = args[3];
-       String fn_tnf_elastic = args[4];
-       String fn_tnf_raw_out = args[5];
-       
-
-       // Show parameters
-       IJ.write("Target image                      : " + fn_target);
-       IJ.write("Source image                      : " + fn_source);
-       IJ.write("Input Raw Transformation file     : " + fn_tnf_raw_in);
-       IJ.write("Input Elastic Transformation file : " + fn_tnf_elastic);
-       IJ.write("Output Raw Transformation file    : " + fn_tnf_raw_out);
-
-       // Open target
-       Opener opener=new Opener();
-       ImagePlus targetImp;
-       targetImp=opener.openImage(fn_target);
-       if(targetImp == null)
-           IJ.error("\nError: " + fn_target + " could not be opened\n");
-
-       // Open source
-       ImagePlus sourceImp;
-       sourceImp = opener.openImage(fn_source);
-       if(sourceImp == null)
-           IJ.error("\nError: " + fn_source + " could not be opened\n");
-
-       // We load the transformation raw file.
-       double[][] transformation_x_1 = new double[targetImp.getHeight()][targetImp.getWidth()];
-       double[][] transformation_y_1 = new double[targetImp.getHeight()][targetImp.getWidth()];
-       MiscTools.loadRawTransformation(fn_tnf_raw_in, transformation_x_1, transformation_y_1);              
-
-       int intervals = MiscTools.numberOfIntervalsOfTransformation(fn_tnf_elastic);
-
-       double [][]cx2 = new double[intervals+3][intervals+3];
-       double [][]cy2 = new double[intervals+3][intervals+3];
-
-       MiscTools.loadTransformation(fn_tnf_elastic, cx2, cy2);
-       
-       double [][] outputTransformation_x = new double[targetImp.getHeight()][targetImp.getWidth()];
-       double [][] outputTransformation_y = new double[targetImp.getHeight()][targetImp.getWidth()];
-             
-       // Now we compose them and get as result a raw transformation mapping.
-       MiscTools.composeRawElasticTransformations(targetImp, intervals, 
-               transformation_x_1, transformation_y_1, cx2, cy2, outputTransformation_x, outputTransformation_y);
-       
-       
-       MiscTools.saveRawTransformation(fn_tnf_raw_out, targetImp.getWidth(), 
-               targetImp.getHeight(), outputTransformation_x, outputTransformation_y);       
-       
-    } /* end method composeRawElasticTransformationsCommandLine */
-    
-    //------------------------------------------------------------------
-    /**
-     * Method to transform the source image given an elastic deformation.
-     * To be called by the macro language instruction "call":
-     * <a href="http://rsb.info.nih.gov/ij/developer/macro/functions.html#call">
-     * http://rsb.info.nih.gov/ij/developer/macro/functions.html#call</a> 
-     * <p>
-     * It calls the main command line method with the following option:<br>
-     * 	-elastic_transform        		: TRANSFORM A SOURCE IMAGE WITH A GIVEN ELASTIC DEFORMATION<br>
-     * 		     target_image       	: In any image format<br>
-     *           source_image       	: In any image format<br>
-     *           transformation_file 	: As saved by bUnwarpJ in elastic format<br>
-     *           Output image 		    : Output result in TIFF<br>
-     *           
-     * @param targetImageName target image file name (with path)
-     * @param sourceImageName source image file name (with path)
-     * @param transformationFileName transformation file name (with path)
-     * @param outputFileName output file name (with path)
-     */
-    public static void elasticTransformImageMacro(
-    		String targetImageName,
-    		String sourceImageName,
-    		String transformationFileName,
-    		String outputFileName) 
-    {
-    	String[] args = {"bUnwarpJ_", targetImageName, sourceImageName, transformationFileName, outputFileName};
-    	elasticTransformImageCommandLine(args);
-    }
-    /* end elasticTransformImageMacro */
-
-    //------------------------------------------------------------------
-    /**
-     * Method to transform the source image given an raw deformation.
-     * To be called by the macro language instruction "call":
-     * <a href="http://rsb.info.nih.gov/ij/developer/macro/functions.html#call">
-     * http://rsb.info.nih.gov/ij/developer/macro/functions.html#call</a> 
-     * <p>
-     * It calls the main command line method with the following option:<br>
-     * 	-raw_transform              : TRANSFORM A SOURCE IMAGE WITH A GIVEN RAW DEFORMATION<br>
-     *          target_image        : In any image format<br>
-     *          source_image        : In any image format<br>
-     *          transformation_file : As saved by bUnwarpJ in raw format<br>
-     *          Output image        : Output result in TIFF<br>
-     *          
-     * @param targetImageName target image file name (with path)
-     * @param sourceImageName source image file name (with path)
-     * @param transformationFileName transformation file name (with path)
-     * @param outputFileName output file name (with path)
-     */
-    public static void rawTransformImageMacro(
-    		String targetImageName,
-    		String sourceImageName,
-    		String transformationFileName,
-    		String outputFileName) 
-    {
-    	String[] args = {"bUnwarpJ_", targetImageName, sourceImageName, transformationFileName, outputFileName};
-    	rawTransformImageCommandLine(args);
-    }
-    /* end rawTransformImageMacro */    
-    
-    //------------------------------------------------------------------
-    /**
-     * Method to compare two opposite elastic transformations by warping index.
-     * To be called by the macro language instruction "call":
-     * <a href="http://rsb.info.nih.gov/ij/developer/macro/functions.html#call">
-     * http://rsb.info.nih.gov/ij/developer/macro/functions.html#call</a> 
-     * <p>
-     * It calls the main command line method with the following option:<br>
-     * 	-compare_elastic                   : COMPARE 2 OPPOSITE ELASTIC DEFORMATIONS (BY WARPING INDEX)<br>
-     *          target_image               : In any image format<br>
-     *          source_image               : In any image format<br>
-     *          target_transformation_file : As saved by bUnwarpJ<br>
-     *          source_transformation_file : As saved by bUnwarpJ<br>
-     *          
-     * @param targetImageName target image file name (with path)
-     * @param sourceImageName source image file name (with path)
-     * @param targetTransfFileName target transformation file name (with path)
-     * @param sourceTransfFileName source transformation file name (with path)
-     */
-    public static void compareElasticTransformationsMacro(
-    		String targetImageName,
-    		String sourceImageName,
-    		String targetTransfFileName,
-    		String sourceTransfFileName) 
-    {
-    	String[] args = {"bUnwarpJ_", targetImageName, sourceImageName, targetTransfFileName, sourceTransfFileName};
-    	compareElasticTransformationsCommandLine(args);
-    }
-    /* end compareElasticTransformationsMacro */ 
-    
-    //------------------------------------------------------------------
-    /**
-     * Method to compare an elastic and a raw transformations by warping index.
-     * To be called by the macro language instruction "call":
-     * <a href="http://rsb.info.nih.gov/ij/developer/macro/functions.html#call">
-     * http://rsb.info.nih.gov/ij/developer/macro/functions.html#call</a> 
-     * <p>
-     * It calls the main command line method with the following option:<br>
-     * 	-compare_elastic_raw                : COMPARE AN ELASTIC DEFORMATION WITH A RAW DEFORMATION (BY WARPING INDEX)<br>
-     *          target_image               : In any image format<br>
-     *          source_image               : In any image format<br>
-     *          target_transformation_file : As saved by bUnwarpJ<br>
-     *          source_transformation_file : As saved by bUnwarpJ<br>
-     *          
-     * @param targetImageName target image file name (with path)
-     * @param sourceImageName source image file name (with path)
-     * @param targetTransfFileName target transformation file name (with path)
-     * @param sourceTransfFileName source transformation file name (with path)
-     */
-    public static void compareElasticRawTransformationsMacro(
-    		String targetImageName,
-    		String sourceImageName,
-    		String targetTransfFileName,
-    		String sourceTransfFileName) 
-    {
-    	String[] args = {"bUnwarpJ_", targetImageName, sourceImageName, targetTransfFileName, sourceTransfFileName};
-    	compareElasticRawTransformationsCommandLine(args);
-    }
-    /* end compareElasticRawTransformationsMacro */ 
-    
-    //------------------------------------------------------------------
-    /**
-     * Method to compare two raw transformations by warping index.
-     * To be called by the macro language instruction "call":
-     * <a href="http://rsb.info.nih.gov/ij/developer/macro/functions.html#call">
-     * http://rsb.info.nih.gov/ij/developer/macro/functions.html#call</a> 
-     * <p>
-     * It calls the main command line method with the following option:<br>
-     * 	-compare_raw                       : COMPARE 2 ELASTIC DEFORMATIONS (BY WARPING INDEX)<br>
-     *          target_image               : In any image format<br>
-     *          source_image               : In any image format<br>
-     *          Raw Transformation File 1  : As saved by bUnwarpJ in raw format<br>
-     *          Raw Transformation File 2  : As saved by bUnwarpJ in raw format<br>
-     *          
-     * @param targetImageName target image file name (with path)
-     * @param sourceImageName source image file name (with path)
-     * @param targetTransfFileName target transformation file name (with path)
-     * @param sourceTransfFileName source transformation file name (with path)
-     */
-    public static void compareRawTransformationsMacro(
-    		String targetImageName,
-    		String sourceImageName,
-    		String targetTransfFileName,
-    		String sourceTransfFileName) 
-    {
-    	String[] args = {"bUnwarpJ_", targetImageName, sourceImageName, targetTransfFileName, sourceTransfFileName};
-    	compareRawTransformationsCommandLine(args);
-    }
-    /* end compareRawTransformationsMacro */     
-    
-    //------------------------------------------------------------------
-    /**
-     * Method to convert an elastic deformation into raw format.
-     * To be called by the macro language instruction "call":
-     * <a href="http://rsb.info.nih.gov/ij/developer/macro/functions.html#call">
-     * http://rsb.info.nih.gov/ij/developer/macro/functions.html#call</a> 
-     * <p>
-     * It calls the main command line method with the following option:<br>
-     * 	-convert_to_raw        					  : CONVERT AN ELASTIC DEFORMATION INTO RAW FORMAT<br>
-     *          target_image   					  : In any image format<br>
-     *          source_image   				 	  : In any image format<br>
-     *          Input Elastic Transformation File : As saved by bUnwarpJ in elastic format<br>
-     *          Output Raw Transformation File    : As saved by bUnwarpJ in raw format<br>
-     *          
-     * @param targetImageName target image file name (with path)
-     * @param sourceImageName source image file name (with path)
-     * @param inputElasticTransfFileName input transformation file name (with path)
-     * @param outputRawTransfFileName output transformation file name (with path)
-     */
-    public static void convertToRawTransformationMacro(
-    		String targetImageName,
-    		String sourceImageName,
-    		String inputElasticTransfFileName,
-    		String outputRawTransfFileName) 
-    {
-    	String[] args = {"bUnwarpJ_", targetImageName, sourceImageName, inputElasticTransfFileName, outputRawTransfFileName};
-    	convertToRawTransformationCommandLine(args);
-    }
-    /* end convertToRawTransformationsMacro */ 
-    
-    //------------------------------------------------------------------
-    /**
-     * Method to compose two elastic transformations.
-     * To be called by the macro language instruction "call":
-     * <a href="http://rsb.info.nih.gov/ij/developer/macro/functions.html#call">
-     * http://rsb.info.nih.gov/ij/developer/macro/functions.html#call</a> 
-     * <p>
-     * It calls the main command line method with the following option:<br>
-     * 	-compose_elastic                          : COMPOSE TWO ELASTIC DEFORMATIONS<br>
-     *          target_image                      : In any image format<br>
-     *          source_image                      : In any image format<br>
-     *          Elastic Transformation File 1     : As saved by bUnwarpJ in elastic format<br>
-     *          Elastic Transformation File 2     : As saved by bUnwarpJ in elastic format<br>
-     *          Output Raw Transformation File    : As saved by bUnwarpJ in raw format<br>
-     *          
-     * @param targetImageName target image file name (with path)
-     * @param sourceImageName source image file name (with path)
-     * @param inputElasticTransfFileName1 first input transformation file name (with path)
-     * @param inputElasticTransfFileName2 second input transformation file name (with path)
-     * @param outputRawTransfFileName output transformation file name (with path)
-     */
-    public static void composeElasticTransformationsMacro(
-    		String targetImageName,
-    		String sourceImageName,
-    		String inputElasticTransfFileName1,
-    		String inputElasticTransfFileName2,
-    		String outputRawTransfFileName) 
-    {
-    	String[] args = {"bUnwarpJ_", targetImageName, sourceImageName, inputElasticTransfFileName1, inputElasticTransfFileName2, outputRawTransfFileName};
-    	composeElasticTransformationsCommandLine(args);
-    }
-    /* end composeElasticTransformationsMacro */     
-    
-    //------------------------------------------------------------------
-    /**
-     * Method to compose two raw transformations.
-     * To be called by the macro language instruction "call":
-     * <a href="http://rsb.info.nih.gov/ij/developer/macro/functions.html#call">
-     * http://rsb.info.nih.gov/ij/developer/macro/functions.html#call</a> 
-     * <p>
-     * It calls the main command line method with the following option:<br>
-     * 	-compose_raw                              : COMPOSE TWO RAW DEFORMATIONS<br>
-     *          target_image                      : In any image format<br>
-     *          source_image                      : In any image format<br>
-     *          Raw Transformation File 1         : As saved by bUnwarpJ in raw format<br>
-     *          Raw Transformation File 2         : As saved by bUnwarpJ in raw format<br>
-     *          Output Raw Transformation File    : As saved by bUnwarpJ in raw format<br>
-     *          
-     * @param targetImageName target image file name (with path)
-     * @param sourceImageName source image file name (with path)
-     * @param inputRawTransfFileName1 first input transformation file name (with path)
-     * @param inputRawTransfFileName2 second input transformation file name (with path)
-     * @param outputRawTransfFileName output transformation file name (with path)
-     */
-    public static void composeRawTransformationsMacro(
-    		String targetImageName,
-    		String sourceImageName,
-    		String inputRawTransfFileName1,
-    		String inputRawTransfFileName2,
-    		String outputRawTransfFileName) 
-    {
-    	String[] args = {"bUnwarpJ_", targetImageName, sourceImageName, inputRawTransfFileName1, inputRawTransfFileName2, outputRawTransfFileName};
-    	composeRawTransformationsCommandLine(args);
-    }
-    /* end composeRawTransformationsMacro */    
-    
-    //------------------------------------------------------------------
-    /**
-     * Method to compose a raw transformation with an elastic transformation.
-     * To be called by the macro language instruction "call":
-     * <a href="http://rsb.info.nih.gov/ij/developer/macro/functions.html#call">
-     * http://rsb.info.nih.gov/ij/developer/macro/functions.html#call</a> 
-     * <p>
-     * It calls the main command line method with the following option:<br>
-     * 	-compose_raw_elastic                      : COMPOSE A RAW DEFORMATION WITH AN ELASTIC DEFORMATION<br>
-     *          target_image                      : In any image format<br>
-     *          source_image                      : In any image format<br>
-     *          Raw Transformation File           : As saved by bUnwarpJ in raw format<br>
-     *          Elastic Transformation File       : As saved by bUnwarpJ in elastic format<br>
-     *          Output Raw Transformation File    : As saved by bUnwarpJ in raw format<br>
-     *          
-     * @param targetImageName target image file name (with path)
-     * @param sourceImageName source image file name (with path)
-     * @param inputRawTransfFileName input raw transformation file name (with path)
-     * @param inputElasticTransfFileName input elastic transformation file name (with path)
-     * @param outputRawTransfFileName output transformation file name (with path)
-     */
-    public static void composeRawElasticTransformationsMacro(
-    		String targetImageName,
-    		String sourceImageName,
-    		String inputRawTransfFileName,
-    		String inputElasticTransfFileName,
-    		String outputRawTransfFileName) 
-    {
-    	String[] args = {"bUnwarpJ_", targetImageName, sourceImageName, inputRawTransfFileName, inputElasticTransfFileName, outputRawTransfFileName};
-    	composeRawElasticTransformationsCommandLine(args);
-    }
-    /* end composeRawElasticTransformationsMacro */     
-    
-    //------------------------------------------------------------------
-    /**
-     * Method to adapt an elastic transformation given a new image size.
-     * To be called by the macro language instruction "call":
-     * <a href="http://rsb.info.nih.gov/ij/developer/macro/functions.html#call">
-     * http://rsb.info.nih.gov/ij/developer/macro/functions.html#call</a>     
-     * <p>
-     * It calls the main command line method with the following option:<br>
-     * 	-adapt_transform                           : ADAPT AN ELASTIC DEFORMATION GIVEN A NEW IMAGE SIZE<br>
-     *          target_image                       : In any image format<br>
-     *          source_image                       : In any image format<br>
-     *          Input Elastic Transformation File  : As saved by bUnwarpJ in elastic format<br>
-     *          Output Elastic Transformation File : As saved by bUnwarpJ in elastic format<br>
-     *          Image Size Factor                  : Double (0.25, 0.5, 2, 4, 8...)<br>
-     *          
-     * @param targetImageName target image file name (with path)
-     * @param sourceImageName source image file name (with path)
-     * @param inputElasticTransfFileName input elastic transformation file name (with path)
-     * @param outputElasticTransfFileName output elastic transformation file name (with path)
-     * @param sizeFactor double size factor (between old and new image)
-     */
-    public static void adaptCoefficientsMacro(
-    		String targetImageName,
-    		String sourceImageName,
-    		String inputElasticTransfFileName,
-    		String outputElasticTransfFileName,
-    		String sizeFactor) 
-    {
-    	String[] args = {"bUnwarpJ_", targetImageName, sourceImageName, inputElasticTransfFileName, outputElasticTransfFileName, sizeFactor};
-    	adaptCoefficientsCommandLine(args);
-    }
-    /* end adaptCoefficientsMacro */     
-    
+       //IJ.log("Registration parameters:\n" + parameter.toString());
+       
+       // Produce side information
+       final int imagePyramidDepth = parameter.max_scale_deformation - parameter.min_scale_deformation + 1;
+       final int min_scale_image = 0;
+       
+       // output level to -1 so nothing is displayed 
+       final int outputLevel = -1;
+       
+       final boolean showMarquardtOptim = false;       
+
+       // Create target image model
+       final BSplineModel target = new BSplineModel(targetWidth, targetHeight, (int) Math.pow(2, parameter.img_subsamp_fact));
+       
+       target.setPyramidDepth(imagePyramidDepth+min_scale_image);
+       target.startPyramids();
+       
+       // Create target mask
+       final Mask targetMsk = new Mask(targetWidth, targetHeight);                           
+
+       // Create source image model
+       final BSplineModel source = new BSplineModel(sourceWidth, sourceHeight, (int) Math.pow(2, parameter.img_subsamp_fact));
+
+       source.setPyramidDepth(imagePyramidDepth + min_scale_image);
+       source.startPyramids();
+       
+       // Create source mask
+       final Mask sourceMsk = new Mask (sourceWidth, sourceHeight);
+          
+
+       // Set landmarks
+       PointHandler sourcePh  = new PointHandler(sourceWidth, sourceHeight);
+       PointHandler targetPh  = new PointHandler(targetWidth, targetHeight);
+
+       while ((!sourcePoints.empty()) && (!targetPoints.empty())) 
+       {
+    	   Point sourcePoint = (Point)sourcePoints.pop();
+    	   Point targetPoint = (Point)targetPoints.pop();
+    	   sourcePh.addPoint(sourcePoint.x, sourcePoint.y);
+    	   targetPh.addPoint(targetPoint.x, targetPoint.y);
+       }
+
+       
+       // Set no initial affine matrices
+       final double[][] sourceAffineMatrix = null;
+       final double[][] targetAffineMatrix = null;
+ 
+       // Join threads
+       try 
+       {
+           source.getThread().join();
+           target.getThread().join();
+       } 
+       catch (InterruptedException e) 
+       {
+           IJ.error("Unexpected interruption exception " + e);
+       }
+
+       // Perform registration
+       ImagePlus[] output_ip = new ImagePlus[2];
+       output_ip[0] = null; 
+       output_ip[1] = null; 
+       
+       // The dialog is set to null to work in batch mode
+       final MainDialog dialog = null;
+       
+       final ImageProcessor originalSourceIP = null;
+       final ImageProcessor originalTargetIP = null;
+
+       // Set transformation parameters
+       final Transformation warp = new Transformation(
+         null, null, source, target, sourcePh, targetPh,
+         sourceMsk, targetMsk, sourceAffineMatrix, targetAffineMatrix,
+         parameter.min_scale_deformation, parameter.max_scale_deformation, 
+         min_scale_image, parameter.divWeight, 
+         parameter.curlWeight, parameter.landmarkWeight, parameter.imageWeight, 
+         parameter.consistencyWeight, parameter.stopThreshold, 
+         outputLevel, showMarquardtOptim, parameter.mode, null, null, output_ip[0], output_ip[1], dialog,
+         originalSourceIP, originalTargetIP);
+
+       IJ.log("\nRegistering...\n");
+       
+       long start = System.currentTimeMillis(); // start timing
+       
+       // Register
+       if(parameter.mode == MainDialog.MONO_MODE)       
+    	   warp.doUnidirectionalRegistration();    	       
+       else
+    	   warp.doBidirectionalRegistration();
+
+       long stop = System.currentTimeMillis(); // stop timing
+       IJ.log("Registration time: " + (stop - start) + "ms"); // print execution time
+
+       return warp;
+       
+    } // end computeTransformationBatch  
+    
+    
+    
+    
+    //------------------------------------------------------------------
+    /**
+     * Method for images alignment with no graphical interface. This 
+     * method gives as result an array of 2 ImagePlus containing the
+     * source-target and target-source results respectively. Each of them
+     * has three slices: the final deformed image, its target image and 
+     * its mask.
+     *
+     * @param targetImp input target image 
+     * @param sourceImp input source image
+     * @param targetMskIP target mask 
+     * @param sourceMskIP source mask
+     * @param mode accuracy mode (0 - Fast, 1 - Accurate, 2 - Mono)
+     * @param img_subsamp_fact image subsampling factor (from 0 to 7, representing 2^0=1 to 2^7 = 128)
+     * @param min_scale_deformation (0 - Very Coarse, 1 - Coarse, 2 - Fine, 3 - Very Fine)
+     * @param max_scale_deformation (0 - Very Coarse, 1 - Coarse, 2 - Fine, 3 - Very Fine, 4 - Super Fine)
+     * @param divWeight divergence weight
+     * @param curlWeight curl weight
+     * @param landmarkWeight landmark weight
+     * @param imageWeight image similarity weight
+     * @param consistencyWeight consistency weight
+     * @param stopThreshold stopping threshold
+     * 
+     * @return resulting ImagePlus array (with source-target and target-source results)
+     */
+    public static ImagePlus[] alignImagesBatch(ImagePlus targetImp,
+    									 ImagePlus sourceImp,
+    									 ImageProcessor targetMskIP,
+    									 ImageProcessor sourceMskIP,
+    									 int mode,
+    									 int img_subsamp_fact,
+    									 int min_scale_deformation,
+    									 int max_scale_deformation,
+    									 double  divWeight,
+    									 double  curlWeight,
+    									 double  landmarkWeight,
+    									 double  imageWeight,
+    									 double  consistencyWeight,
+    									 double  stopThreshold) 
+    {    	
+       
+
+       Transformation warp 
+       				= computeTransformationBatch(targetImp, sourceImp,	targetMskIP, sourceMskIP,
+       											 mode, img_subsamp_fact, min_scale_deformation,
+       											 max_scale_deformation, divWeight, curlWeight,
+       											 landmarkWeight, imageWeight, consistencyWeight,
+       											 stopThreshold);
+
+       // Return results as ImagePlus
+       final ImagePlus[] output_ip = new ImagePlus[2];
+       output_ip[0] = warp.getDirectResults();       
+       output_ip[1] = warp.getInverseResults();
+       
+       return output_ip;       
+       
+    } // end alignImagesBatch
+    
+    //------------------------------------------------------------------
+    /**
+     * Method for images alignment with no graphical interface. This 
+     * method gives as result an array of 2 ImagePlus containing the
+     * source-target and target-source results respectively. Each of them
+     * has three slices: the final deformed image, its target image and 
+     * its mask.
+     *
+     * @param targetImp input target image 
+     * @param sourceImp input source image
+     * @param targetMskIP target mask 
+     * @param sourceMskIP source mask
+     * @param parameter registration parameters
+     * 
+     * @return resulting ImagePlus array (with source-target and target-source results)
+     */
+    public static ImagePlus[] alignImagesBatch(ImagePlus targetImp,
+    									 ImagePlus sourceImp,
+    									 ImageProcessor targetMskIP,
+    									 ImageProcessor sourceMskIP,
+    									 Param parameter) 
+    {    	
+       
+
+    	Transformation warp 
+    		= computeTransformationBatch(targetImp, sourceImp,	targetMskIP, 
+    													sourceMskIP, parameter);
+
+       // Return results as ImagePlus
+       final ImagePlus[] output_ip = new ImagePlus[2];
+       output_ip[0] = warp.getDirectResults();       
+       output_ip[1] = warp.getInverseResults();
+       
+       return output_ip;       
+       
+    } // end alignImagesBatch
+    
+    //------------------------------------------------------------------
+    /**
+     * Method for images alignment with no graphical interface. This 
+     * method gives as result an array of 2 ImagePlus containing the
+     * source-target and target-source results (only final transformed image).
+     *
+     * @param targetImp input target image 
+     * @param sourceImp input source image
+     * @param targetMskIP target mask 
+     * @param sourceMskIP source mask
+     * @param mode accuracy mode (0 - Fast, 1 - Accurate, 2 - Mono)
+     * @param img_subsamp_fact image subsampling factor (from 0 to 7, representing 2^0=1 to 2^7 = 128)
+     * @param min_scale_deformation (0 - Very Coarse, 1 - Coarse, 2 - Fine, 3 - Very Fine)
+     * @param max_scale_deformation (0 - Very Coarse, 1 - Coarse, 2 - Fine, 3 - Very Fine, 4 - Super Fine)
+     * @param divWeight divergence weight
+     * @param curlWeight curl weight
+     * @param landmarkWeight landmark weight
+     * @param imageWeight image similarity weight
+     * @param consistencyWeight consistency weight
+     * @param stopThreshold stopping threshold
+     * @param xScale scale factor for x axis
+     * @param yScale scale factor for y axis 
+     * 
+     * @return resulting ImagePlus array (with source-target and target-source results)
+     */
+    public static ImagePlus[] alignImagesBatch(ImagePlus targetImp,
+    									 ImagePlus sourceImp,
+    									 ImageProcessor targetMskIP,
+    									 ImageProcessor sourceMskIP,
+    									 int mode,
+    									 int img_subsamp_fact,
+    									 int min_scale_deformation,
+    									 int max_scale_deformation,
+    									 double  divWeight,
+    									 double  curlWeight,
+    									 double  landmarkWeight,
+    									 double  imageWeight,
+    									 double  consistencyWeight,
+    									 double  stopThreshold,
+    									 double xScale,
+    									 double yScale) 
+    {    	
+
+    	// Scale input images
+    	final ImageProcessor fullTargetIP = targetImp.getProcessor();
+    	fullTargetIP.setInterpolate(true);
+    	final ImageProcessor scaledTargetIP = fullTargetIP.resize((int) (xScale * targetImp.getWidth()),
+    														 (int) (yScale * targetImp.getHeight()));
+    	
+    	final ImageProcessor fullSourceIP = sourceImp.getProcessor();
+    	fullSourceIP.setInterpolate(true);
+    	final ImageProcessor scaledSourceIP = fullSourceIP.resize((int) (xScale * sourceImp.getWidth()),
+    														 (int) (yScale * sourceImp.getHeight()));
+
+    	// Produce side information
+    	final int imagePyramidDepth = max_scale_deformation - min_scale_deformation + 1;
+    	final int min_scale_image = 0;
+
+    	// output level to -1 so nothing is displayed 
+    	final int outputLevel = -1;
+
+    	final boolean showMarquardtOptim = false;       
+
+    	// Create target image model
+    	final BSplineModel target = new BSplineModel(scaledTargetIP, true, 
+    			(int) Math.pow(2, img_subsamp_fact));
+
+    	target.setPyramidDepth(imagePyramidDepth+min_scale_image);
+    	target.startPyramids();
+
+    	// Create target mask
+    	final Mask targetMsk = (targetMskIP != null) ? new Mask(targetMskIP, true) 
+    														 : new Mask(targetImp.getProcessor(), false);
+
+    	PointHandler targetPh = null;
+
+    	// Create source image model
+    	boolean bIsReverse = true;         
+
+    	final BSplineModel source = new BSplineModel(scaledSourceIP, bIsReverse, 
+    			(int) Math.pow(2, img_subsamp_fact));
+
+    	source.setPyramidDepth(imagePyramidDepth + min_scale_image);
+    	source.startPyramids();
+
+    	// Create source mask
+    	final Mask sourceMsk = (sourceMskIP != null) ? new Mask(sourceMskIP, true) 
+    														 : new Mask(sourceImp.getProcessor(), false);
+
+    	PointHandler sourcePh = null;
+
+    	// Load landmarks
+    	if (landmarkWeight != 0)
+    	{
+    		Stack<Point> sourceStack = new Stack<Point>();
+    		Stack<Point> targetStack = new Stack<Point>();
+    		MiscTools.loadPointRoiAsLandmarks(sourceImp, targetImp, sourceStack, targetStack);
+
+    		sourcePh  = new PointHandler(sourceImp);
+    		targetPh  = new PointHandler(targetImp);
+
+    		while ((!sourceStack.empty()) && (!targetStack.empty())) 
+    		{
+    			Point sourcePoint = (Point)sourceStack.pop();
+    			Point targetPoint = (Point)targetStack.pop();
+    			sourcePh.addPoint(sourcePoint.x, sourcePoint.y);
+    			targetPh.addPoint(targetPoint.x, targetPoint.y);
+    		}
+    	}
+
+    	// Set no initial affine matrices
+    	final double[][] sourceAffineMatrix = null;
+    	final double[][] targetAffineMatrix = null;
+
+    	// Join threads
+    	try 
+    	{
+    		source.getThread().join();
+    		target.getThread().join();
+    	} 
+    	catch (InterruptedException e) 
+    	{
+    		IJ.error("Unexpected interruption exception " + e);
+    	}
+
+    	// Perform registration
+    	ImagePlus[] output_ip = new ImagePlus[2];
+    	output_ip[0] = new ImagePlus();
+    	output_ip[1] = new ImagePlus();
+
+    	// The dialog is set to null to work in batch mode
+    	final MainDialog dialog = null;
+
+    	final ImageProcessor originalSourceIP = sourceImp.getProcessor();
+    	final ImageProcessor originalTargetIP = targetImp.getProcessor();
+
+
+    	final Transformation warp = new Transformation(
+    			sourceImp, targetImp, source, target, sourcePh, targetPh,
+    			sourceMsk, targetMsk, sourceAffineMatrix, targetAffineMatrix,
+    			min_scale_deformation, max_scale_deformation, min_scale_image, divWeight, 
+    			curlWeight, landmarkWeight, imageWeight, consistencyWeight, stopThreshold, 
+    			outputLevel, showMarquardtOptim, mode, null, null, output_ip[0], output_ip[1], dialog,
+    			originalSourceIP, originalTargetIP);
+
+    	IJ.log("\nRegistering...\n");
+
+    	long start = System.currentTimeMillis(); // start timing
+
+    	if(mode == MainDialog.MONO_MODE)       
+    		warp.doUnidirectionalRegistration();    	       
+    	else
+    		warp.doBidirectionalRegistration();
+
+    	long stop = System.currentTimeMillis(); // stop timing
+    	IJ.log("Registration time: " + (stop - start) + "ms"); // print execution time
+
+    	// Adapt transformation to scale
+    	int intervals = warp.getIntervals();
+    	double[][] cx_direct = warp.getDirectDeformationCoefficientsX();
+    	double[][] cy_direct = warp.getDirectDeformationCoefficientsY();
+    	
+    	MiscTools.adaptCoefficients(1.0/xScale, 1.0/yScale, intervals, cx_direct, cy_direct);
+    	
+    	BSplineModel fullSource = null;
+
+    	fullSource = new BSplineModel(fullSourceIP, false, 1);
+    	fullSource.setPyramidDepth(0);
+    	fullSource.startPyramids();
+    	
+    	MiscTools.applyTransformationToSourceMT(sourceImp, targetImp, fullSource, intervals, cx_direct, cy_direct);
+    	
+    	output_ip[0] = sourceImp;
+    	
+    	if(mode != MainDialog.MONO_MODE)
+    	{
+    		double[][] cx_inverse = warp.getInverseDeformationCoefficientsX();
+    		double[][] cy_inverse = warp.getInverseDeformationCoefficientsY();
+    		
+    		MiscTools.adaptCoefficients(1.0/xScale, 1.0/yScale, intervals, cx_inverse, cy_inverse);
+        	
+        	BSplineModel fullTarget = null;
+
+        	fullTarget = new BSplineModel(fullTargetIP, false, 1);
+        	fullTarget.setPyramidDepth(0);
+        	fullTarget.startPyramids();
+        	
+        	MiscTools.applyTransformationToSourceMT(targetImp, sourceImp, fullTarget, intervals, cx_inverse, cy_inverse);
+        	
+        	output_ip[1] = targetImp;
+    	
+    	}
+    	// Return results as ImagePlus
+    	return output_ip;       
+
+    } // end alignImagesBatch
+    
+    //------------------------------------------------------------------
+    /**
+     * Main method for bUnwarpJ (command line).
+     *
+     * @param args arguments to decide the action
+     */
+    public static void main(String args[]) 
+    {
+       if (args.length<1) 
+       {
+          dumpSyntax();
+          System.exit(1);
+       } 
+       else 
+       {
+          if      (args[0].equals("-help"))                 dumpSyntax();
+          else if (args[0].equals("-align"))                alignImagesCommandLine(args);
+          else if (args[0].equals("-elastic_transform"))    elasticTransformImageCommandLine(args);
+          else if (args[0].equals("-raw_transform"))        rawTransformImageCommandLine(args);
+          else if (args[0].equals("-compare_elastic"))      compareElasticTransformationsCommandLine(args);
+          else if (args[0].equals("-compare_elastic_raw"))  compareElasticRawTransformationsCommandLine(args);
+          else if (args[0].equals("-compare_raw"))          compareRawTransformationsCommandLine(args);
+          else if (args[0].equals("-convert_to_raw"))       convertToRawTransformationCommandLine(args);
+          else if (args[0].equals("-compose_elastic"))      composeElasticTransformationsCommandLine(args);
+          else if (args[0].equals("-compose_raw"))          composeRawTransformationsCommandLine(args);
+          else if (args[0].equals("-compose_raw_elastic"))  composeRawElasticTransformationsCommandLine(args);
+          else if (args[0].equals("-adapt_transform"))      adaptCoefficientsCommandLine(args);
+          else 
+        	  dumpSyntax();
+       }
+       System.exit(0);
+    }
+
+    /*....................................................................
+       Private methods
+    ....................................................................*/
+
+    //------------------------------------------------------------------
+    /**
+     * Method for images alignment with no graphical interface.
+     *
+     * @param args arguments for the program
+     */
+    private static void alignImagesCommandLine(String args[]) 
+    {    	
+       if (args.length < 14)
+       {
+           dumpSyntax();
+           System.exit(0);
+       }
+       // Read input parameters
+       String fn_target = args[1];
+       String fn_target_mask = args[2];
+       String fn_source = args[3];
+       String fn_source_mask = args[4];
+       int min_scale_deformation = ((Integer) new Integer(args[5])).intValue();
+       int max_scale_deformation = ((Integer) new Integer(args[6])).intValue();
+       int max_subsamp_fact = ((Integer) new Integer(args[7])).intValue();
+       double  divWeight = ((Double) new Double(args[8])).doubleValue();
+       double  curlWeight = ((Double) new Double(args[9])).doubleValue();
+       double  imageWeight = ((Double) new Double(args[10])).doubleValue();
+       
+       int     accurate_mode = MainDialog.ACCURATE_MODE;
+
+       double  consistencyWeight = ((Double) new Double(args[11])).doubleValue();
+
+       String fn_out_1 = args[12];
+       String fn_out_2 = args[13];
+       double  landmarkWeight = 0;
+       String fn_landmark = "";
+       String fn_affine_1 = "";
+       String fn_affine_2 = "";
+       
+       if (args.length == 17) 
+       {
+          if(args[14].equals("-landmark"))
+          {
+              landmarkWeight = ((Double) new Double(args[15])).doubleValue();
+              fn_landmark = args[16];
+          }
+          else if(args[14].equals("-affine"))
+          {
+              fn_affine_1 = args[15];
+              fn_affine_2 = args[16];
+          }
+       }
+       else if(args.length == 15)
+       {
+    	   if(args[14].equalsIgnoreCase("-mono"))
+    	   {
+    		   accurate_mode = MainDialog.MONO_MODE;
+    		   fn_out_2 = "NULL (Mono mode)";
+    	   }
+    	   else
+    	   {
+    		   dumpSyntax();
+               System.exit(0);
+    	   }
+    		   
+       }
+
+       // Show parameters
+       IJ.write("Target image           : " + fn_target);
+       IJ.write("Target mask            : " + fn_target_mask);
+       IJ.write("Source image           : " + fn_source);
+       IJ.write("Source mask            : " + fn_source_mask);
+       IJ.write("Min. Scale Deformation : " + min_scale_deformation);
+       IJ.write("Max. Scale Deformation : " + max_scale_deformation);
+       IJ.write("Max. Subsampling factor: " + max_subsamp_fact);
+       IJ.write("Div. Weight            : " + divWeight);
+       IJ.write("Curl Weight            : " + curlWeight);
+       IJ.write("Image Weight           : " + imageWeight);
+       IJ.write("Consistency Weight     : " + consistencyWeight);
+       IJ.write("Output 1               : " + fn_out_1);
+       IJ.write("Output 2               : " + fn_out_2);
+       IJ.write("Landmark Weight        : " + landmarkWeight);
+       IJ.write("Landmark file          : " + fn_landmark);
+       IJ.write("Affine matrix file 1   : " + fn_affine_1);
+       IJ.write("Affine matrix file 2   : " + fn_affine_2);
+       String sMode = (accurate_mode == MainDialog.MONO_MODE) ? "Mono" : "Accurate";
+       IJ.write("Registration mode	    : " + sMode);
+
+       // Produce side information
+       int     imagePyramidDepth=max_scale_deformation-min_scale_deformation+1;
+       int     min_scale_image = 0;
+       double  stopThreshold = 1e-2;  // originally -2
+       int     outputLevel = -1;
+       boolean showMarquardtOptim = false;       
+
+       // First transformation file name.
+       String fn_tnf_1 = "";
+       int dot = fn_out_1.lastIndexOf('.');
+       if (dot == -1) 
+           fn_tnf_1 = fn_out_1 + "_transf.txt";
+       else           
+           fn_tnf_1 = fn_out_1.substring(0, dot) + "_transf.txt";
+       
+       // Second transformation file name.
+       String fn_tnf_2 = "";
+       dot = fn_out_2.lastIndexOf('.');
+       if (dot == -1) 
+           fn_tnf_2 = fn_out_2 + "_transf.txt";
+       else           
+           fn_tnf_2 = fn_out_2.substring(0, dot) + "_transf.txt";
+
+       // Open target
+       Opener opener = new Opener();
+       ImagePlus targetImp;
+       targetImp = opener.openImage(fn_target);
+       
+       BSplineModel target = new BSplineModel(targetImp.getProcessor(), true, 
+    		   												(int) Math.pow(2, max_subsamp_fact));
+       
+       target.setPyramidDepth(imagePyramidDepth + min_scale_image);
+       target.startPyramids();
+  
+  
+       
+       Mask targetMsk = new Mask(targetImp.getProcessor(),false);
+       
+       if (fn_target_mask.equalsIgnoreCase(new String("NULL")) == false)
+           targetMsk.readFile(fn_target_mask);
+       
+       PointHandler targetPh = null;
+
+       // Open source
+       boolean bIsReverse = true;
+
+       ImagePlus sourceImp = opener.openImage(fn_source);   
+
+       BSplineModel source = new BSplineModel(sourceImp.getProcessor(), bIsReverse, 
+    		   												(int) Math.pow(2, max_subsamp_fact));
+
+       source.setPyramidDepth(imagePyramidDepth + min_scale_image);
+       source.startPyramids();
+
+       Mask sourceMsk = new Mask(sourceImp.getProcessor(), false);
+
+       if (fn_source_mask.equalsIgnoreCase(new String("NULL")) == false)
+           sourceMsk.readFile(fn_source_mask);
+       
+       PointHandler sourcePh=null;
+
+       // Load landmarks
+       if (fn_landmark.equals("") == false)
+       {
+          Stack<Point> sourceStack = new Stack<Point>();
+          Stack<Point> targetStack = new Stack<Point>();
+          MiscTools.loadPoints(fn_landmark, sourceStack, targetStack);
+
+          sourcePh  = new PointHandler(sourceImp);
+          targetPh  = new PointHandler(targetImp);
+
+          while ((!sourceStack.empty()) && (!targetStack.empty())) 
+          {
+             Point sourcePoint = (Point)sourceStack.pop();
+             Point targetPoint = (Point)targetStack.pop();
+             sourcePh.addPoint(sourcePoint.x, sourcePoint.y);
+             targetPh.addPoint(targetPoint.x, targetPoint.y);
+          }
+       }
+       
+       // Load initial affine matrices
+       double[][] sourceAffineMatrix = null;
+       if(fn_affine_1.equals("") == false && fn_affine_1.equalsIgnoreCase(new String("NULL")) == false)
+       {
+           sourceAffineMatrix = new double[2][3];
+           MiscTools.loadAffineMatrix(fn_affine_1, sourceAffineMatrix);
+       }
+       double[][] targetAffineMatrix = null;
+       if(fn_affine_2.equals("") == false && fn_affine_2.equalsIgnoreCase(new String("NULL")) == false)
+       {
+           targetAffineMatrix = new double[2][3];
+           MiscTools.loadAffineMatrix(fn_affine_2, targetAffineMatrix);
+       }
+
+       // Join threads
+       try 
+       {
+           source.getThread().join();
+           target.getThread().join();
+       } 
+       catch (InterruptedException e) 
+       {
+           IJ.error("Unexpected interruption exception " + e);
+       }
+
+       // Perform registration
+       ImagePlus output_ip_1 = null; //new ImagePlus();
+       ImagePlus output_ip_2 = null; //new ImagePlus();
+       MainDialog dialog = null;
+       
+       ImageProcessor originalSourceIP = sourceImp.getProcessor();
+       ImageProcessor originalTargetIP = targetImp.getProcessor();
+
+
+       final Transformation warp = new Transformation(
+         sourceImp, targetImp, source, target, sourcePh, targetPh,
+         sourceMsk, targetMsk, sourceAffineMatrix, targetAffineMatrix,
+         min_scale_deformation, max_scale_deformation, min_scale_image, divWeight, 
+         curlWeight, landmarkWeight, imageWeight, consistencyWeight, stopThreshold, 
+         outputLevel, showMarquardtOptim, accurate_mode, fn_tnf_1, fn_tnf_2, output_ip_1, output_ip_2, dialog,
+         originalSourceIP, originalTargetIP);
+
+       IJ.write("\nRegistering...\n");
+       
+       long start = System.currentTimeMillis(); // start timing
+       
+       if(accurate_mode == MainDialog.MONO_MODE)
+    	   warp.doUnidirectionalRegistration();
+       else
+    	   warp.doBidirectionalRegistration();
+       
+       long stop = System.currentTimeMillis(); // stop timing
+       IJ.write("Registration time: " + (stop - start) + "ms"); // print execution time
+
+
+       // Save results (only the registered image, the target 
+       // and mask images are trashed)
+       output_ip_1 = warp.getDirectResults();
+       output_ip_1.getStack().deleteLastSlice();
+       output_ip_1.getStack().deleteLastSlice();
+       
+             
+       
+       FileSaver fs = new FileSaver(output_ip_1);
+       fs.saveAsTiff(fn_out_1);
+       
+       if((accurate_mode != MainDialog.MONO_MODE))
+       {
+    	   output_ip_2 = warp.getInverseResults();
+    	   output_ip_2.getStack().deleteLastSlice();
+           output_ip_2.getStack().deleteLastSlice();                      
+           
+    	   fs = new FileSaver(output_ip_2);
+    	   fs.saveAsTiff(fn_out_2);
+       }
+       
+    } // end alignImagesCommandLine
+
+    //------------------------------------------------------------------
+    /**
+     * Create a list with the open images in ImageJ that bUnwarpJ can
+     * process.
+     *
+     * @return array of references to the open images in bUnwarpJ
+     */
+    private ImagePlus[] createImageList () 
+    {
+       final int[] windowList = WindowManager.getIDList();
+       final Stack <ImagePlus> stack = new Stack <ImagePlus>();
+       for (int k = 0; ((windowList != null) && (k < windowList.length)); k++) 
+       {
+          final ImagePlus imp = WindowManager.getImage(windowList[k]);
+          final int inputType = imp.getType();
+
+          // Since October 6th, 2008, bUnwarpJ can deal with 8, 16, 32-bit grayscale 
+          // and RGB Color images.
+          if ((imp.getStackSize() == 1) || (inputType == ImagePlus.GRAY8) || (inputType == ImagePlus.GRAY16)
+             || (inputType == ImagePlus.GRAY32) || (inputType == ImagePlus.COLOR_RGB)) 
+          {
+             stack.push(imp);
+          }
+       }
+       final ImagePlus[] imageList = new ImagePlus[stack.size()];
+       int k = 0;
+       while (!stack.isEmpty()) {
+          imageList[k++] = (ImagePlus)stack.pop();
+       }
+       return(imageList);
+    } /* end createImageList */
+
+    //------------------------------------------------------------------
+    /**
+     * Method to write the syntax of the program in the command line.
+     */
+    private static void dumpSyntax () 
+    {
+       IJ.write("Purpose: Consistent and elastic registration of two images.");
+       IJ.write(" ");
+       IJ.write("Usage: bUnwarpj_ ");
+       IJ.write("  -help                       : SHOW THIS MESSAGE");
+       IJ.write("");
+       IJ.write("  -align                      : ALIGN TWO IMAGES");
+       IJ.write("          target_image        : In any image format");
+       IJ.write("          target_mask         : In any image format");
+       IJ.write("          source_image        : In any image format");
+       IJ.write("          source_mask         : In any image format");
+       IJ.write("          min_scale_def       : Scale of the coarsest deformation");
+       IJ.write("                                0 is the coarsest possible");
+       IJ.write("          max_scale_def       : Scale of the finest deformation");
+       IJ.write("          max_subsamp_fact    : Maximum subsampling factor (power of 2: [0, 1, 2 ... 7]");
+       IJ.write("          Div_weight          : Weight of the divergence term");
+       IJ.write("          Curl_weight         : Weight of the curl term");
+       IJ.write("          Image_weight        : Weight of the image term");
+       IJ.write("          Consistency_weight  : Weight of the deformation consistency");
+       IJ.write("          Output image 1      : Output result 1 in TIFF");
+       IJ.write("          Output image 2      : Output result 2 in TIFF");
+       IJ.write("          Optional parameters :");
+       IJ.write("             -landmarks        ");
+       IJ.write("                   Landmark_weight  : Weight of the landmarks");
+       IJ.write("                   Landmark_file    : Landmark file");
+       IJ.write("             OR -affine        ");
+       IJ.write("                   Affine_file_1    : Initial source affine matrix transformation");
+       IJ.write("                   Affine_file_2    : Initial target affine matrix transformation");
+       IJ.write("             OR -mono    : Unidirectional registration (source to target)");      
+       IJ.write("");
+       IJ.write("  -elastic_transform          : TRANSFORM A SOURCE IMAGE WITH A GIVEN ELASTIC DEFORMATION");
+       IJ.write("          target_image        : In any image format");
+       IJ.write("          source_image        : In any image format");
+       IJ.write("          transformation_file : As saved by bUnwarpJ in elastic format");
+       IJ.write("          Output image        : Output result in TIFF");
+       IJ.write("");
+       IJ.write("  -raw_transform              : TRANSFORM A SOURCE IMAGE WITH A GIVEN RAW DEFORMATION");
+       IJ.write("          target_image        : In any image format");
+       IJ.write("          source_image        : In any image format");
+       IJ.write("          transformation_file : As saved by bUnwarpJ in raw format");
+       IJ.write("          Output image        : Output result in TIFF");
+       IJ.write("");
+       IJ.write("  -compare_elastic                   : COMPARE 2 OPPOSITE ELASTIC DEFORMATIONS (BY WARPING INDEX)");
+       IJ.write("          target_image               : In any image format");
+       IJ.write("          source_image               : In any image format");
+       IJ.write("          target_transformation_file : As saved by bUnwarpJ");
+       IJ.write("          source_transformation_file : As saved by bUnwarpJ");
+       IJ.write("");
+       IJ.write("  -compare_elastic_raw                : COMPARE AN ELASTIC DEFORMATION WITH A RAW DEFORMATION (BY WARPING INDEX)");
+       IJ.write("          target_image                : In any image format");
+       IJ.write("          source_image                : In any image format");
+       IJ.write("          Elastic Transformation File : As saved by bUnwarpJ in elastic format");
+       IJ.write("          Raw Transformation File     : As saved by bUnwarpJ in raw format");
+       IJ.write("");
+       IJ.write("  -compare_raw                       : COMPARE 2 ELASTIC DEFORMATIONS (BY WARPING INDEX)");
+       IJ.write("          target_image               : In any image format");
+       IJ.write("          source_image               : In any image format");
+       IJ.write("          Raw Transformation File 1  : As saved by bUnwarpJ in raw format");
+       IJ.write("          Raw Transformation File 2  : As saved by bUnwarpJ in raw format");
+       IJ.write("");
+       IJ.write("  -convert_to_raw                           : CONVERT AN ELASTIC DEFORMATION INTO RAW FORMAT");
+       IJ.write("          target_image                      : In any image format");
+       IJ.write("          source_image                      : In any image format");
+       IJ.write("          Input Elastic Transformation File : As saved by bUnwarpJ in elastic format");
+       IJ.write("          Output Raw Transformation File    : As saved by bUnwarpJ in raw format");
+       IJ.write("");
+       IJ.write("  -compose_elastic                          : COMPOSE TWO ELASTIC DEFORMATIONS");
+       IJ.write("          target_image                      : In any image format");
+       IJ.write("          source_image                      : In any image format");
+       IJ.write("          Elastic Transformation File 1     : As saved by bUnwarpJ in elastic format");
+       IJ.write("          Elastic Transformation File 2     : As saved by bUnwarpJ in elastic format");
+       IJ.write("          Output Raw Transformation File    : As saved by bUnwarpJ in raw format");
+       IJ.write("");
+       IJ.write("  -compose_raw                              : COMPOSE TWO RAW DEFORMATIONS");
+       IJ.write("          target_image                      : In any image format");
+       IJ.write("          source_image                      : In any image format");
+       IJ.write("          Raw Transformation File 1         : As saved by bUnwarpJ in raw format");
+       IJ.write("          Raw Transformation File 2         : As saved by bUnwarpJ in raw format");
+       IJ.write("          Output Raw Transformation File    : As saved by bUnwarpJ in raw format");
+       IJ.write("");
+       IJ.write("  -compose_raw_elastic                      : COMPOSE A RAW DEFORMATION WITH AN ELASTIC DEFORMATION");
+       IJ.write("          target_image                      : In any image format");
+       IJ.write("          source_image                      : In any image format");
+       IJ.write("          Raw Transformation File           : As saved by bUnwarpJ in raw format");
+       IJ.write("          Elastic Transformation File       : As saved by bUnwarpJ in elastic format");       
+       IJ.write("          Output Raw Transformation File    : As saved by bUnwarpJ in raw format");
+       IJ.write("");
+       IJ.write("  -adapt_transform                           : ADAPT AN ELASTIC DEFORMATION GIVEN A NEW IMAGE SIZE");
+       IJ.write("          target_image                       : In any image format");
+       IJ.write("          source_image                       : In any image format");
+       IJ.write("          Input Elastic Transformation File  : As saved by bUnwarpJ in elastic format");
+       IJ.write("          Output Elastic Transformation File : As saved by bUnwarpJ in elastic format");
+       IJ.write("          Image Size Factor                  : Integer (2, 4, 8...)");
+       IJ.write("");
+       IJ.write("Examples:");
+       IJ.write("Align two images without landmarks and without mask (no subsampling)");
+       IJ.write("   bUnwarpj_ -align target.jpg NULL source.jpg NULL 0 2 0 0.1 0.1 1 10 output_1.tif output_2.tif");
+       IJ.write("Align two images with landmarks and mask (no subsampling)");
+       IJ.write("   bUnwarpj_ -align target.tif target_mask.tif source.tif source_mask.tif 0 2 0 0.1 0.1 1 10 output_1.tif output_2.tif -landmarks 1 landmarks.txt");
+       IJ.write("Align two images with landmarks and initial affine transformations (no subsampling)");
+       IJ.write("   bUnwarpj_ -align target.tif target_mask.tif source.tif source_mask.tif 0 2 0 0.1 0.1 1 10 output_1.tif output_2.tif -affine affine_mat1.txt affine_mat2.txt");       
+       IJ.write("Align two images using only landmarks (no subsampling)");
+       IJ.write("   bUnwarpj_ -align target.jpg NULL source.jpg NULL 0 2 0 0.1 0.1 0 0 output.tif_1 output_2.tif -landmarks 1 landmarks.txt");
+       IJ.write("Transform the source image with a previously computed elastic transformation");
+       IJ.write("   bUnwarpj_ -elastic_transform target.jpg source.jpg elastic_transformation.txt output.tif");       
+       IJ.write("Transform the source image with a previously computed raw transformation");
+       IJ.write("   bUnwarpj_ -raw_transform target.jpg source.jpg raw_transformation.txt output.tif");
+       IJ.write("Calculate the warping index of two opposite elastic transformations");
+       IJ.write("   bUnwarpj_ -compare_elastic target.jpg source.jpg source_transformation.txt target_transformation.txt");
+       IJ.write("Calculate the warping index between an elastic transformation and a raw transformation");
+       IJ.write("   bUnwarpj_ -compare_elastic_raw target.jpg source.jpg elastic_transformation.txt raw_transformation.txt");
+       IJ.write("Calculate the warping index between two raw transformations");
+       IJ.write("   bUnwarpj_ -compare_raw target.jpg source.jpg raw_transformation_1.txt raw_transformation_2.txt");
+       IJ.write("Convert an elastic transformation into raw format");
+       IJ.write("   bUnwarpj_ -convert_to_raw target.jpg source.jpg elastic_transformation.txt output_raw_transformation.txt");
+       IJ.write("Compose two elastic transformations ");
+       IJ.write("   bUnwarpj_ -compose_elastic target.jpg source.jpg elastic_transformation_1.txt elastic_transformation_2.txt output_raw_transformation.txt");
+       IJ.write("Compose two raw transformations ");
+       IJ.write("   bUnwarpj_ -compose_raw target.jpg source.jpg raw_transformation_1.txt raw_transformation_2.txt output_raw_transformation.txt");
+       IJ.write("Compose a raw transformation with an elastic transformation ");
+       IJ.write("   bUnwarpj_ -compose_raw_elastic target.jpg source.jpg raw_transformation.txt elastic_transformation.txt output_raw_transformation.txt");
+       IJ.write("Adapt an elastic transformation to a new image size ");
+       IJ.write("   bUnwarpj_ -adapt_transform target.jpg source.jpg input_transformation.txt output_transformation.txt 2");
+    } /* end dumpSyntax */
+
+    //------------------------------------------------------------------
+    /**
+     * Method to adapt coefficients to new image size. The factor between
+     * the old and the new image size is expected to be a power of 2, positive
+     * or negative (8, 4, 2, 0.5, 0.25, etc).
+     *
+     * @param args program arguments
+     */
+    private static void adaptCoefficientsCommandLine(String args[]) 
+    {
+       // Read input parameters
+       String fn_target         = args[1];
+       String fn_source         = args[2];
+       String fn_tnf            = args[3];
+       String fn_out            = args[4];
+       String sImageSizeFactor  = args[5];
+
+       // Show parameters
+       IJ.write("Target image                 : " + fn_target);
+       IJ.write("Source image                 : " + fn_source);
+       IJ.write("Input Transformation file    : " + fn_tnf);
+       IJ.write("Output Transformation file   : " + fn_out);
+       IJ.write("Image Size Factor            : " + sImageSizeFactor);
+
+       // Open target
+       Opener opener=new Opener();
+       ImagePlus targetImp;
+       targetImp=opener.openImage(fn_target);
+       if(targetImp == null)
+           IJ.error("\nError: " + fn_target + " could not be opened\n");
+
+       // Open source
+       ImagePlus sourceImp;
+       sourceImp = opener.openImage(fn_source);
+       if(sourceImp == null)
+           IJ.error("\nError: " + fn_source + " could not be opened\n");
+       
+       BSplineModel source = new BSplineModel(sourceImp.getProcessor(), false, 1);
+       source.setPyramidDepth(0);       
+       source.startPyramids();
+
+       // Load transformation
+       int intervals = MiscTools.numberOfIntervalsOfTransformation(fn_tnf);
+       double [][]cx = new double[intervals+3][intervals+3];
+       double [][]cy = new double[intervals+3][intervals+3];
+       MiscTools.loadTransformation(fn_tnf, cx, cy);
+
+       // Join threads
+       try {
+          source.getThread().join();
+       } catch (InterruptedException e) {
+          IJ.error("Unexpected interruption exception " + e);
+       }
+
+       // adapt coefficients.
+       double dImageSizeFactor = Double.parseDouble(sImageSizeFactor);
+       
+       for(int i = 0; i < (intervals+3); i++)
+           for(int j = 0; j < (intervals+3); j++)
+           {
+                cx[i][j] *= dImageSizeFactor;
+                cy[i][j] *= dImageSizeFactor;
+           }
+       
+       // Save transformation
+       MiscTools.saveElasticTransformation(intervals, cx, cy, fn_out);
+       
+    } /* end adaptCoefficientsCommandLine */    
+    
+    //------------------------------------------------------------------
+    /**
+     * Method to transform an image given an elastic deformation.
+     *
+     * @param args program arguments
+     */
+    private static void elasticTransformImageCommandLine(String args[]) 
+    {
+       // Read input parameters
+       String fn_target = args[1];
+       String fn_source = args[2];
+       String fn_tnf    = args[3];
+       String fn_out    = args[4];
+
+       // Show parameters
+       IJ.write("Target image           : " + fn_target);
+       IJ.write("Source image           : " + fn_source);
+       IJ.write("Transformation file    : " + fn_tnf);
+       IJ.write("Output:                : " + fn_out);
+
+       // Open target
+       Opener opener=new Opener();
+       ImagePlus targetImp;
+       targetImp=opener.openImage(fn_target);
+       if(targetImp == null)
+           IJ.error("\nError: " + fn_target + " could not be opened\n");
+
+       // Open source
+       ImagePlus sourceImp;
+       sourceImp = opener.openImage(fn_source);
+       if(sourceImp == null)
+           IJ.error("\nError: " + fn_source + " could not be opened\n");
+   
+       BSplineModel source = null;
+
+       source = new BSplineModel(sourceImp.getProcessor(), false, 1);
+       source.setPyramidDepth(0);
+       //source.startPyramids();
+       source.startPyramids();
+       
+
+       // Load transformation
+       int intervals=MiscTools.numberOfIntervalsOfTransformation(fn_tnf);
+       double [][]cx=new double[intervals+3][intervals+3];
+       double [][]cy=new double[intervals+3][intervals+3];
+       MiscTools.loadTransformation(fn_tnf, cx, cy);
+
+       // Join threads
+
+       try {
+    	   source.getThread().join();
+       } catch (InterruptedException e) {
+    	   IJ.error("Unexpected interruption exception " + e);
+       }
+
+
+       // Apply transformation to source
+       MiscTools.applyTransformationToSourceMT(
+    		   sourceImp, targetImp, source, intervals, cx, cy);
+
+       // Save results
+       FileSaver fs = new FileSaver(sourceImp);
+       boolean ret = fs.saveAsTiff(fn_out);
+       if(ret == false)
+    	   System.out.println("Error when saving file " + fn_out);
+       else
+    	   System.out.println("Saved file " + fn_out);
+       
+    } /* end elasticTransformIMageCommandLine */
+
+    //------------------------------------------------------------------
+    /**
+     * Method to transform an image given an raw deformation.
+     *
+     * @param args program arguments
+     */
+    private static void rawTransformImageCommandLine(String args[]) 
+    {
+       // Read input parameters
+       String fn_target = args[1];
+       String fn_source = args[2];
+       String fn_tnf    = args[3];
+       String fn_out    = args[4];
+
+       // Show parameters
+       IJ.write("Target image           : " + fn_target);
+       IJ.write("Source image           : " + fn_source);
+       IJ.write("Transformation file    : " + fn_tnf);
+       IJ.write("Output:                : " + fn_out);
+
+       // Open target
+       Opener opener=new Opener();
+       ImagePlus targetImp;
+       targetImp=opener.openImage(fn_target);
+       if(targetImp == null)
+           IJ.error("\nError: " + fn_target + " could not be opened\n");
+
+       // Open source
+       ImagePlus sourceImp;
+       sourceImp = opener.openImage(fn_source);
+       if(sourceImp == null)
+           IJ.error("\nError: " + fn_source + " could not be opened\n");
+       
+       BSplineModel source = new BSplineModel(sourceImp.getProcessor(), false, 1);
+       source.setPyramidDepth(0);
+       //source.getThread().start();
+       source.startPyramids();
+
+       double [][]transformation_x = new double[targetImp.getHeight()][targetImp.getWidth()];
+       double [][]transformation_y = new double[targetImp.getHeight()][targetImp.getWidth()];
+
+       MiscTools.loadRawTransformation(fn_tnf, transformation_x, transformation_y);
+
+       // Apply transformation
+       MiscTools.applyRawTransformationToSource(sourceImp, targetImp, source, transformation_x, transformation_y);
+
+       // Save results
+       FileSaver fs = new FileSaver(sourceImp);
+       boolean ret = fs.saveAsTiff(fn_out);
+       if(ret == false)
+    	   System.out.println("Error when saving file " + fn_out);
+       else
+    	   System.out.println("Saved file " + fn_out);
+       
+    } /* end rawTransformImageCommandLine */    
+    
+    //------------------------------------------------------------------
+    /**
+     * Method to compare two opposite elastic deformations through the 
+     * warping index.
+     *
+     * @param args program arguments
+     */
+    private static void compareElasticTransformationsCommandLine(String args[]) 
+    {
+       // Read input parameters
+       String fn_target = args[1];
+       String fn_source = args[2];
+       String fn_tnf_1   = args[3];
+       String fn_tnf_2   = args[4];
+
+       // Show parameters
+       IJ.write("Target image                  : " + fn_target);
+       IJ.write("Source image                  : " + fn_source);
+       IJ.write("Target Transformation file    : " + fn_tnf_1);
+       IJ.write("Source Transformation file    : " + fn_tnf_2);
+
+       // Open target
+       Opener opener=new Opener();
+       ImagePlus targetImp;
+       targetImp=opener.openImage(fn_target);
+       if(targetImp == null)
+           IJ.error("\nError: " + fn_target + " could not be opened\n");
+
+       // Open source
+       ImagePlus sourceImp;
+       sourceImp = opener.openImage(fn_source);
+       if(sourceImp == null)
+           IJ.error("\nError: " + fn_source + " could not be opened\n");
+       
+       // First deformation.
+       int intervals = MiscTools.numberOfIntervalsOfTransformation(fn_tnf_2);
+
+       double [][]cx_direct = new double[intervals+3][intervals+3];
+       double [][]cy_direct = new double[intervals+3][intervals+3];
+
+       MiscTools.loadTransformation(fn_tnf_2, cx_direct, cy_direct);      
+
+       intervals = MiscTools.numberOfIntervalsOfTransformation(fn_tnf_1);
+
+       double [][]cx_inverse = new double[intervals+3][intervals+3];
+       double [][]cy_inverse = new double[intervals+3][intervals+3];
+
+       MiscTools.loadTransformation(fn_tnf_1, cx_inverse, cy_inverse);
+       
+       double warpingIndex = MiscTools.warpingIndex(sourceImp, targetImp, intervals, cx_direct, cy_direct, cx_inverse, cy_inverse);
+
+       if(warpingIndex != -1)
+           IJ.write(" Warping index = " + warpingIndex);             
+       else
+           IJ.write(" Warping index could not be evaluated because not a single pixel matched after the deformation!");             
+       
+    } /* end method compareElasticTransformationsCommandLine */
+    
+    //------------------------------------------------------------------
+    /**
+     * Method to compare an elastic deformation with a raw deformation
+     * through the warping index (both transformations having same direction).
+     *
+     * @param args program arguments
+     */
+    private static void compareElasticRawTransformationsCommandLine(String args[]) 
+    {
+       // Read input parameters
+       String fn_target = args[1];
+       String fn_source = args[2];
+       String fn_tnf_elastic = args[3];
+       String fn_tnf_raw     = args[4];
+
+       // Show parameters
+       IJ.write("Target image                  : " + fn_target);
+       IJ.write("Source image                  : " + fn_source);
+       IJ.write("Elastic Transformation file   : " + fn_tnf_elastic);
+       IJ.write("Raw Transformation file       : " + fn_tnf_raw);
+
+       // Open target
+       Opener opener=new Opener();
+       ImagePlus targetImp;
+       targetImp=opener.openImage(fn_target);
+       if(targetImp == null)
+           IJ.error("\nError: " + fn_target + " could not be opened\n");
+
+       // Open source
+       ImagePlus sourceImp;
+       sourceImp = opener.openImage(fn_source);
+       if(sourceImp == null)
+           IJ.error("\nError: " + fn_source + " could not be opened\n");
+       
+       int intervals = MiscTools.numberOfIntervalsOfTransformation(fn_tnf_elastic);
+
+       double [][]cx_direct = new double[intervals+3][intervals+3];
+       double [][]cy_direct = new double[intervals+3][intervals+3];
+
+       MiscTools.loadTransformation(fn_tnf_elastic, cx_direct, cy_direct);
+      
+       // We load the transformation raw file.
+       double[][] transformation_x = new double[targetImp.getHeight()][targetImp.getWidth()];
+       double[][] transformation_y = new double[targetImp.getHeight()][targetImp.getWidth()];
+       MiscTools.loadRawTransformation(fn_tnf_raw, transformation_x, 
+               transformation_y);
+       
+       double warpingIndex = MiscTools.rawWarpingIndex(sourceImp, targetImp, 
+               intervals, cx_direct, cy_direct, transformation_x, transformation_y);
+
+       if(warpingIndex != -1)
+           IJ.write(" Warping index = " + warpingIndex);             
+       else
+           IJ.write(" Warping index could not be evaluated because not a single pixel matched after the deformation!");             
+       
+    } /* end method compareElasticRawTransformationCommandLine */    
+    
+    //------------------------------------------------------------------
+    /**
+     * Method to compare two raw deformations through the warping index
+     * (both transformations having same direction).
+     *
+     * @param args program arguments
+     */
+    private static void compareRawTransformationsCommandLine(String args[]) 
+    {
+       // Read input parameters
+       String fn_target = args[1];
+       String fn_source = args[2];
+       String fn_tnf_1   = args[3];
+       String fn_tnf_2   = args[4];
+
+       // Show parameters
+       IJ.write("Target image                  : " + fn_target);
+       IJ.write("Source image                  : " + fn_source);
+       IJ.write("Target Transformation file    : " + fn_tnf_1);
+       IJ.write("Source Transformation file    : " + fn_tnf_2);
+
+       // Open target
+       Opener opener=new Opener();
+       ImagePlus targetImp;
+       targetImp=opener.openImage(fn_target);
+       if(targetImp == null)
+           IJ.error("\nError: " + fn_target + " could not be opened\n");
+
+       // Open source
+       ImagePlus sourceImp;
+       sourceImp = opener.openImage(fn_source);
+       if(sourceImp == null)
+           IJ.error("\nError: " + fn_source + " could not be opened\n");
+       
+       // We load the transformation raw file.
+       double[][] transformation_x_1 = new double[targetImp.getHeight()][targetImp.getWidth()];
+       double[][] transformation_y_1 = new double[targetImp.getHeight()][targetImp.getWidth()];
+       MiscTools.loadRawTransformation(fn_tnf_1, transformation_x_1, transformation_y_1);
+       
+       // We load the transformation raw file.
+       double[][] transformation_x_2 = new double[targetImp.getHeight()][targetImp.getWidth()];
+       double[][] transformation_y_2 = new double[targetImp.getHeight()][targetImp.getWidth()];
+       MiscTools.loadRawTransformation(fn_tnf_2, transformation_x_2, transformation_y_2);
+       
+       double warpingIndex = MiscTools.rawWarpingIndex(sourceImp, targetImp, 
+               transformation_x_1, transformation_y_1, transformation_x_2, transformation_y_2);
+
+       if(warpingIndex != -1)
+           IJ.write(" Warping index = " + warpingIndex);             
+       else
+           IJ.write(" Warping index could not be evaluated because not a single pixel matched after the deformation!");            
+       
+    } /* end method compareRawTransformationsCommandLine */
+
+    //------------------------------------------------------------------
+    /**
+     * Method to convert an elastic deformations into raw format.
+     *
+     * @param args program arguments
+     */
+    private static void convertToRawTransformationCommandLine(String args[]) 
+    {
+       // Read input parameters
+       String fn_target = args[1];
+       String fn_source = args[2];
+       String fn_tnf_elastic = args[3];
+       String fn_tnf_raw     = args[4];
+       
+
+       // Show parameters
+       IJ.write("Target image                      : " + fn_target);
+       IJ.write("Source image                      : " + fn_source);
+       IJ.write("Input Elastic Transformation file : " + fn_tnf_elastic);
+       IJ.write("Ouput Raw Transformation file     : " + fn_tnf_raw);
+
+       // Open target
+       Opener opener = new Opener();
+       ImagePlus targetImp;
+       targetImp = opener.openImage(fn_target);
+       if(targetImp == null)
+           IJ.error("\nError: " + fn_target + " could not be opened\n");
+
+       // Open source
+       ImagePlus sourceImp;
+       sourceImp = opener.openImage(fn_source);
+       if(sourceImp == null)
+           IJ.error("\nError: " + fn_source + " could not be opened\n");
+       
+       int intervals = MiscTools.numberOfIntervalsOfTransformation(fn_tnf_elastic);
+
+       double [][]cx = new double[intervals+3][intervals+3];
+       double [][]cy = new double[intervals+3][intervals+3];
+
+       MiscTools.loadTransformation(fn_tnf_elastic, cx, cy);
+       
+       
+       // We load the transformation raw file.
+       double[][] transformation_x = new double[targetImp.getHeight()][targetImp.getWidth()];
+       double[][] transformation_y = new double[targetImp.getHeight()][targetImp.getWidth()];
+       
+       MiscTools.convertElasticTransformationToRaw(targetImp, intervals, cx, cy, transformation_x, transformation_y); 
+       
+       MiscTools.saveRawTransformation(fn_tnf_raw, targetImp.getWidth(), targetImp.getHeight(), transformation_x, transformation_y);
+       
+    } /* end method convertToRawTransformationCommandLine */    
+
+    //------------------------------------------------------------------
+    /**
+     * Method to compose two raw deformations.
+     *
+     * @param args program arguments
+     */
+    private static void composeRawTransformationsCommandLine(String args[]) 
+    {
+       // Read input parameters
+       String fn_target = args[1];
+       String fn_source = args[2];
+       String fn_tnf_raw_1   = args[3];
+       String fn_tnf_raw_2   = args[4];
+       String fn_tnf_raw_out = args[5];
+       
+
+       // Show parameters
+       IJ.write("Target image                      : " + fn_target);
+       IJ.write("Source image                      : " + fn_source);
+       IJ.write("Input Raw Transformation file 1   : " + fn_tnf_raw_1);
+       IJ.write("Input Raw Transformation file 2   : " + fn_tnf_raw_2);
+       IJ.write("Output Raw Transformation file    : " + fn_tnf_raw_out);
+
+       // Open target
+       Opener opener=new Opener();
+       ImagePlus targetImp;
+       targetImp=opener.openImage(fn_target);
+       if(targetImp == null)
+           IJ.error("\nError: " + fn_target + " could not be opened\n");
+
+       // Open source
+       ImagePlus sourceImp;
+       sourceImp = opener.openImage(fn_source);
+       if(sourceImp == null)
+           IJ.error("\nError: " + fn_source + " could not be opened\n");
+       
+       // We load the first transformation raw file.
+       double[][] transformation_x_1 = new double[targetImp.getHeight()][targetImp.getWidth()];
+       double[][] transformation_y_1 = new double[targetImp.getHeight()][targetImp.getWidth()];
+       MiscTools.loadRawTransformation(fn_tnf_raw_1, transformation_x_1, transformation_y_1);
+              
+       // We load the second transformation raw file.
+       double[][] transformation_x_2 = new double[targetImp.getHeight()][targetImp.getWidth()];
+       double[][] transformation_y_2 = new double[targetImp.getHeight()][targetImp.getWidth()];
+       MiscTools.loadRawTransformation(fn_tnf_raw_2, transformation_x_2, transformation_y_2);
+       
+       double [][] outputTransformation_x = new double[targetImp.getHeight()][targetImp.getWidth()];
+       double [][] outputTransformation_y = new double[targetImp.getHeight()][targetImp.getWidth()];
+             
+       // Now we compose them and get as result a raw transformation mapping.
+       MiscTools.composeRawTransformations(targetImp.getWidth(), targetImp.getHeight(), 
+               transformation_x_1, transformation_y_1, transformation_x_2, transformation_y_2, 
+               outputTransformation_x, outputTransformation_y);
+              
+       MiscTools.saveRawTransformation(fn_tnf_raw_out, targetImp.getWidth(), 
+               targetImp.getHeight(), outputTransformation_x, outputTransformation_y);
+       
+    } /* end method composeRawTransformationsCommandLine */     
+    
+    //------------------------------------------------------------------
+    /**
+     * Method to compose two elastic deformations.
+     *
+     * @param args program arguments
+     */
+    private static void composeElasticTransformationsCommandLine(String args[]) 
+    {
+       // Read input parameters
+       String fn_target = args[1];
+       String fn_source = args[2];
+       String fn_tnf_elastic_1   = args[3];
+       String fn_tnf_elastic_2   = args[4];
+       String fn_tnf_raw = args[5];
+       
+
+       // Show parameters
+       IJ.write("Target image                        : " + fn_target);
+       IJ.write("Source image                        : " + fn_source);
+       IJ.write("Input Elastic Transformation file 1 : " + fn_tnf_elastic_1);
+       IJ.write("Input Elastic Transformation file 2 : " + fn_tnf_elastic_2);
+       IJ.write("Output Raw Transformation file      : " + fn_tnf_raw);
+
+       // Open target
+       Opener opener=new Opener();
+       ImagePlus targetImp;
+       targetImp=opener.openImage(fn_target);
+       if(targetImp == null)
+           IJ.error("\nError: " + fn_target + " could not be opened\n");
+
+       // Open source
+       ImagePlus sourceImp;
+       sourceImp = opener.openImage(fn_source);
+       if(sourceImp == null)
+           IJ.error("\nError: " + fn_source + " could not be opened\n");
+       
+       int intervals = MiscTools.numberOfIntervalsOfTransformation(fn_tnf_elastic_1);
+
+       double [][]cx1 = new double[intervals+3][intervals+3];
+       double [][]cy1 = new double[intervals+3][intervals+3];
+
+       MiscTools.loadTransformation(fn_tnf_elastic_1, cx1, cy1);
+
+       intervals = MiscTools.numberOfIntervalsOfTransformation(fn_tnf_elastic_2);
+
+       double [][]cx2 = new double[intervals+3][intervals+3];
+       double [][]cy2 = new double[intervals+3][intervals+3];
+
+       MiscTools.loadTransformation(fn_tnf_elastic_2, cx2, cy2);
+       
+       double [][] outputTransformation_x = new double[targetImp.getHeight()][targetImp.getWidth()];
+       double [][] outputTransformation_y = new double[targetImp.getHeight()][targetImp.getWidth()];
+             
+       // Now we compose them and get as result a raw transformation mapping.
+       MiscTools.composeElasticTransformations(targetImp, intervals, 
+               cx1, cy1, cx2, cy2, outputTransformation_x, outputTransformation_y);
+       
+       
+       MiscTools.saveRawTransformation(fn_tnf_raw, targetImp.getWidth(), 
+               targetImp.getHeight(), outputTransformation_x, outputTransformation_y);       
+       
+    } /* end method composeElasticTransformationsCommandLine */
+    
+    //------------------------------------------------------------------
+    /**
+     * Method to compose a raw deformation with an elastic deformation.
+     *
+     * @param args program arguments
+     */
+    private static void composeRawElasticTransformationsCommandLine(String args[]) 
+    {
+       // Read input parameters
+       String fn_target = args[1];
+       String fn_source = args[2];
+       String fn_tnf_raw_in = args[3];
+       String fn_tnf_elastic = args[4];
+       String fn_tnf_raw_out = args[5];
+       
+
+       // Show parameters
+       IJ.write("Target image                      : " + fn_target);
+       IJ.write("Source image                      : " + fn_source);
+       IJ.write("Input Raw Transformation file     : " + fn_tnf_raw_in);
+       IJ.write("Input Elastic Transformation file : " + fn_tnf_elastic);
+       IJ.write("Output Raw Transformation file    : " + fn_tnf_raw_out);
+
+       // Open target
+       Opener opener=new Opener();
+       ImagePlus targetImp;
+       targetImp=opener.openImage(fn_target);
+       if(targetImp == null)
+           IJ.error("\nError: " + fn_target + " could not be opened\n");
+
+       // Open source
+       ImagePlus sourceImp;
+       sourceImp = opener.openImage(fn_source);
+       if(sourceImp == null)
+           IJ.error("\nError: " + fn_source + " could not be opened\n");
+
+       // We load the transformation raw file.
+       double[][] transformation_x_1 = new double[targetImp.getHeight()][targetImp.getWidth()];
+       double[][] transformation_y_1 = new double[targetImp.getHeight()][targetImp.getWidth()];
+       MiscTools.loadRawTransformation(fn_tnf_raw_in, transformation_x_1, transformation_y_1);              
+
+       int intervals = MiscTools.numberOfIntervalsOfTransformation(fn_tnf_elastic);
+
+       double [][]cx2 = new double[intervals+3][intervals+3];
+       double [][]cy2 = new double[intervals+3][intervals+3];
+
+       MiscTools.loadTransformation(fn_tnf_elastic, cx2, cy2);
+       
+       double [][] outputTransformation_x = new double[targetImp.getHeight()][targetImp.getWidth()];
+       double [][] outputTransformation_y = new double[targetImp.getHeight()][targetImp.getWidth()];
+             
+       // Now we compose them and get as result a raw transformation mapping.
+       MiscTools.composeRawElasticTransformations(targetImp, intervals, 
+               transformation_x_1, transformation_y_1, cx2, cy2, outputTransformation_x, outputTransformation_y);
+       
+       
+       MiscTools.saveRawTransformation(fn_tnf_raw_out, targetImp.getWidth(), 
+               targetImp.getHeight(), outputTransformation_x, outputTransformation_y);       
+       
+    } /* end method composeRawElasticTransformationsCommandLine */
+    
+    //------------------------------------------------------------------
+    /**
+     * Method to transform the source image given an elastic deformation.
+     * To be called by the macro language instruction "call":
+     * <a href="http://rsb.info.nih.gov/ij/developer/macro/functions.html#call">
+     * http://rsb.info.nih.gov/ij/developer/macro/functions.html#call</a> 
+     * <p>
+     * It calls the main command line method with the following option:<br>
+     * 	-elastic_transform        		: TRANSFORM A SOURCE IMAGE WITH A GIVEN ELASTIC DEFORMATION<br>
+     * 		     target_image       	: In any image format<br>
+     *           source_image       	: In any image format<br>
+     *           transformation_file 	: As saved by bUnwarpJ in elastic format<br>
+     *           Output image 		    : Output result in TIFF<br>
+     *           
+     * @param targetImageName target image file name (with path)
+     * @param sourceImageName source image file name (with path)
+     * @param transformationFileName transformation file name (with path)
+     * @param outputFileName output file name (with path)
+     */
+    public static void elasticTransformImageMacro(
+    		String targetImageName,
+    		String sourceImageName,
+    		String transformationFileName,
+    		String outputFileName) 
+    {
+    	String[] args = {"bUnwarpJ_", targetImageName, sourceImageName, transformationFileName, outputFileName};
+    	elasticTransformImageCommandLine(args);
+    }
+    /* end elasticTransformImageMacro */
+
+    //------------------------------------------------------------------
+    /**
+     * Method to transform the source image given an raw deformation.
+     * To be called by the macro language instruction "call":
+     * <a href="http://rsb.info.nih.gov/ij/developer/macro/functions.html#call">
+     * http://rsb.info.nih.gov/ij/developer/macro/functions.html#call</a> 
+     * <p>
+     * It calls the main command line method with the following option:<br>
+     * 	-raw_transform              : TRANSFORM A SOURCE IMAGE WITH A GIVEN RAW DEFORMATION<br>
+     *          target_image        : In any image format<br>
+     *          source_image        : In any image format<br>
+     *          transformation_file : As saved by bUnwarpJ in raw format<br>
+     *          Output image        : Output result in TIFF<br>
+     *          
+     * @param targetImageName target image file name (with path)
+     * @param sourceImageName source image file name (with path)
+     * @param transformationFileName transformation file name (with path)
+     * @param outputFileName output file name (with path)
+     */
+    public static void rawTransformImageMacro(
+    		String targetImageName,
+    		String sourceImageName,
+    		String transformationFileName,
+    		String outputFileName) 
+    {
+    	String[] args = {"bUnwarpJ_", targetImageName, sourceImageName, transformationFileName, outputFileName};
+    	rawTransformImageCommandLine(args);
+    }
+    /* end rawTransformImageMacro */    
+    
+    //------------------------------------------------------------------
+    /**
+     * Method to compare two opposite elastic transformations by warping index.
+     * To be called by the macro language instruction "call":
+     * <a href="http://rsb.info.nih.gov/ij/developer/macro/functions.html#call">
+     * http://rsb.info.nih.gov/ij/developer/macro/functions.html#call</a> 
+     * <p>
+     * It calls the main command line method with the following option:<br>
+     * 	-compare_elastic                   : COMPARE 2 OPPOSITE ELASTIC DEFORMATIONS (BY WARPING INDEX)<br>
+     *          target_image               : In any image format<br>
+     *          source_image               : In any image format<br>
+     *          target_transformation_file : As saved by bUnwarpJ<br>
+     *          source_transformation_file : As saved by bUnwarpJ<br>
+     *          
+     * @param targetImageName target image file name (with path)
+     * @param sourceImageName source image file name (with path)
+     * @param targetTransfFileName target transformation file name (with path)
+     * @param sourceTransfFileName source transformation file name (with path)
+     */
+    public static void compareElasticTransformationsMacro(
+    		String targetImageName,
+    		String sourceImageName,
+    		String targetTransfFileName,
+    		String sourceTransfFileName) 
+    {
+    	String[] args = {"bUnwarpJ_", targetImageName, sourceImageName, targetTransfFileName, sourceTransfFileName};
+    	compareElasticTransformationsCommandLine(args);
+    }
+    /* end compareElasticTransformationsMacro */ 
+    
+    //------------------------------------------------------------------
+    /**
+     * Method to compare an elastic and a raw transformations by warping index.
+     * To be called by the macro language instruction "call":
+     * <a href="http://rsb.info.nih.gov/ij/developer/macro/functions.html#call">
+     * http://rsb.info.nih.gov/ij/developer/macro/functions.html#call</a> 
+     * <p>
+     * It calls the main command line method with the following option:<br>
+     * 	-compare_elastic_raw                : COMPARE AN ELASTIC DEFORMATION WITH A RAW DEFORMATION (BY WARPING INDEX)<br>
+     *          target_image               : In any image format<br>
+     *          source_image               : In any image format<br>
+     *          target_transformation_file : As saved by bUnwarpJ<br>
+     *          source_transformation_file : As saved by bUnwarpJ<br>
+     *          
+     * @param targetImageName target image file name (with path)
+     * @param sourceImageName source image file name (with path)
+     * @param targetTransfFileName target transformation file name (with path)
+     * @param sourceTransfFileName source transformation file name (with path)
+     */
+    public static void compareElasticRawTransformationsMacro(
+    		String targetImageName,
+    		String sourceImageName,
+    		String targetTransfFileName,
+    		String sourceTransfFileName) 
+    {
+    	String[] args = {"bUnwarpJ_", targetImageName, sourceImageName, targetTransfFileName, sourceTransfFileName};
+    	compareElasticRawTransformationsCommandLine(args);
+    }
+    /* end compareElasticRawTransformationsMacro */ 
+    
+    //------------------------------------------------------------------
+    /**
+     * Method to compare two raw transformations by warping index.
+     * To be called by the macro language instruction "call":
+     * <a href="http://rsb.info.nih.gov/ij/developer/macro/functions.html#call">
+     * http://rsb.info.nih.gov/ij/developer/macro/functions.html#call</a> 
+     * <p>
+     * It calls the main command line method with the following option:<br>
+     * 	-compare_raw                       : COMPARE 2 ELASTIC DEFORMATIONS (BY WARPING INDEX)<br>
+     *          target_image               : In any image format<br>
+     *          source_image               : In any image format<br>
+     *          Raw Transformation File 1  : As saved by bUnwarpJ in raw format<br>
+     *          Raw Transformation File 2  : As saved by bUnwarpJ in raw format<br>
+     *          
+     * @param targetImageName target image file name (with path)
+     * @param sourceImageName source image file name (with path)
+     * @param targetTransfFileName target transformation file name (with path)
+     * @param sourceTransfFileName source transformation file name (with path)
+     */
+    public static void compareRawTransformationsMacro(
+    		String targetImageName,
+    		String sourceImageName,
+    		String targetTransfFileName,
+    		String sourceTransfFileName) 
+    {
+    	String[] args = {"bUnwarpJ_", targetImageName, sourceImageName, targetTransfFileName, sourceTransfFileName};
+    	compareRawTransformationsCommandLine(args);
+    }
+    /* end compareRawTransformationsMacro */     
+    
+    //------------------------------------------------------------------
+    /**
+     * Method to convert an elastic deformation into raw format.
+     * To be called by the macro language instruction "call":
+     * <a href="http://rsb.info.nih.gov/ij/developer/macro/functions.html#call">
+     * http://rsb.info.nih.gov/ij/developer/macro/functions.html#call</a> 
+     * <p>
+     * It calls the main command line method with the following option:<br>
+     * 	-convert_to_raw        					  : CONVERT AN ELASTIC DEFORMATION INTO RAW FORMAT<br>
+     *          target_image   					  : In any image format<br>
+     *          source_image   				 	  : In any image format<br>
+     *          Input Elastic Transformation File : As saved by bUnwarpJ in elastic format<br>
+     *          Output Raw Transformation File    : As saved by bUnwarpJ in raw format<br>
+     *          
+     * @param targetImageName target image file name (with path)
+     * @param sourceImageName source image file name (with path)
+     * @param inputElasticTransfFileName input transformation file name (with path)
+     * @param outputRawTransfFileName output transformation file name (with path)
+     */
+    public static void convertToRawTransformationMacro(
+    		String targetImageName,
+    		String sourceImageName,
+    		String inputElasticTransfFileName,
+    		String outputRawTransfFileName) 
+    {
+    	String[] args = {"bUnwarpJ_", targetImageName, sourceImageName, inputElasticTransfFileName, outputRawTransfFileName};
+    	convertToRawTransformationCommandLine(args);
+    }
+    /* end convertToRawTransformationsMacro */ 
+    
+    //------------------------------------------------------------------
+    /**
+     * Method to compose two elastic transformations.
+     * To be called by the macro language instruction "call":
+     * <a href="http://rsb.info.nih.gov/ij/developer/macro/functions.html#call">
+     * http://rsb.info.nih.gov/ij/developer/macro/functions.html#call</a> 
+     * <p>
+     * It calls the main command line method with the following option:<br>
+     * 	-compose_elastic                          : COMPOSE TWO ELASTIC DEFORMATIONS<br>
+     *          target_image                      : In any image format<br>
+     *          source_image                      : In any image format<br>
+     *          Elastic Transformation File 1     : As saved by bUnwarpJ in elastic format<br>
+     *          Elastic Transformation File 2     : As saved by bUnwarpJ in elastic format<br>
+     *          Output Raw Transformation File    : As saved by bUnwarpJ in raw format<br>
+     *          
+     * @param targetImageName target image file name (with path)
+     * @param sourceImageName source image file name (with path)
+     * @param inputElasticTransfFileName1 first input transformation file name (with path)
+     * @param inputElasticTransfFileName2 second input transformation file name (with path)
+     * @param outputRawTransfFileName output transformation file name (with path)
+     */
+    public static void composeElasticTransformationsMacro(
+    		String targetImageName,
+    		String sourceImageName,
+    		String inputElasticTransfFileName1,
+    		String inputElasticTransfFileName2,
+    		String outputRawTransfFileName) 
+    {
+    	String[] args = {"bUnwarpJ_", targetImageName, sourceImageName, inputElasticTransfFileName1, inputElasticTransfFileName2, outputRawTransfFileName};
+    	composeElasticTransformationsCommandLine(args);
+    }
+    /* end composeElasticTransformationsMacro */     
+    
+    //------------------------------------------------------------------
+    /**
+     * Method to compose two raw transformations.
+     * To be called by the macro language instruction "call":
+     * <a href="http://rsb.info.nih.gov/ij/developer/macro/functions.html#call">
+     * http://rsb.info.nih.gov/ij/developer/macro/functions.html#call</a> 
+     * <p>
+     * It calls the main command line method with the following option:<br>
+     * 	-compose_raw                              : COMPOSE TWO RAW DEFORMATIONS<br>
+     *          target_image                      : In any image format<br>
+     *          source_image                      : In any image format<br>
+     *          Raw Transformation File 1         : As saved by bUnwarpJ in raw format<br>
+     *          Raw Transformation File 2         : As saved by bUnwarpJ in raw format<br>
+     *          Output Raw Transformation File    : As saved by bUnwarpJ in raw format<br>
+     *          
+     * @param targetImageName target image file name (with path)
+     * @param sourceImageName source image file name (with path)
+     * @param inputRawTransfFileName1 first input transformation file name (with path)
+     * @param inputRawTransfFileName2 second input transformation file name (with path)
+     * @param outputRawTransfFileName output transformation file name (with path)
+     */
+    public static void composeRawTransformationsMacro(
+    		String targetImageName,
+    		String sourceImageName,
+    		String inputRawTransfFileName1,
+    		String inputRawTransfFileName2,
+    		String outputRawTransfFileName) 
+    {
+    	String[] args = {"bUnwarpJ_", targetImageName, sourceImageName, inputRawTransfFileName1, inputRawTransfFileName2, outputRawTransfFileName};
+    	composeRawTransformationsCommandLine(args);
+    }
+    /* end composeRawTransformationsMacro */    
+    
+    //------------------------------------------------------------------
+    /**
+     * Method to compose a raw transformation with an elastic transformation.
+     * To be called by the macro language instruction "call":
+     * <a href="http://rsb.info.nih.gov/ij/developer/macro/functions.html#call">
+     * http://rsb.info.nih.gov/ij/developer/macro/functions.html#call</a> 
+     * <p>
+     * It calls the main command line method with the following option:<br>
+     * 	-compose_raw_elastic                      : COMPOSE A RAW DEFORMATION WITH AN ELASTIC DEFORMATION<br>
+     *          target_image                      : In any image format<br>
+     *          source_image                      : In any image format<br>
+     *          Raw Transformation File           : As saved by bUnwarpJ in raw format<br>
+     *          Elastic Transformation File       : As saved by bUnwarpJ in elastic format<br>
+     *          Output Raw Transformation File    : As saved by bUnwarpJ in raw format<br>
+     *          
+     * @param targetImageName target image file name (with path)
+     * @param sourceImageName source image file name (with path)
+     * @param inputRawTransfFileName input raw transformation file name (with path)
+     * @param inputElasticTransfFileName input elastic transformation file name (with path)
+     * @param outputRawTransfFileName output transformation file name (with path)
+     */
+    public static void composeRawElasticTransformationsMacro(
+    		String targetImageName,
+    		String sourceImageName,
+    		String inputRawTransfFileName,
+    		String inputElasticTransfFileName,
+    		String outputRawTransfFileName) 
+    {
+    	String[] args = {"bUnwarpJ_", targetImageName, sourceImageName, inputRawTransfFileName, inputElasticTransfFileName, outputRawTransfFileName};
+    	composeRawElasticTransformationsCommandLine(args);
+    }
+    /* end composeRawElasticTransformationsMacro */     
+    
+    //------------------------------------------------------------------
+    /**
+     * Method to adapt an elastic transformation given a new image size.
+     * To be called by the macro language instruction "call":
+     * <a href="http://rsb.info.nih.gov/ij/developer/macro/functions.html#call">
+     * http://rsb.info.nih.gov/ij/developer/macro/functions.html#call</a>     
+     * <p>
+     * It calls the main command line method with the following option:<br>
+     * 	-adapt_transform                           : ADAPT AN ELASTIC DEFORMATION GIVEN A NEW IMAGE SIZE<br>
+     *          target_image                       : In any image format<br>
+     *          source_image                       : In any image format<br>
+     *          Input Elastic Transformation File  : As saved by bUnwarpJ in elastic format<br>
+     *          Output Elastic Transformation File : As saved by bUnwarpJ in elastic format<br>
+     *          Image Size Factor                  : Double (0.25, 0.5, 2, 4, 8...)<br>
+     *          
+     * @param targetImageName target image file name (with path)
+     * @param sourceImageName source image file name (with path)
+     * @param inputElasticTransfFileName input elastic transformation file name (with path)
+     * @param outputElasticTransfFileName output elastic transformation file name (with path)
+     * @param sizeFactor double size factor (between old and new image)
+     */
+    public static void adaptCoefficientsMacro(
+    		String targetImageName,
+    		String sourceImageName,
+    		String inputElasticTransfFileName,
+    		String outputElasticTransfFileName,
+    		String sizeFactor) 
+    {
+    	String[] args = {"bUnwarpJ_", targetImageName, sourceImageName, inputElasticTransfFileName, outputElasticTransfFileName, sizeFactor};
+    	adaptCoefficientsCommandLine(args);
+    }
+    /* end adaptCoefficientsMacro */     
+    
 } /* end class bUnwarpJ_ */