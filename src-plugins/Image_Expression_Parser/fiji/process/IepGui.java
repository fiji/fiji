package fiji.process;

import ij.IJ;
import ij.ImageListener;
import ij.ImagePlus;
import ij.WindowManager;

import java.awt.BorderLayout;
import java.awt.Color;
import java.awt.Dimension;
import java.awt.Font;
import java.awt.GridBagConstraints;
import java.awt.GridBagLayout;
import java.awt.Insets;
import java.awt.event.ActionEvent;
import java.awt.event.ActionListener;
import java.awt.event.ComponentEvent;
import java.awt.event.ComponentListener;
import java.awt.event.WindowEvent;
import java.awt.event.WindowListener;
import java.util.ArrayList;
import java.util.HashMap;
import java.util.Map;
import java.util.regex.Matcher;
import java.util.regex.Pattern;

import javax.swing.DefaultComboBoxModel;
import javax.swing.JButton;
import javax.swing.JComboBox;
import javax.swing.JEditorPane;
import javax.swing.JLabel;
import javax.swing.JPanel;
import javax.swing.JScrollPane;
import javax.swing.JSplitPane;
import javax.swing.SwingUtilities;
import javax.swing.border.LineBorder;

<<<<<<< HEAD
=======
import mpicbg.imglib.image.Image;
import mpicbg.imglib.image.display.imagej.ImageJFunctions;
import mpicbg.imglib.type.numeric.RealType;

>>>>>>> dcfc7a39
import fiji.expressionparser.ImgLibParser;

/**
 * <h2>GUI for the plugin {@link Image_Expression_Parser}</h2>
 * <p>
 * When launched it displays a window allowing the user to enter a mathematical expression,
 * with variables (capital single letters, so up to 26 variables) and canonical functions.
 * The expression is checked by the parser of the JEP library (http://www.singularsys.com/jep/).
 * If it is not valid, a hopefully useful error message is displayed.
 * <p>
 * Variables can be added using +/- buttons. They are matched to opened images in ImageJ. 
 * <p>
 * When the user presses the OK or Cancel button, the GUI exits, and trigger an action wich code 
 * is the following:
 * <ul>
 * <li>If OK was pressed, an action with the text "OK", and ID flag {@link IepGui#OK} is triggered.
 * <li>If Canceled was pressed, an action with the text "Canceled", and ID flag {@link IepGui#CANCELED}
 * is triggered.
 * </ul>
 * The information the user entered can be retrieved afterwards with the following methods:
 * <ul>
 * <li>{@link #getExpression()} to retrieve the expression the user entered as a String
 * <li>{@link #getImageMap()} to retrieve the couples Variable names - Images set by the user.
 * </ul>
 * <p>
 * See {@link Image_Expression_Parser} for more information.
 * 
 * <p>
 * This GUI was built in part using Jigloo GUI builder http://www.cloudgarden.com/jigloo/.
 * @author Jean-Yves Tinevez <jeanyves.tinevez@gmail.com>
 */
public class IepGui <T extends RealType<T>> extends javax.swing.JFrame implements ImageListener, ActionListener, WindowListener {


	{
		//Set Look & Feel
		try {
			javax.swing.UIManager.setLookAndFeel(javax.swing.UIManager.getSystemLookAndFeelClassName());
		} catch(Exception e) {
			e.printStackTrace();
		}
	}

	/*
	 * FIELDS
	 */
	
<<<<<<< HEAD
	private static final String PLUGIN_VERSION = "v2.0";
=======
	private static final String PLUGIN_VERSION = "v2.1";
>>>>>>> dcfc7a39
	private static final String PLUGIN_NAME = "Image Expression Parser";
	
	/** The GUI fires an ActionEvent with this command String when the quit button is pressed. */
	public static final String QUIT_ACTION_COMMAND = "Quit";
	/** The GUI fires an ActionEvent with this command String when the parse button is pressed
	 * or the enter key is pressed when in the expression field. */
	public static final String PARSE_ACTION_COMMAND = "Parse";
	
	private static final long serialVersionUID = 1L;
	private static final int BOX_SPACE 	= 40;
	/** Contains a html string referring to the expression syntax, and error messages to be displayed
	 * in the info text box. */
	public static final String[] MESSAGES = {		
		"Enter an expression using canonical mathematical functions, and capital single " +
		"letters as variable specifying the chosen image.\n " +
		"ImgLib algorithms are also supported. " +
		"<p>" +
		"Examples: <br>" +
		"&nbsp&nbsp ■ 2*A<br>" +
		"&nbsp&nbsp ■ A*(B+30)<br>" +
		"&nbsp&nbsp ■ sqrt(A^2+B^2)*cos(C)<br>" +
		"&nbsp&nbsp ■ A > B<br>" +
		"&nbsp&nbsp ■ gauss(A, 0.8)<br>" +
		"<p>" +
		"<u>Supported ImgLib algorithms:</u><br>" +
		"<table border=\"1\">" +
		"<tr>" +
		"<th>Description</th>" +
		"<th>Syntax</th>" +
		"</tr>"+
		"<tr>"+
		"<td>Gaussian convolution</td> <td>gauss(img, sigma)</td> "+
		"</tr>"+
		"<tr>"+
		"<td>Floyd-Steinberg dithering</td> <td>dither(img)</td> "+
		"</tr>"+
		"<tr>"+
		"<td>Image normalization (sum to 1)</td> <td>normalize(img)</td> "+
		"</table> " +
		"<p>" +
		"<u>Supported functions:</u><br>" +
		"<table border=\"1\">" +
		"<tr>" +
		"<th>Description</th>" +
		"<th>Syntax</th>" +
		"</tr>"+
		"<tr>"+
		"<td>Euler constant</td> <td>e</td>"+
		"</tr>"+
		"<tr>"+
		"<td>π</td> <td>pi</td>"+
		"</tr>"+
		"<tr>" +
		"<td>Standard operators</td><td>+, -, *, /, ^, %</td>"+
		"</tr>"+
		"<tr>" +
		"<td>Sine</td><td>sin</td>"+
		"</tr>"+
		"<tr>" +
		"<td>Cosine</td><td>cos</td>" +
		"</tr>"+
		"<tr>" +
		"<td>Tangent</td><td>tan</td>" +
		"</tr>"+
		"<tr>" +
		"<td>Arc Sine</td><td>asin</td>" +
		"</tr>"+
		"<tr>" +
		"<td>Arc Cosine</td><td>acos</td>" +
		"</tr>"+
		"<tr>" +
		"<td>Arc Tangent</td><td>atan</td>" +
		"</tr>"+
		"<tr>" +
		"<td>Arc Tangent 2 args</td><td>atan2(y,x)</td>" +
		"</tr>"+
		"<tr>" +
		"<td>Hyperbolic Sine</td><td>sinh</td>" +
		"</tr>"+
		"<tr>" +
		"<td>Hyperbolic Cosine</td><td>cosh</td>" +
		"</tr>"+
		"<tr>" +
		"<td>Hyperbolic Tangent</td><td>tanh</td>" +
		"</tr>"+
		"<tr>" +
		"<td>Natural Logarithm</td><td>log</td>" +
		"</tr>"+
		"<tr>" +
		"<td>Exponential</td><td>exp</td>" +
		"</tr>"+
		"<tr>" +
		"<td>Power</td><td>pow</td>" +
		"</tr>"+
		"<tr>" +
		"<td>Square Root</td><td>sqr</td>" +
		"</tr>"+
		"<tr>" +
		"<td>Absolute Value</td><td>abs</td>" +
		"</tr>"+
		"<tr>" +
		"<td>Round</td><td>round</td>" +
		"</tr>"+
		"<tr>" +
		"<td>Floor</td><td>floor</td>" +
		"</tr>"+
		"<tr>" +
		"<td>Ceiling</td><td>ceil</td>" +
		"</tr>"+
		"<tr>" +
		"<td>Boolean operators</td><td>!, &&, ||, <, >, !=, ==, >=, <=</td>" +	
		"</table> ",
		"No images are opened.",
		"Image dimensions are incompatibles."
		};
	
	private ArrayList<ActionListener> action_listeners = new ArrayList<ActionListener>();
	
	/** Number of image boxes currently displayed */
	private int n_image_box = 0;
	/** List of ImagePlus currently opened in ImageJ */
	private ArrayList<ImagePlus> images;
	/** Array of images names, for display in image boxes */
	private String[] image_names;
	/** List of Labels for the image boxes */
	private ArrayList<JLabel> labels = new ArrayList<JLabel>();
	/** List of Combo boxes */
	private ArrayList<JComboBox> image_boxes = new ArrayList<JComboBox>();
	/** Array of image variables */
	private String[] variables;
	/** This is where we store the history of valid command. */
	private DefaultComboBoxModel expression_history = new DefaultComboBoxModel();
	/** The plugin that normally calls this GUI and is responsible for calculations. 
	 * If null, it will be instantiated. */
	private Image_Expression_Parser<T> image_expression_parser;
	/** The ImagePlus that will be used to display results. */
	private ImagePlus target_imp;
	
	private JPanel jPanelImages;
	private JSplitPane jSplitPane1;
	private JButton jButtonMinus;
	private JButton jButtonPlus;
	private JPanel jPanelLeftButtons;
	private JScrollPane jScrollPaneImages;
	private JPanel jPanelLeft;
	private JPanel jPanelRight;
	private JEditorPane jTextAreaInfo;
	private JScrollPane jScrollPane1;
	private JButton jButtonOK;
	private JButton jButtonCancel;
	private JComboBox expressionField;
	private JLabel jLabelExpression;

	/**
	 * Main method for debug
	 */
	public static <T extends RealType<T>> void main(String[] args) {
		SwingUtilities.invokeLater(new Runnable() {
			public void run() {
				IepGui<T> inst = new IepGui<T>();
				inst.setLocationRelativeTo(null);
				inst.setVisible(true);
			}
		});
	}
	
	/*
	 * CONSTRUCTOR
	 */
	
	public IepGui() {
		super();
		initImageList();
		initGUI();
		addWindowListener(this);
		addActionListener(this);
		addImageBox();
		jButtonMinus.setEnabled(false);
		jTextAreaInfo.setText(MESSAGES[0]);
		jTextAreaInfo.setCaretPosition(0);
		ImagePlus.addImageListener(this);
	}
	
	/*
	 * PUBLIC METHODS
	 */
	
	
	/**
	 * Store a link to the Image_Expression_Parser class that will be used for
	 * computation.
	 */
	public void setIep(Image_Expression_Parser<T> iep) {
		this.image_expression_parser = iep;
	}
		
	
	/**
	 * Return a {@link Map} whose keys are the variable names as String, and the values
	 * are the {@link ImagePlus} linked to the key variable. In the case of this GUI,
	 * variables are single capital letters.
	 * @see {@link IepGui#getExpression()}
	 */
	public Map<String, ImagePlus> getImageMap() {
		if (images.size() > 0) {
			final HashMap<String, ImagePlus> image_map = new HashMap<String, ImagePlus>(variables.length);
			ImagePlus imp;
			String var;
			JComboBox box;
			for ( int i=0; i<n_image_box; i++) {
				box = image_boxes.get(i);
				imp = images.get(box.getSelectedIndex());
				var = variables[i];
				image_map.put(var, imp);
			}
			return image_map;
		} else {
			return null;
		}
	}
	
	/**
	 * Return the expression set by this GUI. The GUI works ensures that the user can press the 'OK'
	 * button only if this expression is mathematically valid and has valid variables.
	 * @see {@link #getImageMap()}  
	 */
	public String getExpression() {
		return (String) expressionField.getSelectedItem();
	}
	
	public void addActionListener(ActionListener l) {
		action_listeners.add(l);
	}

	public void removeActionListener(ActionListener l) {
		action_listeners.remove(l);
	}

	public ActionListener[] getActionListeners() {
		return (ActionListener[]) action_listeners.toArray();
	}

	/*
	 * PRIVATE METHODS
	 */
	
	/**
	 * Return the {@link ImagePlus} array set by this GUI. In the expression, the matching
	 * variable name has the same index (A for the first, etc...)
	 * @see {@link IepGui#getExpression()}, {@link #getVariables()}
	 */
	private ImagePlus[] getImages() {
		if (images.size() > 0) {
			final ImagePlus[] imps = new ImagePlus[variables.length];
			JComboBox box;
			for ( int i=0; i<n_image_box; i++) {
				box = image_boxes.get(i);
				if (box.getSelectedIndex() < 0) {
					continue;
				}
				imps[i] = images.get(box.getSelectedIndex());
			}
			return imps;
		} else {
			return null;
		}
	}
	
	/**
	 * This is triggered when a Parse action is triggered, wether by pressing the Parse button
	 * or by pressing enter in the expression field.
	 * @param command  unused
	 */
	private void fireActionProperty() {
		ActionEvent action = new ActionEvent(this, ActionEvent.ACTION_PERFORMED, PARSE_ACTION_COMMAND);
		for (ActionListener l : action_listeners) {
			synchronized (l) {
				l.notifyAll();
				l.actionPerformed(action);
			}
		}
	}
	
	/**
	 * Called when something is selected or typed.
	 * Goal is to check that everything is valid. 
	 */
	private boolean checkValid() {	
		if (!this.isShowing()) return true; // prevent to check while init
		if (!compatibleDimensions()) {
			jButtonOK.setEnabled(false);
			for (JComboBox box : image_boxes) {
				box.setForeground(Color.RED);
			}
			jTextAreaInfo.setText(MESSAGES[2]);
			jTextAreaInfo.setCaretPosition(0);
			return false;

		} else { 

			String error = getExpressionError();
			if ( error.length() != 0) {
				jButtonOK.setEnabled(false);
				expressionField.getEditor().getEditorComponent().setForeground(Color.RED);
				jTextAreaInfo.setText(error);			
				jTextAreaInfo.setCaretPosition(0);
				return false;

			} else {

				jButtonOK.setEnabled(true);
				for (JComboBox box : image_boxes) {
					box.setForeground(Color.BLACK);
				}
				expressionField.getEditor().getEditorComponent().setForeground(Color.BLACK);
				jTextAreaInfo.setText(MESSAGES[0]);
				jTextAreaInfo.setCaretPosition(0);
				return true;
			}
		}
	}
	
	
	private void addCurrentExpressionToHistory() {
		String current_expression = (String) expressionField.getSelectedItem();
		String str;
		for (int i=0; i<expression_history.getSize(); i++) {
			str = (String) expression_history.getElementAt(i);
			if (str.equals(current_expression)) {
				return; // already there, we do not add
			}
		}
		expression_history.addElement(current_expression);
		
	}
	
	/**
	 * Check that dimensions are compatible.
	 */
	private boolean compatibleDimensions() {
		ImagePlus[] selected_images = getImages();
		if (null == selected_images) return true; // avoid check for empty list
		if (selected_images.length <= 1) {
			return true;
		}
		int[] dim;
		int[] old_dim = selected_images[0].getDimensions();
		for (int i=1; i<selected_images.length; i++) {
			dim = selected_images[i].getDimensions();
			if (dim.length != old_dim.length) {
				return false;
			}
			for (int j = 0; j < old_dim.length; j++) {
				if (dim[j] != old_dim[j]) {
					return false;
				}
			}
			old_dim = dim;
		}
		return true;
	}
	
	/**
	 * Called when the user type something in the expression area. 
	 */
	@SuppressWarnings("unchecked")
	private String getExpressionError() {
		final String expression = (String) expressionField.getSelectedItem();
		if ( (null == expression) || (expression.equals(""))  ) {
			return "";
		}
		final ImgLibParser parser = new ImgLibParser();
		parser.addStandardConstants();
		parser.addStandardFunctions();
		parser.addImgLibAlgorithms();
		for ( String var : variables ) {
			parser.addVariable(var, null); // we do not care for value yet
		}
		parser.parseExpression(expression);
		if (!parser.hasError()) {
			return "";
		} else {
			final String error = parser.getErrorInfo();
			String[] errors = error.split("\\n");
			StringBuilder formatted_error = new StringBuilder();
			formatted_error.append("Found errors in expression:\n<p>");
			for (String str : errors) {
				if (str.startsWith("Encountered")) { // catch lengthy errors
					Pattern column_getter = Pattern.compile("column \\d+");
					Matcher match = column_getter.matcher(str);
					if (match.find()) {
						formatted_error.append("&nbsp&nbsp ■ Syntax error in expression at column "+match.group().substring(7)+"\n");
					}
				} else if (str.startsWith("Was expecting") || str.startsWith("    ") ){
					continue;
				} else {
					formatted_error.append("&nbsp&nbsp ■ "+str+"\n");
				}
				formatted_error.append("<p>\n");
			}
			return formatted_error.toString();
		}
	}
	
	/**
	 * Called when the user presses the + button.
	 * Does not allow to add more than 26 boxes.
	 */
	private void addImageBox() {
		if (n_image_box >= 26) return;
		char c = (char) ('A'+n_image_box);
		final JLabel label = new JLabel(String.valueOf(c)+":");
		jPanelImages.add(label);
		final JComboBox combo_box = new JComboBox(image_names);
		jPanelImages.add(combo_box);
		combo_box.setSelectedIndex(Math.min(n_image_box, image_names.length-1));
		final int width = jPanelImages.getWidth();
		label.setBounds(10, 10+BOX_SPACE*n_image_box, 20, 25);
		combo_box.setBounds(30, 10+BOX_SPACE*n_image_box, width-50, 30);
		combo_box.setFont(new Font("Arial", Font.PLAIN, 10));
		combo_box.addActionListener(new ActionListener() {
			public void actionPerformed(ActionEvent e) { checkValid(); }
		});
		labels.add(label);
		image_boxes.add(combo_box);
		jPanelImages.setPreferredSize(new Dimension(width, 50+BOX_SPACE*n_image_box));
		n_image_box++;
		refreshVariableList();
		checkValid();
		if (n_image_box >= 26) {
			jButtonPlus.setEnabled(false);
		}
		if (n_image_box > 1) {
			jButtonMinus.setEnabled(true);
		}
	}
	
	private void removeImageBox() {
		if (n_image_box <= 1) return;
		n_image_box--;
		jPanelImages.remove(image_boxes.remove(n_image_box));
		jPanelImages.remove(labels.remove(n_image_box));
		final int width = jPanelImages.getWidth();
		jPanelImages.setPreferredSize(new Dimension(width, 50+BOX_SPACE*n_image_box));
		jPanelImages.revalidate();
		jPanelImages.repaint();
		refreshVariableList();
		checkValid();
		if (n_image_box <= 1) {
			jButtonMinus.setEnabled(false);
		}
		if (n_image_box < 26) {
			jButtonPlus.setEnabled(true);
		}
	}
	
	/**
	 * Builds the list of currently opened {@link ImagePlus} in ImageJ.
	 */
	private void initImageList() {
		int[] IDs = WindowManager.getIDList();
		if (null == IDs) {
			image_names = new String[] { MESSAGES[1] };
			images = new ArrayList<ImagePlus>();
			return;
		}
		ImagePlus imp;
		images = new ArrayList<ImagePlus>(IDs.length);
		for (int i = 0; i < IDs.length; i++) {
			imp = WindowManager.getImage(IDs[i]);
			images.add(imp);
		}
		refreshImageNames();
	}
	
	/**
	 * Refresh the name list of images, from the field {@link #images}, and send it
	 * to the {@link JComboBox} that display then.
	 */
	private void refreshImageNames() {
		if (images.size() < 1) {
			image_names = new String[] { MESSAGES[1] };
		} else {
			image_names = new String[images.size()];
		}
		for (int i = 0; i < images.size(); i++) {
			image_names[i] = images.get(i).getTitle();			
		}
		int current_index;
		int max_index = images.size()-1;
		for (JComboBox box : image_boxes) {
			current_index = box.getSelectedIndex();
			box.setModel(new DefaultComboBoxModel(image_names));
			box.setSelectedIndex(Math.min(current_index, max_index));
		}
		if (this.isShowing()) checkValid();
	}
	
	/**
	 * Redisplay the image boxes
	 */
	private void refreshImageBoxes() {
		int width = jPanelImages.getWidth();
		for (int i=0; i<n_image_box; i++) {
			image_boxes.get(i).setBounds(30, 10+BOX_SPACE*i, width-50, 30);
		}
	}
	
	/**
	 * Refresh the array of variables
	 */
	private void refreshVariableList() {
		variables = new String[n_image_box];
		for (int i=0; i < n_image_box; i++) {
			char c = (char) ('A'+i);
			variables[i] = String.valueOf(c);
		}		
	}

	/** 
	 * Quit the GUI
	 */
	private void quitGui() {
		ImagePlus.removeImageListener(this);
		this.removeWindowListener(this);
		this.dispose();
	}

	
	/*
	 * ACTIONLISTENER METHOD
	 */

	/**
	 * Invoked when an action occur. This causes the GUI to grab all input and to start
	 * calculation.
	 */
	public void actionPerformed(ActionEvent e) {
		final IepGui<T> gui = this;

		SwingUtilities.invokeLater(new Runnable() {
			public void run() {

				// Check inputs
				boolean is_valid = checkValid();
				if (!is_valid) 
					return;

				if (null == image_expression_parser) {
					image_expression_parser = new Image_Expression_Parser<T>();
				}

				// Collect input
				String expression 	= getExpression();
				Map<String, ImagePlus> imp_map = getImageMap(); 
				Map<String, Image<T>> img_map = image_expression_parser.convertToImglib(imp_map);
				image_expression_parser.setExpression(expression);
				image_expression_parser.setImageMap(img_map);

				// Lock the GUI
				IJ.showStatus("IEP parsing....");
				jButtonOK.setEnabled(false);
				expressionField.setEnabled(false);
				for (JComboBox box : image_boxes) {
					box.setEnabled(false);
				}

				// Call calculation
				image_expression_parser.process();

				// Collect result
				Image<T> result_img = image_expression_parser.getResult();
				if (target_imp == null) {
					target_imp = ImageJFunctions.copyToImagePlus(result_img);
					target_imp.show();
				} else {
					ImagePlus new_imp = ImageJFunctions.copyToImagePlus(result_img);
					if (!target_imp.isVisible()) {
						target_imp = new_imp;
						target_imp.show();
					} else {
						target_imp.setStack(expression, new_imp.getStack());
					}
				}
				target_imp.resetDisplayRange();
				target_imp.updateAndDraw();

				// Re-enable the GUI
				IJ.showStatus("");
				gui.toFront();
				expressionField.requestFocusInWindow(); // give focus to expression field
				jButtonOK.setEnabled(true);
				expressionField.setEnabled(true);
				for (JComboBox box : image_boxes) {
					box.setEnabled(true);
				}
			}
		});

	}
	
	/*
	 * IMAGELISTENER METHODS
	 */
	
	public void imageClosed(ImagePlus imp) {
		images.remove(imp);
		refreshImageNames();
	}

	public void imageOpened(ImagePlus imp) {
		images.add(imp);
		refreshImageNames();
	}

	public void imageUpdated(ImagePlus imp) {	}
	
	/**
	 * Display the GUI
	 */
	private void initGUI() {
		try {
			this.setTitle(PLUGIN_NAME + " - " + PLUGIN_VERSION);
			{
				jSplitPane1 = new JSplitPane();
				getContentPane().add(jSplitPane1, BorderLayout.CENTER);
				jSplitPane1.setPreferredSize(new java.awt.Dimension(500, 500));
				jSplitPane1.setDividerLocation(200);
				jSplitPane1.setResizeWeight(0.5);
				{
					jPanelRight = new JPanel();
					GridBagLayout jPanelRightLayout = new GridBagLayout();
					jPanelRightLayout.rowWeights = new double[] {0.0, 0.0, 0.5, 0.0};
					jPanelRightLayout.rowHeights = new int[] {7, 7, 7, 7};
					jPanelRightLayout.columnWeights = new double[] {0.0, 0.5, 0.0};
					jPanelRightLayout.columnWidths = new int[] {4, 7, 7};
					jSplitPane1.add(jPanelRight, JSplitPane.RIGHT);
					jPanelRight.setBorder(new LineBorder(new java.awt.Color(0,0,0), 1, false));
					jPanelRight.setLayout(jPanelRightLayout);
					jPanelRight.setMinimumSize(new java.awt.Dimension(1, 1));
					{
						jButtonCancel = new JButton();
						jPanelRight.add(jButtonCancel, new GridBagConstraints(0, 3, 1, 1, 0.0, 0.0, GridBagConstraints.CENTER, GridBagConstraints.NONE, new Insets(0, 10, 10, 0), 0, 0));
						jButtonCancel.setText("Quit");
						jButtonCancel.addActionListener(new ActionListener() {							
							// Close the GUI
							@Override
							public void actionPerformed(ActionEvent e) {
								quitGui();
							}
						});
					}
					{
						jButtonOK = new JButton();
						jPanelRight.add(jButtonOK, new GridBagConstraints(2, 3, 1, 1, 0.0, 0.0, GridBagConstraints.CENTER, GridBagConstraints.NONE, new Insets(0, 0, 10, 10), 0, 0));
						jButtonOK.setText("Parse");
						jButtonOK.setEnabled(false);
						jButtonOK.addActionListener(this);
					}
					{
						jScrollPane1 = new JScrollPane();
						jPanelRight.add(jScrollPane1, new GridBagConstraints(0, 2, 3, 1, 0.0, 0.0, GridBagConstraints.CENTER, GridBagConstraints.BOTH, new Insets(10, 10, 10, 10), 0, 0));
						jScrollPane1.setOpaque(false);
						jScrollPane1.setBorder(null);
						jScrollPane1.getViewport().setOpaque(false);
						jScrollPane1.setHorizontalScrollBarPolicy(JScrollPane.HORIZONTAL_SCROLLBAR_NEVER);
						{
							jTextAreaInfo = new JEditorPane();
							jTextAreaInfo.setBorder(null);
							jScrollPane1.setViewportView(jTextAreaInfo);
							jTextAreaInfo.setFont(new Font("Arial", Font.PLAIN, 10));
							jTextAreaInfo.setEditable(false);
							jTextAreaInfo.setOpaque(false);
							jTextAreaInfo.setContentType("text/html");
							jTextAreaInfo.putClientProperty(JEditorPane.HONOR_DISPLAY_PROPERTIES, true);
						}
					}
				}
				{
					jPanelLeft = new JPanel();
					GridBagLayout jPanelLeftLayout = new GridBagLayout();
					jPanelLeftLayout.rowWeights = new double[] {0.0, 0.0, 1.0, 0.0};
					jPanelLeftLayout.rowHeights = new int[] {7, 7, -33, 50};
					jPanelLeftLayout.columnWeights = new double[] {0.1};
					jPanelLeftLayout.columnWidths = new int[] {7};
					jPanelLeft.setLayout(jPanelLeftLayout);
					jSplitPane1.add(jPanelLeft, JSplitPane.LEFT);
					jPanelLeft.setBorder(new LineBorder(new java.awt.Color(0,0,0), 1, false));
					jPanelLeft.setPreferredSize(new java.awt.Dimension(198, 470));
					{
						jLabelExpression = new JLabel();
						jPanelLeft.add(jLabelExpression, new GridBagConstraints(0, 0, 1, 1, 0.0, 0.0, GridBagConstraints.CENTER, GridBagConstraints.BOTH, new Insets(10, 10, 10, 0), 0, 0));
						jLabelExpression.setText("Expression:");
						jLabelExpression.setPreferredSize(new java.awt.Dimension(196, 16));
					}
					{
						expressionField = new JComboBox(expression_history);
						expressionField.setEditable(true);
						expressionField.setBorder(new LineBorder(new java.awt.Color(252,117,0), 1, false));
						expressionField.setSize(12, 18);
						jPanelLeft.add(expressionField, new GridBagConstraints(0, 1, 1, 1, 0.0, 0.0, GridBagConstraints.CENTER, GridBagConstraints.BOTH, new Insets(10, 10, 10, 10), 0, 0));
						expressionField.addActionListener(new ActionListener() {
							@Override
							public void actionPerformed(ActionEvent e) {
								boolean valid = checkValid();
								if (valid) {
									addCurrentExpressionToHistory();
									fireActionProperty();
								}
							}
						});
					}
					{
						jScrollPaneImages = new JScrollPane();
						jPanelLeft.add(jScrollPaneImages, new GridBagConstraints(0, 2, 1, 1, 0.0, 0.0, GridBagConstraints.CENTER, GridBagConstraints.BOTH, new Insets(10, 0, 10, 0), 0, 0));
						jScrollPaneImages.setPreferredSize(new java.awt.Dimension(196, 267));
						jScrollPaneImages.setHorizontalScrollBarPolicy(JScrollPane.HORIZONTAL_SCROLLBAR_NEVER);
						jScrollPaneImages.getVerticalScrollBar().setUnitIncrement(20);
						{
							jPanelImages = new JPanel();
							jScrollPaneImages.setViewportView(jPanelImages);
							jPanelImages.setLayout(null);
							jPanelImages.setPreferredSize(new java.awt.Dimension(190, 45));
						}
					}
					{
						jPanelLeftButtons = new JPanel();
						jPanelLeft.add(jPanelLeftButtons, new GridBagConstraints(0, 3, 1, 1, 0.0, 0.0, GridBagConstraints.CENTER, GridBagConstraints.BOTH, new Insets(10, 0, 10, 0), 0, 0));
						jPanelLeftButtons.setLayout(null);
						jPanelLeftButtons.setPreferredSize(new java.awt.Dimension(196, 35));
						jPanelLeftButtons.setSize(196, 35);
						{
							jButtonPlus = new JButton();
							jPanelLeftButtons.add(jButtonPlus);
							jButtonPlus.setText("+");
							jButtonPlus.setBounds(9, -2, 35, 35);
							jButtonPlus.setFont(new java.awt.Font("Times New Roman",0,18));
							jButtonPlus.setOpaque(true);
							jButtonPlus.addActionListener(new ActionListener() {								
								public void actionPerformed(ActionEvent e) {
									addImageBox();
								}
							});
						}
						{
							jButtonMinus = new JButton();
							jPanelLeftButtons.add(jButtonMinus);
							jButtonMinus.setText("—");
							jButtonMinus.setBounds(46, -2, 35, 35);
							jButtonMinus.setFont(new java.awt.Font("Arial",0,12));
							jButtonMinus.setOpaque(true);
							jButtonMinus.addActionListener(new ActionListener() {
								public void actionPerformed(ActionEvent e) {
									removeImageBox();									
								}
							});
						}
					}
					jPanelLeft.addComponentListener(new ComponentListener() {						
						public void componentShown(ComponentEvent e) {	}
						public void componentResized(ComponentEvent e) {
							refreshImageBoxes();
						}						
						public void componentMoved(ComponentEvent e) { }
						public void componentHidden(ComponentEvent e) { }
					});
				}
			}
			pack();
			setSize(500, 500);
		} catch (Exception e) {
			e.printStackTrace();
		}
	}

	/*
	 * WINDOWLISTENER METHODS
	 */
	
	public void windowActivated(WindowEvent e) {	}
	public void windowClosed(WindowEvent e) {	}

	public void windowClosing(WindowEvent e) {	
		quitGui();
	}

	public void windowDeactivated(WindowEvent e) {	}
	public void windowDeiconified(WindowEvent e) {	}
	public void windowIconified(WindowEvent e) {	}
	public void windowOpened(WindowEvent e) {	}
}<|MERGE_RESOLUTION|>--- conflicted
+++ resolved
@@ -35,13 +35,10 @@
 import javax.swing.SwingUtilities;
 import javax.swing.border.LineBorder;
 
-<<<<<<< HEAD
-=======
 import mpicbg.imglib.image.Image;
 import mpicbg.imglib.image.display.imagej.ImageJFunctions;
 import mpicbg.imglib.type.numeric.RealType;
 
->>>>>>> dcfc7a39
 import fiji.expressionparser.ImgLibParser;
 
 /**
@@ -89,11 +86,7 @@
 	 * FIELDS
 	 */
 	
-<<<<<<< HEAD
-	private static final String PLUGIN_VERSION = "v2.0";
-=======
 	private static final String PLUGIN_VERSION = "v2.1";
->>>>>>> dcfc7a39
 	private static final String PLUGIN_NAME = "Image Expression Parser";
 	
 	/** The GUI fires an ActionEvent with this command String when the quit button is pressed. */
