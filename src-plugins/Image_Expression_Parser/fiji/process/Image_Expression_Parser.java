--- conflicted
+++ resolved
@@ -55,10 +55,6 @@
  * @author Jean-Yves Tinevez <jeanyves.tinevez@gmail.com>
  */	
 public class Image_Expression_Parser<T extends RealType<T>> implements PlugIn, ActionListener {
-<<<<<<< HEAD
-//public class Image_Expression_Parser<T extends RealType<T>> implements PlugIn, ActionListener {
-=======
->>>>>>> 5c757f02
 	
 	protected boolean user_has_canceled = false;
 	/** Array of Imglib images, on which calculations will be done */
