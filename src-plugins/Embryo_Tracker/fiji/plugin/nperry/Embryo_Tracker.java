--- conflicted
+++ resolved
@@ -309,25 +309,7 @@
 	
 
 		}
-		
-<<<<<<< HEAD
 		return new Object[] {extremaAllFrames};
-=======
-		HashMap<double[], Double> scores = new HashMap<double[], Double>();
-		
-		
-		// 8 - Setup for displaying results
-		if (img.getNumDimensions() == 3) {  // prepare 3D render
-			ij.plugin.Duplicator d = new ij.plugin.Duplicator();  // Make a duplicate image so we don't alter the users image when displaying 3D (requires 8-bit, etc).
-			//ImagePlus duplicatedImp = d.run(imp);
-			//Image3DUniverse univ = 	render3DAndOverlayMaxima(extremaAllFrames, duplicatedImp, pixelWidth, pixelHeight, pixelDepth, downsampleFactors);
-			Image3DUniverse univ = 	render3DAndOverlayMaxima(extremaAllFrames, IJ.getImage(), pixelWidth, pixelHeight, pixelDepth, downsampleFactors);
-			return new Object[]{univ};
-		} else {
-			PointRoi roi = preparePointRoi(extremaAllFrames, downsampleFactors, pixelWidth, pixelHeight);
-			return new Object[]{roi};
-		}
->>>>>>> 6f0c4f78
 	}
 	
 	/**
