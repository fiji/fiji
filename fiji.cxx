#define _BSD_SOURCE
#include <stdlib.h>
#include "jni.h"
#include <stdlib.h>
#include <limits.h>
#include <iostream>
#include <string.h>
using std::cerr;
using std::cout;
using std::endl;
using std::ostream;

#include <string>
using std::string;

#include <sstream>
using std::stringstream;

#include <fstream>
using std::ifstream;

#include <sys/types.h>
#include <sys/stat.h>
#include <unistd.h>
#include <errno.h>

#ifdef MACOSX
#include <stdlib.h>
#include <pthread.h>
#include <CoreFoundation/CoreFoundation.h>

static void append_icon_path(string &str);
static void set_path_to_JVM(void);
static int get_fiji_bundle_variable(const char *key, string &value);
#endif

#include <algorithm>
using std::replace;

#ifdef WIN32
#include <io.h>
#include <process.h>
#define PATH_SEP ";"

static void open_win_console();

class win_cerr
{
	public:
		template<class T>
		ostream& operator<<(T t) {
			open_win_console();
			return cerr << t;
		}

		ostream& operator<<(std::ostream &(*manip)(std::ostream &s)) {
			open_win_console();
			return cerr << manip;
		}
};

static win_cerr fake_cerr;
#define cerr fake_cerr

class win_cout
{
	public:
		template<class T>
		ostream& operator<<(T t) {
			open_win_console();
			return cout << t;
		}

		ostream& operator<<(std::ostream &(*manip)(std::ostream &s)) {
			open_win_console();
			return cout << manip;
		}
};

static win_cout fake_cout;
#define cout fake_cout

#else
#define PATH_SEP ":"
#endif

/*
 * If set, overrides the environment variable JAVA_HOME, which in turn
 * overrides relative_java_home.
 */
string absolute_java_home;
static const char *relative_java_home = JAVA_HOME;
static const char *library_path = JAVA_LIB_PATH;
static const char *default_main_class = "fiji.Main";

static bool is_default_main_class(const char *name)
{
	return !strcmp(name, default_main_class) || !strcmp(name, "ij.ImageJ");
}

/* Dynamic library loading stuff */

#ifdef WIN32
#include <windows.h>
#define RTLD_LAZY 0
static char *dlerror_value;

static char *get_win_error(void)
{
	DWORD error_code = GetLastError();
	LPSTR buffer;

	FormatMessage(FORMAT_MESSAGE_ALLOCATE_BUFFER |
			FORMAT_MESSAGE_FROM_SYSTEM |
			FORMAT_MESSAGE_IGNORE_INSERTS,
			NULL,
			error_code,
			MAKELANGID(LANG_NEUTRAL, SUBLANG_DEFAULT),
			(LPSTR)&buffer,
			0, NULL);
	return buffer;
}

static void *dlopen(const char *name, int flags)
{
	void *result = LoadLibrary(name);

	dlerror_value = get_win_error();

	return result;
}

static char *dlerror(void)
{
	/* We need to reset the error */
	char *result = dlerror_value;
	dlerror_value = NULL;
	return result;
}

static void *dlsym(void *handle, const char *name)
{
	void *result = (void *)GetProcAddress((HMODULE)handle, name);
	dlerror_value = result ? NULL : (char *)"function not found";
	return result;
}

static void sleep(int seconds)
{
	Sleep(seconds * 1000);
}

// There is no setenv on Windows, so it should be safe for us to
// define this compatible version
static int setenv(const char *name, const char *value, int overwrite)
{
	if (!overwrite && getenv(name))
		return 0;
	if ((!name) || (!value))
		return 0;
	stringstream p;
	p << name << "=" << value;
	return putenv(strdup(p.str().c_str()));
}

// Similarly we can do the same for unsetenv:
static int unsetenv(const char *name)
{
	stringstream p;
	p << name << "=";
	return putenv(strdup(p.str().c_str()));
}

#else
#include <dlfcn.h>
#endif

// A wrapper for setenv that exits on error
void setenv_or_exit(const char *name, const char *value, int overwrite)
{
	int result;
	if (!value) {
#ifdef MACOSX
		unsetenv(name);
#else
		result = unsetenv(name);
		if (result) {
			cerr << "Unsetting environment variable " <<
				name << "failed" << endl;
			exit(1);
		}
#endif
		return;
	}
	result = setenv(name, value, overwrite);
	if (result) {
		cerr << "Setting environment variable " << name <<
			" to " << value << " failed" << endl;
		exit(1);
	}
}

/* Determining heap size */

#ifdef MACOSX
#include <mach/mach_init.h>
#include <mach/mach_host.h>

size_t get_memory_size(int available_only)
{
	host_priv_t host = mach_host_self();
	vm_size_t page_size;
	vm_statistics_data_t host_info;
	mach_msg_type_number_t host_count =
		sizeof(host_info) / sizeof(integer_t);

	host_page_size(host, &page_size);
	return host_statistics(host, HOST_VM_INFO,
			(host_info_t)&host_info, &host_count) ?
		0 : ((size_t)(available_only ? host_info.free_count :
				host_info.active_count +
				host_info.inactive_count +
				host_info.wire_count) * (size_t)page_size);
}
#elif defined(linux)
size_t get_memory_size(int available_only)
{
	ssize_t page_size = sysconf(_SC_PAGESIZE);
	ssize_t available_pages = sysconf(available_only ?
			_SC_AVPHYS_PAGES : _SC_PHYS_PAGES);
	return page_size < 0 || available_pages < 0 ?
		0 : (size_t)page_size * (size_t)available_pages;
}
#elif defined(WIN32)
#include <windows.h>

size_t get_memory_size(int available_only)
{
	MEMORYSTATUS status;

	GlobalMemoryStatus(&status);
	return available_only ? status.dwAvailPhys : status.dwTotalPhys;
}
#else
size_t get_memory_size(int available_only)
{
	fprintf(stderr, "Unsupported\n");
	return 0;
}
#endif

static long long parse_memory(const char *amount)
{
	char *endp;
	long long result = strtoll(amount, &endp, 0);

	if (endp)
		switch (*endp) {
		case 't': case 'T':
			result <<= 10;
			/* fall through */
		case 'g': case 'G':
			result <<= 10;
			/* fall through */
		case 'm': case 'M':
			result <<= 10;
			/* fall through */
		case 'k': case 'K':
			result <<= 10;
			break;
		case '\0':
			/* fall back to megabyte */
			if (result < 1024)
				result <<= 20;
		}

	return result;
}

#ifdef MACOSX
static bool parse_bool(string &value)
{
	return value != "0" && value != "false" &&
		value != "False" && value != "FALSE";
}
#endif

/* work around a SuSE IPv6 setup bug */

#ifdef IPV6_MAYBE_BROKEN
#include <netinet/ip6.h>
#include <fcntl.h>
#endif

static bool is_ipv6_broken(void)
{
#ifndef IPV6_MAYBE_BROKEN
	return false;
#else
	int sock = socket(AF_INET6, SOCK_STREAM, 0);
	struct sockaddr_in6 address = {
		AF_INET6, 57294 + 7, 0, in6addr_loopback, 0
	};
	long flags;

	if (sock < 0)
		return true;

	flags = fcntl(sock, F_GETFL, NULL);
	if (fcntl(sock, F_SETFL, flags | O_NONBLOCK) < 0) {
		close(sock);
		return true;
	}
	

	bool result = false;
	if (connect(sock, (struct sockaddr *)&address, sizeof(address)) < 0) {
		if (errno == EINPROGRESS) {
			struct timeval tv;
			fd_set fdset;

			tv.tv_sec = 0;
			tv.tv_usec = 50000;
			FD_ZERO(&fdset);
			FD_SET(sock, &fdset);
			if (select(sock + 1, NULL, &fdset, NULL, &tv) > 0) {
				int error;
				socklen_t length = sizeof(int);
				if (getsockopt(sock, SOL_SOCKET, SO_ERROR,
						(void*)&error, &length) < 0)
					result = true;
				else
					result = (error == EACCES) |
						(error == EPERM) |
						(error == EAFNOSUPPORT) |
						(error == EINPROGRESS);
			} else
				result = true;
		} else
			result = (errno == EACCES) | (errno == EPERM) |
				(errno == EAFNOSUPPORT);
	}

	close(sock);
	return result;
#endif
}


/* Java stuff */

#ifndef JNI_CREATEVM
#define JNI_CREATEVM "JNI_CreateJavaVM"
#endif

const char *fiji_dir;
char *main_argv0;
char **main_argv, **main_argv_backup;
int main_argc, main_argc_backup;
const char *main_class;
bool run_precompiled = false;

static bool dir_exists(string directory);

static string get_java_home(void)
{
	if (absolute_java_home != "")
		return absolute_java_home;
	const char *env = getenv("JAVA_HOME");
	if (env) {
		if (dir_exists(string(env)))
			return env;
		else {
			cerr << "Ignoring invalid JAVA_HOME: " << env << endl;
			unsetenv("JAVA_HOME");
		}
	}
	return string(fiji_dir) + "/" + relative_java_home;
}

static string get_jre_home(void)
{
	string result = get_java_home();
	int len = result.length();
	if (len > 4 && result.substr(len - 4) == "/jre")
		return result;
	return dir_exists(result + "/jre") ? result + "/jre" : result;
}

static size_t mystrlcpy(char *dest, const char *src, size_t size)
{
	size_t ret = strlen(src);

	if (size) {
		size_t len = (ret >= size) ? size - 1 : ret;
		memcpy(dest, src, len);
		dest[len] = '\0';
	}
	return ret;
}

const char *last_slash(const char *path)
{
<<<<<<< HEAD
	char *slash = (char *)strrchr(path, '/');
#ifdef WIN32
	char *backslash = (char *)strrchr(path, '\\');
=======
	const char *slash = strrchr(path, '/');
#ifdef WIN32
	const char *backslash = strrchr(path, '\\');
>>>>>>> 6a5f21c7

	if (backslash && slash < backslash)
		slash = backslash;
#endif
	return slash;
}

static const char *make_absolute_path(const char *path)
{
	static char bufs[2][PATH_MAX + 1], *buf = bufs[0];
	char cwd[1024] = "";
#ifndef WIN32
	static char *next_buf = bufs[1];
	int buf_index = 1, len;
#endif

	int depth = 20;
	char *last_elem = NULL;
	struct stat st;

	if (mystrlcpy(buf, path, PATH_MAX) >= PATH_MAX) {
		cerr << "Too long path: " << path << endl;
		exit(1);
	}

	while (depth--) {
		if (stat(buf, &st) || !S_ISDIR(st.st_mode)) {
			const char *slash = last_slash(buf);
			if (slash) {
				buf[slash-buf] = '\0';
				last_elem = strdup(slash + 1);
			} else {
				last_elem = strdup(buf);
				*buf = '\0';
			}
		}

		if (*buf) {
			if (!*cwd && !getcwd(cwd, sizeof(cwd))) {
				cerr << "Could not get current working dir"
					<< endl;
				exit(1);
			}

			if (chdir(buf)) {
				cerr << "Could not switch to " << buf << endl;
				exit(1);
			}
		}
		if (!getcwd(buf, PATH_MAX)) {
			cerr << "Could not get current working directory"
				<< endl;
			exit(1);
		}

		if (last_elem) {
			int len = strlen(buf);
			if (len + strlen(last_elem) + 2 > PATH_MAX) {
				cerr << "Too long path name: "
					<< buf << "/" << last_elem << endl;
				exit(1);
			}
			buf[len] = '/';
			strcpy(buf + len + 1, last_elem);
			free(last_elem);
			last_elem = NULL;
		}

#ifndef WIN32
		if (!lstat(buf, &st) && S_ISLNK(st.st_mode)) {
			len = readlink(buf, next_buf, PATH_MAX);
			if (len < 0) {
				cerr << "Invalid symlink: " << buf << endl;
				exit(1);
			}
			next_buf[len] = '\0';
			buf = next_buf;
			buf_index = 1 - buf_index;
			next_buf = bufs[buf_index];
		} else
#endif
			break;
	}

	if (*cwd && chdir(cwd)) {
		cerr << "Could not change back to " << cwd << endl;
		exit(1);
	}

	return buf;
}

static bool is_absolute_path(const char *path)
{
#ifdef WIN32
	if (((path[0] >= 'A' && path[0] <= 'Z') ||
			(path[0] >= 'a' && path[0] <= 'z')) && path[1] == ':')
		return true;
#endif
	return path[0] == '/';
}

bool file_exists(string path)
{
	ifstream test(path.c_str());
	if (!test.is_open())
		return false;
	test.close();
	return true;
}

static inline int suffixcmp(const char *string, int len, const char *suffix)
{
	int suffix_len = strlen(suffix);
	if (len < suffix_len)
		return -1;
	return strncmp(string + len - suffix_len, suffix, suffix_len);
}

static string find_in_path(const char *path)
{
	const char *p = getenv("PATH");

#ifdef WIN32
	int len = strlen(path);
	string path_with_suffix;
	if (suffixcmp(path, len, ".exe") && suffixcmp(path, len, ".EXE")) {
		path_with_suffix = string(path) + ".exe";
		path = path_with_suffix.c_str();
	}
	string in_cwd = string(make_absolute_path(path));
	if (file_exists(in_cwd))
		return in_cwd;
#endif

	if (!p) {
		cerr << "Could not get PATH" << endl;
		exit(1);
	}

	for (;;) {
		const char *colon = strchr(p, PATH_SEP[0]), *orig_p = p;
		int len = colon ? colon - p : strlen(p);
		struct stat st;
		char buffer[PATH_MAX];

		if (!len) {
			cerr << "Could not find " << path << " in PATH" << endl;
			exit(1);
		}

		p += len + !!colon;
		if (!is_absolute_path(orig_p))
			continue;
		snprintf(buffer, sizeof(buffer), "%.*s/%s", len, orig_p, path);
#ifdef WIN32
#define S_IX S_IXUSR
#else
#define S_IX (S_IXUSR | S_IXGRP | S_IXOTH)
#endif
		if (!stat(buffer, &st) && S_ISREG(st.st_mode) &&
				(st.st_mode & S_IX))
			return make_absolute_path(buffer);
	}
}

#ifdef WIN32
static char *dos_path(const char *path)
{
	int size = GetShortPathName(path, NULL, 0);
	char *buffer = (char *)malloc(size);
	GetShortPathName(path, buffer, size);
	return buffer;
}
#endif

static const char *get_fiji_dir(const char *argv0)
{
	static string buffer;

	if (buffer != "")
		return buffer.c_str();

	if (!last_slash(argv0))
		buffer = find_in_path(argv0);
	else
		buffer = make_absolute_path(argv0);
	argv0 = buffer.c_str();

	const char *slash = last_slash(argv0);
	if (!slash) {
		cerr << "Could not get absolute path for executable" << endl;
		exit(1);
	}

	int len = slash - argv0;
	if (!suffixcmp(argv0, len, "/precompiled") ||
			!suffixcmp(argv0, len, "\\precompiled")) {
		slash -= strlen("/precompiled");
		run_precompiled = true;
	}
#ifdef MACOSX
	else if (!suffixcmp(argv0, len, "/Fiji.app/Contents/MacOS"))
		slash -= strlen("/Contents/MacOS");
#endif
#ifdef WIN32
	else if (!suffixcmp(argv0, len, "/PRECOM~1") ||
			!suffixcmp(argv0, len, "\\PRECOM~1")) {
		slash -= strlen("/PRECOM~1");
		run_precompiled = true;
	}
#endif

	buffer = buffer.substr(0, slash - argv0);
#ifdef WIN32
	buffer = dos_path(buffer.c_str());
#endif
	return buffer.c_str();
}

static int create_java_vm(JavaVM **vm, void **env, JavaVMInitArgs *args)
{
#ifdef MACOSX
	set_path_to_JVM();
#else
	// Save the original value of JAVA_HOME: if creating the JVM this
	// way doesn't work, set it back so that calling the system JVM
	// can use the JAVA_HOME variable if it's set...
	char *original_java_home_env = getenv("JAVA_HOME");
	stringstream buffer;
	void *handle;
	char *err;
	static jint (*JNI_CreateJavaVM)(JavaVM **pvm, void **penv, void *args);

	string java_home = get_jre_home();
#ifdef WIN32
	/* Windows automatically adds the path of the executable to PATH */
	stringstream path;
	path << getenv("PATH") << ";" << java_home << "/bin";
	setenv_or_exit("PATH", path.str().c_str(), 1);
	// on Windows, a setenv() invalidates strings obtained by getenv()
	if (original_java_home_env)
		original_java_home_env = strdup(original_java_home_env);
#endif
	setenv_or_exit("JAVA_HOME", java_home.c_str(), 1);
	buffer << java_home << "/" << library_path;

	handle = dlopen(buffer.str().c_str(), RTLD_LAZY);
	if (!handle) {
		setenv_or_exit("JAVA_HOME", original_java_home_env, 1);
		if (!file_exists(java_home))
			return 2;

		const char *error = dlerror();
		if (!error)
			error = "(unknown error)";
		cerr << "Could not load Java library '" <<
			buffer.str() << "': " << error << endl;
		return 1;
	}
	dlerror(); /* Clear any existing error */

	JNI_CreateJavaVM = (typeof(JNI_CreateJavaVM))dlsym(handle,
			JNI_CREATEVM);
	err = dlerror();
	if (err) {
		cerr << "Error loading libjvm: " << err << endl;
		setenv_or_exit("JAVA_HOME", original_java_home_env, 1);
		return 1;
	}
#endif

	return JNI_CreateJavaVM(vm, env, args);
}

/* Windows specific stuff */

#ifdef WIN32
static bool console_opened = false;

static void sleep_a_while(void)
{
	sleep(60);
}

static void open_win_console(void)
{
	static int initialized = 0;

	if (initialized)
		return;
	initialized = 1;
	if (!isatty(1) && !isatty(2))
		return;

	string kernel32_dll_path = string(getenv("WINDIR"))
			+ "\\system32\\kernel32.dll";
	void *kernel32_dll = dlopen(kernel32_dll_path.c_str(), RTLD_LAZY);
	BOOL WINAPI (*attach_console)(DWORD process_id) = NULL;
	if (kernel32_dll)
		attach_console = (typeof(attach_console))
			dlsym(kernel32_dll, "AttachConsole");
	if (!attach_console || !attach_console((DWORD)-1)) {
		AllocConsole();
		console_opened = true;
		atexit(sleep_a_while);
	} else {
		char title[1024];
		if (GetConsoleTitle(title, sizeof(title)) &&
				!strncmp(title, "rxvt", 4))
			return; // console already opened
	}

	HANDLE handle = CreateFile("CONOUT$", GENERIC_WRITE, FILE_SHARE_WRITE,
		NULL, OPEN_EXISTING, 0, NULL);
	if (isatty(1)) {
		freopen("CONOUT$", "wt", stdout);
		SetStdHandle(STD_OUTPUT_HANDLE, handle);
	}
	if (isatty(2)) {
		freopen("CONOUT$", "wb", stderr);
		SetStdHandle(STD_ERROR_HANDLE, handle);
	}
}


static int fake_posix_mkdir(const char *name, int mode)
{
	return mkdir(name);
}
#define mkdir fake_posix_mkdir


struct entry {
	char d_name[PATH_MAX];
	int d_namlen;
} entry;

struct dir {
	string pattern;
	HANDLE handle;
	WIN32_FIND_DATA find_data;
	int done;
	struct entry entry;
};

struct dir *open_dir(const char *path)
{
	struct dir *result = new dir();
	if (!result)
		return result;
	result->pattern = path;
	result->pattern += "/*";
	result->handle = FindFirstFile(result->pattern.c_str(),
			&(result->find_data));
	if (result->handle == INVALID_HANDLE_VALUE) {
		free(result);
		return NULL;
	}
	result->done = 0;
	return result;
}

struct entry *read_dir(struct dir *dir)
{
	if (dir->done)
		return NULL;
	strcpy(dir->entry.d_name, dir->find_data.cFileName);
	dir->entry.d_namlen = strlen(dir->entry.d_name);
	if (FindNextFile(dir->handle, &dir->find_data) == 0)
		dir->done = 1;
	return &dir->entry;
}

int close_dir(struct dir *dir)
{
	FindClose(dir->handle);
	delete dir;
	return 0;
}

#define DIR struct dir
#define dirent entry
#define opendir open_dir
#define readdir read_dir
#define closedir close_dir
#else
#include <dirent.h>
#endif

static bool dir_exists(string path)
{
	DIR *dir = opendir(path.c_str());
	if (dir) {
		closedir(dir);
		return true;
	}
	return false;
}

static int mkdir_p(string path)
{
	if (dir_exists(path))
		return 0;

	size_t slash = path.find_last_of("/\\");
	if (slash != 0 && slash != path.npos && mkdir_p(path.substr(0, slash)))
		return -1;

	return mkdir(path.c_str(), 0777);
}

static void add_java_home_to_path(void)
{
	string java_home = absolute_java_home;

	if (java_home == "") {
		const char *env = getenv("JAVA_HOME");
		if (env)
			java_home = env;
		else {
			java_home = string(fiji_dir) + "/" + relative_java_home;
			int len = java_home.length();
			if (len > 4 && java_home.substr(len - 4) == "/jre")
				java_home = java_home.substr(0, len - 4);
		}
	}

	string new_path;
	if (dir_exists(java_home + "/bin"))
		new_path += java_home + "/bin:";
	if (dir_exists(java_home + "/jre/bin"))
		new_path += java_home + "/jre/bin:";

	const char *env = getenv("PATH");
	new_path += env ? env : fiji_dir;
	setenv_or_exit("PATH", new_path.c_str(), 1);
}

static int headless;

int build_classpath(string &result, string jar_directory, int no_error) {
	DIR *directory = opendir(jar_directory.c_str());
	if (!directory) {
		if (no_error)
			return 0;
		cerr << "Failed to open: " << jar_directory << endl;
		return 1;
	}
	string extension(".jar");
	unsigned int extension_length = extension.size();
	struct dirent *entry;
	while (NULL != (entry = readdir(directory))) {
		string filename(entry->d_name);
		unsigned int n = filename.size();
		if (n <= extension_length)
			continue;
		unsigned int extension_start = n - extension_length;
		if (!filename.compare(extension_start,
					extension_length,
					extension)) {
			if (result != "")
				result += PATH_SEP;
			result += jar_directory + "/" + filename;
		} else {
			if (filename != "." && filename != ".." &&
					build_classpath(result, jar_directory
						+ "/" + filename, 1))
				return 1;
			continue;
		}

	}
	return 0;
}

static string set_property(JNIEnv *env, const char *key, const char *value)
{
	static jclass system_class = NULL;
	static jmethodID set_property_method = NULL;

	if (!system_class) {
		system_class = env->FindClass("java/lang/System");
		if (!system_class)
			return "";
	}

	if (!set_property_method) {
		set_property_method = env->GetStaticMethodID(system_class,
				"setProperty",
				"(Ljava/lang/String;Ljava/lang/String;)"
				"Ljava/lang/String;");
		if (!set_property_method)
			return "";
	}

	jstring result =
		(jstring)env->CallStaticObjectMethod(system_class,
				set_property_method,
				env->NewStringUTF(key),
				env->NewStringUTF(value));
	string previous;
	if (result) {
		const char *chars = env->GetStringUTFChars(result, NULL);
		previous = string(chars);
		env->ReleaseStringUTFChars(result, chars);
	}

	return previous;
}

struct string_array {
	char **list;
	int nr, alloc;
};

static void append_string(struct string_array& array, char *str)
{
	if (array.nr >= array.alloc) {
		array.alloc = 2 * array.nr + 16;
		array.list = (char **)realloc(array.list,
				array.alloc * sizeof(str));
	}
	array.list[array.nr++] = str;
}

static void prepend_string(struct string_array& array, char *str)
{
	if (array.nr >= array.alloc) {
		array.alloc = 2 * array.nr + 16;
		array.list = (char **)realloc(array.list,
				array.alloc * sizeof(str));
	}
	memmove(array.list + 1, array.list, array.nr * sizeof(str));
	array.list[0] = str;
	array.nr++;
}

static void prepend_string(struct string_array& array, const char *str)
{
	prepend_string(array, strdup(str));
}

static void append_string_array(struct string_array& target,
		struct string_array &source)
{
	if (target.alloc - target.nr < source.nr) {
		target.alloc += source.nr;
		target.list = (char **)realloc(target.list,
				target.alloc * sizeof(target.list[0]));
	}
	memcpy(target.list + target.nr, source.list,
			source.nr * sizeof(target.list[0]));
	target.nr += source.nr;
}

static JavaVMOption *prepare_java_options(struct string_array& array)
{
	JavaVMOption *result = (JavaVMOption *)calloc(array.nr,
			sizeof(JavaVMOption));

	for (int i = 0; i < array.nr; i++)
		result[i].optionString = array.list[i];

	return result;
}

static jobjectArray prepare_ij_options(JNIEnv *env, struct string_array& array)
{
	jstring jstr;
	jobjectArray result;

	if (!(jstr = env->NewStringUTF(array.nr ? array.list[0] : ""))) {
fail:
		cerr << "Failed to create ImageJ option array" << endl;
		exit(1);
	}

	result = env->NewObjectArray(array.nr,
			env->FindClass("java/lang/String"), jstr);
	if (!result)
		goto fail;
	for (int i = 1; i < array.nr; i++) {
		if (!(jstr = env->NewStringUTF(array.list[i])))
			goto fail;
		env->SetObjectArrayElement(result, i, jstr);
	}
	return result;
}

struct options {
	struct string_array java_options, ij_options;
	int debug, use_system_jvm;
};

static void add_option(struct options& options, char *option, int for_ij)
{
	append_string(for_ij ?
			options.ij_options : options.java_options,
			option);
}

static void add_option(struct options& options, const char *option, int for_ij)
{
	add_option(options, strdup(option), for_ij);
}

static void add_option(struct options& options, string &option, int for_ij)
{
	add_option(options, option.c_str(), for_ij);
}

static void add_option(struct options& options, stringstream &option, int for_ij)
{
	add_option(options, option.str().c_str(), for_ij);
}

static bool is_quote(char c)
{
	return c == '\'' || c == '"';
}

static int find_closing_quote(string s, char quote, int index, int len)
{
	for (int i = index; i < len; i++) {
		char c = s[i];
		if (c == quote)
			return i;
		if (is_quote(c))
			i = find_closing_quote(s, c, i + 1, len);
	}
	cerr << "Unclosed quote: " << s << endl << "               ";
	for (int i = 0; i < index; i++)
		cerr << " ";
	cerr << "^" << endl;
	exit(1);
}

static void add_options(struct options &options, string &cmd_line, int for_ij)
{
	int len = cmd_line.length();
	string current = "";

	for (int i = 0; i < len; i++) {
		char c = cmd_line[i];
		if (is_quote(c)) {
			int i2 = find_closing_quote(cmd_line, c, i + 1, len);
			current += cmd_line.substr(i + 1, i2 - i - 1);
			i = i2;
			continue;
		}
		if (c == ' ' || c == '\t' || c == '\n') {
			if (current == "")
				continue;
			add_option(options, current, for_ij);
			current = "";
		} else
			current += c;
	}
	if (current != "")
		add_option(options, current, for_ij);
}

#ifndef MACOSX
static void read_file_as_string(string file_name, string &contents)
{
	char buffer[1024];
	ifstream in(file_name.c_str());
	while (in.good()) {
		in.get(buffer, sizeof(buffer));
		contents += buffer;
	}
	in.close();
}
#endif

static string quote_if_necessary(const char *option)
{
	string result = "";
	for (; *option; option++)
		switch (*option) {
		case '\n':
			result += "\\n";
			break;
		case '\t':
			result += "\\t";
			break;
		case ' ': case '"': case '\\':
			result += "\\";
			/* fallthru */
		default:
			result += *option;
			break;
		}
	return result;
}

#ifdef WIN32
/* fantastic win32 quoting */
static char *quote_win32(char *option)
{
	char *p, *result, *r1;
	int backslashes = 0;

	for (p = option; *p; p++)
		if (strchr(" \"\t", *p))
			backslashes++;

	if (!backslashes)
		return option;

	result = (char *)malloc(strlen(option) + backslashes + 2 + 1);
	r1 = result;
	*(r1++) = '"';
	for (p = option; *p; p++) {
		if (*p == '"')
			*(r1++) = '\\';
		*(r1++) = *p;
	}
	*(r1++) = '"';
	*(r1++) = '\0';

	return result;
}
#endif

static void show_commandline(struct options& options)
{
	cout << "java";
	for (int j = 0; j < options.java_options.nr; j++)
		cout << " " << quote_if_necessary(options.java_options.list[j]);
	cout << " " << main_class;
	for (int j = 0; j < options.ij_options.nr; j++)
		cout << " " << quote_if_necessary(options.ij_options.list[j]);
	cout << endl;
}

bool file_is_newer(string path, string than)
{
	struct stat st1, st2;

	if (stat(path.c_str(), &st1))
		return false;
	return stat(than.c_str(), &st2) || st1.st_mtime > st2.st_mtime;
}

bool handle_one_option(int &i, const char *option, string &arg)
{
	if (!strcmp(main_argv[i], option)) {
		if (++i >= main_argc || !main_argv[i]) {
			cerr << "Option " << option << " needs an argument!"
				<< endl;
			exit(1);
		}
		arg = main_argv[i];
		return true;
	}
	int len = strlen(option);
	if (!strncmp(main_argv[i], option, len) && main_argv[i][len] == '=') {
		arg = main_argv[i] + len + 1;
		return true;
	}
	return false;
}

static bool is_file_empty(string path)
{
	struct stat st;

	return !stat(path.c_str(), &st) && !st.st_size;
}

static bool update_files(string relative_path)
{
	string absolute_path = string(fiji_dir) + "/update" + relative_path;
	DIR *directory = opendir(absolute_path.c_str());
	if (!directory)
		return false;
	if (mkdir_p(string(fiji_dir) + relative_path)) {
		cerr << "Could not create directory: " << relative_path << endl;
		exit(1);
	}
	struct dirent *entry;
	while (NULL != (entry = readdir(directory))) {
		string filename(entry->d_name);
		if (filename == "." || filename == ".." ||
				update_files(relative_path + "/" + filename))
			continue;

		string source = absolute_path + "/" + filename;
		string target = string(fiji_dir) + relative_path
			+ "/" + filename;

		if (is_file_empty(source)) {
			if (unlink(source.c_str()))
				cerr << "Could not remove " << source << endl;
			if (unlink(target.c_str()))
				cerr << "Could not remove " << target << endl;
			continue;
		}

#ifdef WIN32
		if (file_exists(target.c_str()) && unlink(target.c_str())) {
			cerr << "Could not remove old version of " << target
				<< ".  Please remove manually!" << endl;
			exit(1);
		}
#endif
		if (rename(source.c_str(), target.c_str())) {
			cerr << "Could not move " << source << " to "
				<< target << ": " << strerror(errno) << endl;
			exit(1);
		}
	}
	closedir(directory);
	rmdir(absolute_path.c_str());
	return true;
}

static void update_files(void)
{
	update_files(string(""));
}

static void /* no-return */ usage(void)
{
	cerr << "Usage: " << main_argv[0] << " [<Java options>.. --] "
		"[<ImageJ options>..] [<files>..]" << endl
		<< endl
		<< "Java options are passed to the Java Runtime, ImageJ" << endl
		<< "options to ImageJ (or Jython, JRuby, ...)." << endl
		<< endl
		<< "In addition, the following options are supported by Fiji:"
			<< endl
		<< "General options:" << endl
		<< "--help, -h" << endl
		<< "\tshow this help" << endl
		<< "--dry-run" << endl
		<< "\tshow the command line, but do not run anything" << endl
		<< "--system" << endl
		<< "\tdo not try to run bundled Java" << endl
		<< "--java-home <path>" << endl
		<< "\tspecify JAVA_HOME explicitly" << endl
		<< "--print-java-home" << endl
		<< "\tprint Fiji's idea of JAVA_HOME" << endl
		<< "--print-fiji-dir" << endl
		<< "\tprint where Fiji thinks it is located" << endl
#ifdef WIN32
		<< "--console" << endl
		<< "\talways open an error console" << endl
#endif
		<< "--headless" << endl
		<< "\trun in text mode" << endl
		<< "--fiji-dir <path>" << endl
		<< "\tset the fiji directory to <path> (used to find" << endl
		<< "\t jars/, plugins/ and macros/)" << endl
		<< "--heap, --mem, --memory <amount>" << endl
		<< "\tset Java's heap size to <amount> (e.g. 512M)" << endl
		<< "--class-path, --classpath, -classpath, --cp, -cp <path>"
			<< endl
		<< "\tappend <path> to the class path" << endl
		<< "--jar-path, --jarpath, -jarpath <path>"
			<< endl
		<< "\tappend .jar files in <path> to the class path" << endl
		<< "--ext <path>" << endl
		<< "\tset Java's extension directory to <path>" << endl
		<< endl
		<< "Options for ImageJ:" << endl
		<< "--allow-multiple" << endl
		<< "\tdo not reuse existing ImageJ instance" << endl
		<< "--plugins <dir>" << endl
		<< "\tuse <dir> to discover plugins" << endl
		<< "--run <plugin> [<arg>]" << endl
		<< "\trun <plugin> in ImageJ, optionally with arguments" << endl
		<< "--edit <file>" << endl
		<< "\tedit the given file in the script editor" << endl
		<< endl
		<< "Options to run programs other than ImageJ:" << endl
		<< "--jdb" << endl
		<< "\tstart in JDB, the Java debugger" << endl
		<< "--jython" << endl
		<< "\tstart Jython instead of ImageJ (this is the" << endl
		<< "\tdefault when called with a file ending in .py)" << endl
		<< "--jruby" << endl
		<< "\tstart JRuby instead of ImageJ (this is the" << endl
		<< "\tdefault when called with a file ending in .rb)" << endl
		<< "--clojure" << endl
		<< "\tstart Clojure instead of ImageJ (this is the "<< endl
		<< "\tdefault when called with a file ending in .clj)" << endl
		<< "--main-class <class name> (this is the" << endl
		<< "\tdefault when called with a file ending in .class)" << endl
		<< "\tstart the given class instead of ImageJ" << endl
		<< "--build" << endl
		<< "\tstart Fiji's build instead of ImageJ" << endl
		<< "--javac" << endl
		<< "\tstart JavaC, the Java Compiler, instead of ImageJ" << endl
		<< "--ant" << endl
		<< "\trun Apache Ant" << endl
		<< "--retrotranslator" << endl
		<< "\tuse Retrotranslator to support Java < 1.6" << endl
		<< endl;
	exit(1);
}

/* the maximal size of the heap on 32-bit systems, in megabyte */
#ifdef WIN32
#define MAX_32BIT_HEAP 1638
#else
#define MAX_32BIT_HEAP 1920
#endif

string make_memory_option(size_t memory_size)
{
	memory_size >>= 20;
	stringstream heap_size;
	heap_size << "-Xmx"<< memory_size << "m";
	return heap_size.str();
}

static void try_with_less_memory(size_t memory_size)
{
	/* Try again, with 25% less memory */
	if (memory_size < 0)
		return;
	memory_size >>= 20; // turn into megabytes
	size_t subtract = memory_size >> 2;
	if (!subtract)
		return;
	memory_size -= subtract;
	stringstream option;
	option << "--mem=" << memory_size << "m";
	char *memory_option = strdup(option.str().c_str());

	main_argc = main_argc_backup;
	main_argv = main_argv_backup;
	char **new_argv = (char **)malloc((3 + main_argc) * sizeof(char *));
	new_argv[0] = main_argv[0];

	int j = 1;
	new_argv[j++] = memory_option;

	// strip out --mem options
	bool found_dashdash = false;
	for (int i = 1; i < main_argc; i++) {
		if (!found_dashdash && !strcmp(main_argv_backup[i], "--"))
			found_dashdash = true;
		string dummy;
		if ((!found_dashdash || is_default_main_class(main_class)) &&
				(handle_one_option(i, "--mem", dummy) ||
				 handle_one_option(i, "--memory", dummy)))
			continue;
		new_argv[j++] = main_argv[i];
	}
	new_argv[j] = NULL;

	cerr << "Trying with a smaller heap: " << memory_option << endl;

#ifdef WIN32
	new_argv[0] = dos_path(new_argv[0]);
	for (int k = 0; k < j; k++)
		new_argv[k] = quote_win32(new_argv[k]);
#endif
	execve(new_argv[0], new_argv, NULL);

	stringstream error;

	error << "ERROR: failed to launch (errno=" << errno << ";"
		<< strerror(errno) << "):" << endl;
	for (int i = 0; i < j; i++)
		error << new_argv[i] << " ";
	error << endl;
#ifdef WIN32
	MessageBox(NULL, error.str().c_str(), "Error executing Fiji", MB_OK);
#else
	cerr << error.str();
#endif
	exit(1);
}

bool is_building(const char *target)
{
	if (main_argc < 3 ||
			(strcmp(main_argv[1], "--build") &&
			 strcmp(main_argv[1], "--fake")))
		return false;
	for (int i = 2; i < main_argc; i++)
		if (!strcmp(main_argv[i], target))
			return true;
	return false;
}

bool retrotranslator = false;

static int start_ij(void)
{
	JavaVM *vm;
	struct options options;
	JavaVMInitArgs args;
	JNIEnv *env;
	string class_path, ext_option, jvm_options, default_arguments, arg;
	stringstream plugin_path;
	int dashdash = 0;
	bool allow_multiple = false, skip_build_classpath = false;
	bool jdb = false, add_class_path_option = false;

#ifdef WIN32
#define EXE_EXTENSION ".exe"
#else
#define EXE_EXTENSION
#endif
	if (file_exists(string(fiji_dir) + "/fiji" EXE_EXTENSION) &&
			file_is_newer(string(fiji_dir) + "/fiji.cxx",
				string(fiji_dir) + "/fiji" EXE_EXTENSION) &&
			!is_building("fiji"))
		cerr << "Warning: your Fiji executable is not up-to-date"
			<< endl;

	size_t memory_size = 0;

	memset(&options, 0, sizeof(options));

#ifdef MACOSX
	// When double-clicked => exactly 1 empty string argument
	if (main_argc == 2 && !*main_argv[1])
	{
		/*
		 * Reset main_argc so that ImageJ won't try to open
		 * that empty argument as a file (the root directory).
		 */
		main_argc=1;
		/*
		 * Additionally, change directory to the fiji dir to emulate
		 * the behavior of the regular ImageJ application which does
		 * not start up in the filesystem root.
		 */
		chdir(fiji_dir);
	}

	string value;
	if (!get_fiji_bundle_variable("heap", value) ||
			!get_fiji_bundle_variable("mem", value) ||
			!get_fiji_bundle_variable("memory", value))
		memory_size = parse_memory(value.c_str());
	if (!get_fiji_bundle_variable("system", value) &&
			atol(value.c_str()) > 0)
		options.use_system_jvm++;
	if (get_fiji_bundle_variable("ext", ext_option))
		ext_option = get_java_home() + "/Home/lib/ext:"
			"/Library/Java/Extensions:"
			"/System/Library/Java/Extensions:"
			"/System/Library/Frameworks/JavaVM.framework/"
				"Home/lib/ext";
	if (!get_fiji_bundle_variable("allowMultiple", value))
		allow_multiple = parse_bool(value);
	get_fiji_bundle_variable("JVMOptions", jvm_options);
	get_fiji_bundle_variable("DefaultArguments", default_arguments);
#else
	read_file_as_string(string(fiji_dir) + "/jvm.cfg", jvm_options);
#endif

	int count = 1;
	for (int i = 1; i < main_argc; i++)
		if (!strcmp(main_argv[i], "--") && !dashdash)
			dashdash = count;
		else if (dashdash && main_class &&
				!is_default_main_class(main_class))
			main_argv[count++] = main_argv[i];
		else if (!strcmp(main_argv[i], "--dry-run"))
			options.debug++;
		else if (handle_one_option(i, "--java-home", arg)) {
			absolute_java_home = arg;
			setenv_or_exit("JAVA_HOME", strdup(arg.c_str()), 1);
		}
		else if (!strcmp(main_argv[i], "--system"))
			options.use_system_jvm++;
#ifdef WIN32
		else if (!strcmp(main_argv[i], "--console"))
			open_win_console();
#endif
		else if (!strcmp(main_argv[i], "--jdb")) {
			add_class_path_option = true;
			jdb = true;
		}
		else if (!strcmp(main_argv[i], "--allow-multiple"))
			allow_multiple = true;
		else if (handle_one_option(i, "--plugins", arg))
			plugin_path << "-Dplugins.dir=" << arg;
		else if (handle_one_option(i, "--run", arg)) {
			replace(arg.begin(), arg.end(), '_', ' ');
			if (i + 1 < main_argc && main_argv[i + 1][0] != '-')
				arg += string("\", \"") + main_argv[++i];
			add_option(options, "-eval", 1);
			arg = string("run(\"") + arg + "\");";
			add_option(options, arg, 1);
		}
		else if (handle_one_option(i, "--edit", arg))
			for (;;) {
				add_option(options, "-eval", 1);
				arg = string("run(\"Script Editor\", \"")
					+ arg + "\");";
				add_option(options, arg, 1);
				if (i + 1 >= main_argc)
					break;
				arg = main_argv[++i];
			}
		else if (handle_one_option(i, "--heap", arg) ||
				handle_one_option(i, "--mem", arg) ||
				handle_one_option(i, "--memory", arg))
			memory_size = parse_memory(arg.c_str());
		else if (!strcmp(main_argv[i], "--headless")) {
			headless = 1;
			/* handle "--headless script.ijm" gracefully */
			if (i + 2 == main_argc && main_argv[i + 1][0] != '-')
				dashdash = count;
		}
		else if (!strcmp(main_argv[i], "--jython"))
			main_class = "org.python.util.jython";
		else if (!strcmp(main_argv[i], "--jruby"))
			main_class = "org.jruby.Main";
		else if (!strcmp(main_argv[i], "--clojure"))
			main_class = "clojure.lang.Repl";
		else if (handle_one_option(i, "--main-class", arg)) {
			class_path += "." PATH_SEP;
			main_class = strdup(arg.c_str());
		}
		else if (handle_one_option(i, "--jar", arg)) {
			class_path += string(fiji_dir)
				+ "/misc/Fiji.jar" PATH_SEP
				+ arg + PATH_SEP;
			main_class = "fiji.JarLauncher";
			main_argv[count++] = strdup(arg.c_str());
		}
		else if (handle_one_option(i, "--class-path", arg) ||
				handle_one_option(i, "--classpath", arg) ||
				handle_one_option(i, "-classpath", arg) ||
				handle_one_option(i, "--cp", arg) ||
				handle_one_option(i, "-cp", arg))
			class_path += arg + PATH_SEP;
		else if (handle_one_option(i, "--jar-path", arg) ||
				handle_one_option(i, "--jarpath", arg) ||
				handle_one_option(i, "-jarpath", arg)) {
			string jars;
			build_classpath(jars, arg, 0);
			if (jars != "")
				class_path += jars + PATH_SEP;
		}
		else if (handle_one_option(i, "--ext", arg)) {
			if (ext_option != "")
				ext_option += PATH_SEP;
			ext_option += arg;
		}
		else if (!strcmp(main_argv[i], "--build") ||
				!strcmp(main_argv[i], "--fake")) {
#ifdef WIN32
			open_win_console();
#endif
			skip_build_classpath = true;
			headless = 1;
			string fake_jar = string(fiji_dir) + "/fake.jar";
			string precompiled_fake_jar = string(fiji_dir)
				+ "/precompiled/fake.jar";
			if (run_precompiled || !file_exists(fake_jar) ||
					file_is_newer(precompiled_fake_jar,
						fake_jar))
				fake_jar = precompiled_fake_jar;
			if (file_is_newer(string(fiji_dir) + "/fake/Fake.java",
					fake_jar) && !is_building("fake.jar"))
				cerr << "Warning: fake.jar is not up-to-date"
					<< endl;
			class_path += fake_jar + PATH_SEP;
			main_class = "Fake";
		}
		else if (!strcmp(main_argv[i], "--javac") ||
				!strcmp(main_argv[i], "--javap")) {
			add_class_path_option = true;
			headless = 1;
			class_path += fiji_dir;
			if (run_precompiled || !file_exists(string(fiji_dir)
						+ "/jars/javac.jar"))
				class_path += "/precompiled";
			else
				class_path += "/jars";
			class_path += string("/javac.jar" PATH_SEP)
				+ get_jre_home()
				+ "/../lib/tools.jar" PATH_SEP;
			if (!strcmp(main_argv[i], "--javac"))
				main_class = "com.sun.tools.javac.Main";
			else if (!strcmp(main_argv[i], "--javap"))
				main_class = "sun.tools.javap.Main";
			else
				cerr << main_argv[i] << "!\n";
		}
		else if (!strcmp(main_argv[i], "--ant"))
			main_class = "org.apache.tools.ant.Main";
		else if (!strcmp(main_argv[i], "--retrotranslator") ||
				!strcmp(main_argv[i], "--retro"))
			retrotranslator = true;
		else if (handle_one_option(i, "--fiji-dir", arg))
			fiji_dir = strdup(arg.c_str());
		else if (!strcmp("--print-fiji-dir", main_argv[i])) {
			cout << fiji_dir << endl;
			exit(0);
		}
		else if (!strcmp("--print-java-home", main_argv[i])) {
			cout << get_java_home() << endl;
			exit(0);
		}
		else if (!strcmp("--help", main_argv[i]) ||
				!strcmp("-h", main_argv[i]))
			usage();
		else
			main_argv[count++] = main_argv[i];

	main_argc = count;

	if (!headless &&
#ifdef MACOSX
			!getenv("SECURITYSESSIONID") && !getenv("DISPLAY")
#elif defined(__linux__)
			!getenv("DISPLAY")
#else
			false
#endif
			) {
		cerr << "No GUI detected.  Falling back to headless mode."
			<< endl;
		headless = 1;
	}

	if (ext_option != "") {
		ext_option = string("-Djava.ext.dirs=") + ext_option;
		add_option(options, ext_option, 0);
	}

	/* For Jython 2.2.1 to work properly with .jar packages: */
	add_option(options, "-Dpython.cachedir.skip=false", 0);
	if (plugin_path.str() == "")
		plugin_path << "-Dplugins.dir=" << fiji_dir;
	add_option(options, plugin_path, 0);

	// if arguments don't set the memory size, set it after available memory
	if (memory_size == 0) {
		memory_size = get_memory_size(0);
		/* 0.75x, but avoid multiplication to avoid overflow */
		memory_size -= memory_size >> 2;
		if (sizeof(void *) == 4 &&
				(memory_size >> 20) > MAX_32BIT_HEAP)
			memory_size = (MAX_32BIT_HEAP << 20);
	}

	if (memory_size > 0)
		add_option(options, make_memory_option(memory_size).c_str(), 0);

	if (headless)
		add_option(options, "-Djava.awt.headless=true", 0);

	if (is_ipv6_broken())
		add_option(options, "-Djava.net.preferIPv4Stack=true", 0);

	if (!main_class) {
		const char *first = main_argv[1];
		int len = main_argc > 1 ? strlen(first) : 0;

		if (len > 1 && !strncmp(first, "--", 2))
			len = 0;
		if (len > 3 && !strcmp(first + len - 3, ".py"))
			main_class = "org.python.util.jython";
		else if (len > 3 && !strcmp(first + len - 3, ".rb"))
			main_class = "org.jruby.Main";
		else if (len > 4 && !strcmp(first + len - 4, ".clj"))
			main_class = "clojure.lang.Script";
		else if (len > 6 && !strcmp(first + len - 6, ".class")) {
			class_path += "." PATH_SEP;
			string dotted = first;
			replace(dotted.begin(), dotted.end(), '/', '.');
			dotted = dotted.substr(0, len - 6);
			main_class = strdup(dotted.c_str());
			main_argv++;
			main_argc--;
		}
		else
			main_class = default_main_class;
	}

	if (retrotranslator && build_classpath(class_path,
				string(fiji_dir) + "/retro", 0))
		return 1;

	/* set up class path */
	class_path = "-Djava.class.path=" + class_path;
	if (skip_build_classpath) {
		/* strip trailing ":" */
		int len = class_path.length();
		if (class_path[len - 1] == PATH_SEP[0])
			class_path = class_path.substr(0, len - 1);
	}
	else {
		if (headless)
			class_path += string(fiji_dir) + "/misc/headless.jar"
				+ PATH_SEP;
		class_path += fiji_dir;
		class_path += "/misc/Fiji.jar";
		class_path += PATH_SEP;
		class_path += fiji_dir;
		class_path += "/ij.jar";

		if (is_default_main_class(main_class))
			update_files();
		else
			if (build_classpath(class_path, string(fiji_dir)
						+ "/plugins", 0))
				return 1;
		build_classpath(class_path, string(fiji_dir) + "/jars", 0);
	}
	add_option(options, class_path, 0);

	if (jvm_options != "")
		add_options(options, jvm_options, 0);
	if (default_arguments != "")
		add_options(options, default_arguments, 1);

	if (dashdash) {
		for (int i = 1; i < dashdash; i++)
			add_option(options, main_argv[i], 0);
		main_argv += dashdash - 1;
		main_argc -= dashdash - 1;
	}

	if (add_class_path_option) {
		add_option(options, "-classpath", 1);
		add_option(options, class_path.substr(18).c_str(), 1);
	}

	if (!strcmp(main_class, "org.apache.tools.ant.Main"))
		add_java_home_to_path();

	if (is_default_main_class(main_class)) {
		if (allow_multiple)
			add_option(options, "-port0", 1);
		else
			add_option(options, "-port7", 1);
		add_option(options, "-Dsun.java.command=Fiji", 0);

		update_files();
	}

	/* handle "--headless script.ijm" gracefully */
	if (headless && is_default_main_class(main_class)) {
		if (main_argc < 2) {
			cerr << "--headless without a parameter?" << endl;
			if (!options.debug)
				exit(1);
		}
		if (main_argc > 1 && *main_argv[1] != '-')
			add_option(options, "-batch", 1);
	}

	if (jdb) {
		add_option(options, main_class, 1);
		main_class = "com.sun.tools.example.debug.tty.TTY";
	}

	if (retrotranslator) {
		add_option(options, "-advanced", 1);
		add_option(options, main_class, 1);
		main_class =
			"net.sf.retrotranslator.transformer.JITRetrotranslator";
	}

	for (int i = 1; i < main_argc; i++)
		add_option(options, main_argv[i], 1);

	const char *properties[] = {
		"fiji.dir", fiji_dir,
		"fiji.defaultLibPath", JAVA_LIB_PATH,
		"fiji.executable", main_argv0,
		NULL
	};

	if (options.debug) {
		for (int i = 0; properties[i]; i += 2) {
			stringstream property;
			property << "-D" << properties[i]
				<< "=" << properties[i + 1];
			add_option(options, property, 0);
		}

		show_commandline(options);
		exit(0);
	}

	memset(&args, 0, sizeof(args));
	/* JNI_VERSION_1_4 is used on Mac OS X to indicate 1.4.x and later */
	args.version = JNI_VERSION_1_4;
	args.options = prepare_java_options(options.java_options);
	args.nOptions = options.java_options.nr;
	args.ignoreUnrecognized = JNI_FALSE;

	if (options.use_system_jvm)
		env = NULL;
	else {
		int result = create_java_vm(&vm, (void **)&env, &args);
		if (result == JNI_ENOMEM) {
			try_with_less_memory(memory_size);
			cerr << "Out of memory!" << endl;
		}
		if (result) {
			if (result != 2)
				cerr << "Warning: falling back to System JVM"
					<< endl;
			env = NULL;
		} else
			prepend_string(options.java_options,
				("-Djava.home=" + get_java_home()).c_str());
	}

	if (env) {
		jclass instance;
		jmethodID method;
		jobjectArray args;

		for (int i = 0; properties[i]; i += 2)
			set_property(env, properties[i], properties[i + 1]);

		string slashed(main_class);
		replace(slashed.begin(), slashed.end(), '.', '/');
		if (!(instance = env->FindClass(slashed.c_str()))) {
			cerr << "Could not find " << main_class << endl;
			exit(1);
		} else if (!(method = env->GetStaticMethodID(instance,
				"main", "([Ljava/lang/String;)V"))) {
			cerr << "Could not find main method" << endl;
			exit(1);
		}

		args = prepare_ij_options(env, options.ij_options);
		env->CallStaticVoidMethodA(instance,
				method, (jvalue *)&args);
		if (vm->DetachCurrentThread())
			cerr << "Could not detach current thread"
				<< endl;
		/* This does not return until ImageJ exits */
		vm->DestroyJavaVM();
	} else {
		/* fall back to system-wide Java */
#ifdef MACOSX
		/*
		 * On MacOSX, one must (stupidly) fork() before exec() to
		 * clean up some pthread state somehow, otherwise the exec()
		 * will fail with "Operation not supported".
		 */
		if (fork())
			exit(0);

		add_option(options, "-Xdock:name=Fiji", 0);
		string icon_option = "-Xdock:icon=";
		append_icon_path(icon_option);
		add_option(options, icon_option, 0);
#endif

		for (int i = 0; properties[i]; i += 2) {
			stringstream property;
			property << "-D" << properties[i]
				<< "=" << properties[i + 1];
			add_option(options, property, 0);
		}

		/* fall back to system-wide Java */
		add_option(options, main_class, 0);
		append_string_array(options.java_options, options.ij_options);
		append_string(options.java_options, NULL);
		prepend_string(options.java_options, "java");

		string java_binary("java");
		char * java_home_env = getenv("JAVA_HOME");
		if( java_home_env && strlen(java_home_env) > 0 ) {
			int n = strlen(java_home_env);
			cerr << "Found that JAVA_HOME was: '" <<
				java_home_env << "'" << endl;
			java_binary = java_home_env;
			if( java_home_env[n-1] != '/' ) {
				java_binary += "/";
			}
			java_binary += "bin/java";
		}
		options.java_options.list[0] = (char *)java_binary.c_str();
#ifdef WIN32
		if (console_opened)
			sleep(5); // sleep 5 seconds

		FreeConsole(); // java.exe cannot reuse the console anyway
		for (int i = 0; i < options.java_options.nr - 1; i++)
			options.java_options.list[i] =
				quote_win32(options.java_options.list[i]);
#endif
		if (execvp(java_binary.c_str(), options.java_options.list))
			cerr << "Could not launch system-wide Java ("
				<< strerror(errno) << ")" << endl;
#ifdef WIN32
		char message[16384];
		int off = sprintf(message, "Error: '%s' while executing\n\n",
				strerror(errno));
		for (int i = 0; options.java_options.list[i]; i++)
			off += sprintf(message + off, "'%s'\n",
					options.java_options.list[i]);
		MessageBox(NULL, message, "Error", MB_OK);
#endif
		exit(1);
	}
	return 0;
}

#ifdef MACOSX
static void append_icon_path(string &str)
{
	str += fiji_dir;
	/*
	 * Check if we're launched from within an Application bundle or
	 * command line.  If from a bundle, Fiji.app should be in the path.
	 */
	if (!suffixcmp(fiji_dir, strlen(fiji_dir), "Fiji.app"))
		str += "/Contents/Resources/Fiji.icns";
	else
		str += "/images/Fiji.icns";
}

#include <sys/types.h>
#include <sys/sysctl.h>
#include <mach/machine.h>
#include <unistd.h>
#include <sys/param.h>
#include <string.h>

static int is_intel(void)
{
	int mib[2] = { CTL_HW, HW_MACHINE };
	char result[128];
	size_t len = sizeof(result);;

	if (sysctl(mib, 2, result, &len, NULL, 0) < 0)
		return 0;
	return !strcmp(result, "i386");
}

static void set_path_to_JVM(void)
{
	/*
	 * MacOSX specific stuff for system java
	 * -------------------------------------
	 * Non-macosx works but places java into separate pid,
	 * which causes all kinds of strange behaviours (app can
	 * launch multiple times, etc).
	 *
	 * Search for system wide java >= 1.5
	 * and if found, launch Fiji with the system wide java.
	 * This is an adaptation from simple.c from Apple's
	 * simpleJavaLauncher code.
	 */

	/* Look for the JavaVM bundle using its identifier. */
	CFBundleRef JavaVMBundle =
		CFBundleGetBundleWithIdentifier(CFSTR("com.apple.JavaVM"));

	if (!JavaVMBundle)
		return;

	/* Get a path for the JavaVM bundle. */
	CFURLRef JavaVMBundleURL = CFBundleCopyBundleURL(JavaVMBundle);
	CFRelease(JavaVMBundle);
	if (!JavaVMBundleURL)
		return;

	/* Append to the path the Versions Component. */
	CFURLRef JavaVMBundlerVersionsDirURL =
		CFURLCreateCopyAppendingPathComponent(kCFAllocatorDefault,
				JavaVMBundleURL, CFSTR("Versions"), true);
	CFRelease(JavaVMBundleURL);
	if (!JavaVMBundlerVersionsDirURL)
		return;

	/* Append to the path the target JVM's Version. */
	CFURLRef TargetJavaVM = NULL;
	CFStringRef targetJVM; // Minimum Java5

	// try 1.6 only with 64-bit
	if (is_intel() && sizeof(void *) > 4) {
		targetJVM = CFSTR("1.6");
		TargetJavaVM =
		CFURLCreateCopyAppendingPathComponent(kCFAllocatorDefault,
				JavaVMBundlerVersionsDirURL, targetJVM, true);
	}

	if (!TargetJavaVM) {
		targetJVM = CFSTR("1.5");
		TargetJavaVM =
		CFURLCreateCopyAppendingPathComponent(kCFAllocatorDefault,
				JavaVMBundlerVersionsDirURL, targetJVM, true);
	}

	CFRelease(JavaVMBundlerVersionsDirURL);
	if (!TargetJavaVM)
		return;

	UInt8 pathToTargetJVM[PATH_MAX] = "";
	Boolean result = CFURLGetFileSystemRepresentation(TargetJavaVM, true,
				pathToTargetJVM, PATH_MAX);
	CFRelease(TargetJavaVM);
	if (!result)
		return;

	/*
	 * Check to see if the directory, or a symlink for the target
	 * JVM directory exists, and if so set the environment
	 * variable JAVA_JVM_VERSION to the target JVM.
	 */
	if (access((const char *)pathToTargetJVM, R_OK))
		return;

	/*
	 * Ok, the directory exists, so now we need to set the
	 * environment var JAVA_JVM_VERSION to the CFSTR targetJVM.
	 *
	 * We can reuse the pathToTargetJVM buffer to set the environment
	 * varable.
	 */
	if (CFStringGetCString(targetJVM, (char *)pathToTargetJVM,
				PATH_MAX, kCFStringEncodingUTF8))
		setenv("JAVA_JVM_VERSION",
				(const char *)pathToTargetJVM, 1);

}

static int get_fiji_bundle_variable(const char *key, string &value)
{
	/*
	 * Reading the command line options from the Info.plist file in the
	 * Application bundle.
	 *
	 * This routine expects a separate dictionary for fiji with the
	 * options from the command line as keys.
	 *
	 * If Info.plist is not present (i.e. if started from the cmd-line),
	 * the whole thing will be just skipped.
	 *
	 * Example: Setting the java heap to 1024m
	 * <key>fiji</key>
	 * <dict>
	 *	<key>heap</key>
	 *	<string>1024</string>
	 * </dict>
	 */

	static CFDictionaryRef fijiInfoDict;
	static int initialized = 0;

	if (!initialized) {
		initialized = 1;

		/* Get the main bundle for the app. */
		CFBundleRef fijiBundle = CFBundleGetMainBundle();
		if (!fijiBundle)
			return -1;

		/* Get an instance of the non-localized keys. */
		CFDictionaryRef bundleInfoDict =
			CFBundleGetInfoDictionary(fijiBundle);
		if (!bundleInfoDict)
			return -2;

		fijiInfoDict = (CFDictionaryRef)
			CFDictionaryGetValue(bundleInfoDict, CFSTR("fiji"));
	}

	if (!fijiInfoDict)
		return -3;

	CFStringRef key_ref =
		CFStringCreateWithCString(NULL, key,
			kCFStringEncodingMacRoman);
	if (!key_ref)
		return -4;

	CFStringRef propertyString = (CFStringRef)
		CFDictionaryGetValue(fijiInfoDict, key_ref);
	CFRelease(key_ref);
	if (!propertyString)
		return -5;

	value = CFStringGetCStringPtr(propertyString,
			kCFStringEncodingMacRoman);

	return 0;
}

/* MacOSX needs to run Java in a new thread, AppKit in the main thread. */

static void dummy_call_back(void *info) {}

static void *start_ij_aux(void *dummy)
{
	exit(start_ij());
}

static int start_ij_macosx(void)
{
	/* set the Application's name */
	stringstream name;
	name << "APP_NAME_" << (long)getpid();
	setenv(name.str().c_str(), "Fiji", 1);

	/* set the Dock icon */
	stringstream icon;
	icon << "APP_ICON_" << (long)getpid();;
	string icon_path;
	append_icon_path(icon_path);
	setenv(icon.str().c_str(), icon_path.c_str(), 1);

	pthread_t thread;
	pthread_attr_t attr;
	pthread_attr_init(&attr);
	pthread_attr_setscope(&attr, PTHREAD_SCOPE_SYSTEM);
	pthread_attr_setdetachstate(&attr, PTHREAD_CREATE_DETACHED);

	/* Start the thread that we will start the JVM on. */
	pthread_create(&thread, &attr, start_ij_aux, NULL);
	pthread_attr_destroy(&attr);

	CFRunLoopSourceContext context;
	memset(&context, 0, sizeof(context));
	context.perform = &dummy_call_back;

	CFRunLoopSourceRef ref = CFRunLoopSourceCreate(NULL, 0, &context);
	CFRunLoopAddSource (CFRunLoopGetCurrent(), ref, kCFRunLoopCommonModes);
	CFRunLoopRun();
	return 0;
}
#define start_ij start_ij_macosx

/*
 * Them stupid Apple software designers -- in their infinite wisdom -- added
 * 64-bit support to Tiger without really supporting it.
 *
 * As a consequence, a universal binary will be executed in 64-bit mode on
 * a x86_64 machine, even if neither CoreFoundation nor Java can be linked,
 * and sure enough, the executable will crash.
 *
 * It does not even reach main(), so we have to have a binary that does _not_
 * provide 64-bit support, detect if it is actually on Leopard, and execute
 * another binary in that case that _does_ provide 64-bit support, even if
 * we'd rather meet the Apple software designers some night, with a baseball
 * bat in our hands, than execute an innocent binary that is not to blame.
 */
static int is_osrelease(int min)
{
	int mib[2] = { CTL_KERN, KERN_OSRELEASE };
	char os_release[128];
	size_t len = sizeof(os_release);;

	return sysctl(mib, 2, os_release, &len, NULL, 0) != -1 &&
		atoi(os_release) >= min;
}

static int is_leopard(void)
{
	return is_osrelease(9);
}

static int is_tiger(void)
{
	return is_osrelease(8);
}

static int launch_32bit_on_tiger(int argc, char **argv)
{
	const char *match, *replace;

	if (is_intel() && is_leopard()) {
		match = "-tiger";
		replace = "-macosx";
	}
	else { /* Tiger */
		if (!is_tiger())
			retrotranslator = true;
		match = "-macosx";
		replace = "-tiger";
		if (sizeof(void *) < 8)
			return 0; /* already 32-bit, everything's fine */
	}

	int offset = strlen(argv[0]) - strlen(match);
	if (offset < 0 || strcmp(argv[0] + offset, match))
		return 0; /* suffix not found, no replacement */

	if (strlen(replace) > strlen(match)) {
		char *buffer = (char *)malloc(offset + strlen(replace) + 1);
		if (!buffer) {
			cerr << "Could not allocate new argv[0]" << endl;
			exit(1);
		}
		memcpy(buffer, argv[0], offset);
		argv[0] = buffer;
	}
	strcpy(argv[0] + offset, replace);
	execv(argv[0], argv);
	fprintf(stderr, "Could not execute %s: %d(%s)\n",
		argv[0], errno, strerror(errno));
	exit(1);
}
#endif

static bool is_dir_empty(string path)
{
	DIR *dir = opendir(path.c_str());
	if (!dir)
		return false;

	struct dirent *entry;
	while (NULL != (entry = readdir(dir)))
		if (entry->d_name[0] != '.') {
			closedir(dir);
			return false;
		}

	closedir(dir);
	return true;
}

static string get_newest_subdir(string relative_path)
{
	string path = string(fiji_dir) + "/" + relative_path;
	string result = "";
	DIR *dir = opendir(path.c_str());
	if (!dir)
		return result;
	long mtime = 0;
	struct dirent *entry;
	while (NULL != (entry = readdir(dir))) {
		string filename(entry->d_name);
		if (filename == "." || filename == ".." || filename == ".git")
			continue;
		struct stat st;
		if (stat((path + "/" + filename).c_str(), &st))
			continue;
		if (!S_ISDIR(st.st_mode))
			continue;
		if (is_dir_empty(path + "/" + filename))
			continue;
		if (mtime < st.st_mtime) {
			mtime = st.st_mtime;
			result = relative_path + "/" + filename;
		}
	}
	closedir(dir);
	return result;
}

static void adjust_java_home_if_necessary(void)
{
#ifdef MACOSX
	/* On MacOSX, we use the system Java anyway. */
	return;
#endif
	if (file_exists(string(fiji_dir) + "/" + relative_java_home
			+ "/" + library_path))
		return;
	string platform_subdir = get_newest_subdir(string("java"));
	if (platform_subdir == "")
		return;
	string jdk_subdir = get_newest_subdir(platform_subdir);
	if (jdk_subdir == "")
		return;
	jdk_subdir += "/jre";
	if (dir_exists(string(fiji_dir) + "/" + jdk_subdir))
		relative_java_home = strdup(jdk_subdir.c_str());
}

int main(int argc, char **argv, char **e)
{
#if defined(MACOSX)
	launch_32bit_on_tiger(argc, argv);
#elif defined(WIN32)
#ifdef WIN64
	/* work around MinGW64 breakage */
	argc = __argc;
	argv = __argv;
	argv[0] = _pgmptr;
#endif
	int len = strlen(argv[0]);
	if (!suffixcmp(argv[0], len, "fiji.exe") ||
			!suffixcmp(argv[0], len, "fiji"))
		open_win_console();
#endif
	fiji_dir = get_fiji_dir(argv[0]);
	adjust_java_home_if_necessary();
	main_argv0 = argv[0];
	main_argv = argv;
	main_argc = argc;

	/* save arguments in case we have to try with a smaller heap */
	int size = (argc + 1) * sizeof(char *);
	main_argv_backup = (char **)malloc(size);
	memcpy(main_argv_backup, main_argv, size);
	main_argc_backup = argc;

	return start_ij();
}<|MERGE_RESOLUTION|>--- conflicted
+++ resolved
@@ -401,15 +401,9 @@
 
 const char *last_slash(const char *path)
 {
-<<<<<<< HEAD
-	char *slash = (char *)strrchr(path, '/');
-#ifdef WIN32
-	char *backslash = (char *)strrchr(path, '\\');
-=======
 	const char *slash = strrchr(path, '/');
 #ifdef WIN32
 	const char *backslash = strrchr(path, '\\');
->>>>>>> 6a5f21c7
 
 	if (backslash && slash < backslash)
 		slash = backslash;
