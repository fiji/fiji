# This is a configuration file for Fiji mAKE ("fake")
#
# The syntax of a Fakefile is meant to be very simple.
#
# The first rule is the default rule.
#
# All rules are of the form
#
#	target <- prerequisites
#
# before making "target", all prerequisites will be made (i.e. if there
# exists a rule, for an item on the right side, it will be executed before
# the current rule).
#
# Most rules have implicit actions: if the target is a .jar file, the items
# on the right side are packaged into the target, compiling them first, if
# they are .java files.
#
# If the last item on the right side is a .c file, the GNU C++ compiler
# will be invoked to make the target from it.
#
# If an item on the right side is a directory, and a Fakefile or a Makefile
# exists in that directory, "fake" or "make" will be called in that directory.
# The target will be simply copied from that directory after handling all
# dependencies.
#
# There is a special type of rule when "fake" does not know how to produce
# the target from the prerequisites: you can call a program with
#
#	target[program] <- items
#
# This will check if the target is up-to-date, by checking the timestamps of the
# items (if there is no item, the target is deemed _not_ up-to-date). If the target
# is not up-to-date, "fake" will execute the program with all items as parameters.
#
# Variables are defined like this:
#
#	VARIABLE=VALUE
#
# and their values can be accessed with "$VARIABLE" in most places.
#
# You can define variables depending on the platform, the target, and in some
# cases the prerequisite, by adding a tag in parentheses to the name:
#
#	VARIABLE(target)=xyz
#	VARIABLE(platform)=abc

# These variables are special, as they will be interpreted by "fake".

# Do not be verbose
verbose=false

# Usually not necessary
debug=false

# Compile .java files for this Java version
javaVersion=1.5

# If false, skips rebuilds triggered from newer Fakefile or fake.jar
# (see issues 40 & 45)
rebuildIfFakeIsNewer=true

# When building a .jar file, and a .config file of the same name is found in
# this directory, it will be included as "plugins.config".
pluginsConfigDirectory=staged-plugins

# When a prerequisite is a directory, but contains neither Fakefile nor
# Makefile, just ignore it
ignoreMissingFakefiles=true

# When a submodule could not be made, fall back to copying from this directory
precompiledDirectory=precompiled/

buildDir=build/

FIJI_JAVA_HOME(linux)=java/linux/jdk1.6.0_20/jre
FIJI_JAVA_HOME(linux64)=java/linux-amd64/jdk1.6.0_20/jre
FIJI_JAVA_HOME(win32)=java/win32/jdk1.6.0_20/jre
FIJI_JAVA_HOME(win64)=java/win64/jdk1.6.0_20/jre
FIJI_JAVA_HOME(macosx)=java/macosx-java3d
JAVA_HOME=$FIJI_JAVA_HOME
ENVOVERRIDES(JAVA_HOME)=true

# Java 3D
FIJI_JAVA_EXT=$FIJI_JAVA_HOME/lib/ext
FIJI_JAVA_EXT(macosx)=$FIJI_JAVA_HOME/Home/lib/ext
JAVA3D_JARS=$FIJI_JAVA_EXT/j3dcore.jar:$FIJI_JAVA_EXT/j3dutils.jar:$FIJI_JAVA_EXT/vecmath.jar

# tools.jar
TOOLS_JAR=$JAVA_HOME/../lib/tools.jar
TOOLS_JAR(macosx)=/System/Library/Frameworks/JavaVM.framework/Classes/classes.jar

# the main target

SUBMODULE_TARGETS=\
	jars/ij.jar \
	misc/headless.jar \
	plugins/loci_tools.jar \
	jars/VectorString.jar \
	plugins/TrakEM2_.jar \
	plugins/mpicbg_.jar \
	jars/clojure.jar \
	plugins/ij-ImageIO_.jar \
	jars/jacl.jar \
	jars/batik.jar \
	jars/junit-4.5.jar \
	jars/rsyntaxtextarea.jar \
	jars/autocomplete.jar \
	jars/weka.jar \
	jars/jython.jar \
	jars/imglib.jar \
	jars/mpicbg.jar \
	jars/commons-math.jar

PLUGIN_TARGETS=plugins/Jython_Interpreter.jar \
	plugins/Clojure_Interpreter.jar \
	plugins/JRuby_Interpreter.jar \
	plugins/BeanShell_Interpreter.jar \
	plugins/bUnwarpJ_.jar \
	plugins/register_virtual_stack_slices.jar \
	plugins/Siox_Segmentation.jar \
	plugins/registration_3d.jar \
	plugins/IO_.jar \
	plugins/CLI_.jar \
	plugins/Javascript_.jar \
	plugins/LSM_Toolbox.jar \
	plugins/SplineDeformationGenerator_.jar \
	plugins/level_sets.jar \
	plugins/Analyze_Reader_Writer.jar \
	plugins/Color_Histogram.jar \
	plugins/Color_Inspector_3D.jar \
	plugins/Image_5D.jar \
	plugins/M_I_P.jar \
	plugins/Interactive_3D_Surface_Plot.jar \
	plugins/View5D_.jar \
	plugins/Volume_Viewer.jar \
	plugins/IJ_Robot.jar \
	plugins/Fiji_Updater.jar \
	plugins/Daltonize_.jar \
	plugins/Stitching_.jar \
	plugins/LSM_Reader.jar \
	plugins/AnalyzeSkeleton_.jar \
	plugins/Skeletonize3D_.jar \
	plugins/TurboReg_.jar \
	plugins/Bug_Submitter.jar \
	plugins/Fiji_Plugins.jar \
	plugins/ToAST_.jar \
	plugins/MTrack2_.jar \
	plugins/Time_Stamper.jar \
        plugins/Series_Labeler.jar \
	plugins/Statistical_Region_Merging.jar \
	plugins/Refresh_Javas.jar \
	plugins/Auto_Threshold.jar \
	plugins/Arrow_.jar \
	plugins/Stack_Manipulation.jar \
	plugins/FlowJ_.jar \
	plugins/PIV_analyser.jar \
	plugins/Record_Screen.jar \
	plugins/Video_Editing.jar \
	plugins/Sync_Win.jar \
	plugins/Gray_Morphology.jar \
	plugins/Colocalisation_Analysis.jar \
	plugins/LocalThickness_.jar \
	plugins/Fiji_Developer.jar \
	plugins/Script_Editor.jar \
	plugins/Manual_Tracking.jar \
	plugins/Calculator_Plus.jar \
	plugins/3D_Objects_Counter.jar \
	plugins/Trainable_Segmentation.jar \
	plugins/IsoData_Classifier.jar \
	plugins/RATS_.jar \
	plugins/Directionality_.jar \
	jars/Fiji.jar \
	plugins/Image_Expression_Parser.jar \
	plugins/Algorithm_Launcher.jar \
	plugins/VIB_.jar \
	plugins/Anisotropic_Diffusion_2D.jar \
	plugins/Simple_Neurite_Tracer.jar \
	plugins/SPIM_Registration.jar \
	plugins/QuickPALM_.jar \
<<<<<<< HEAD
	plugins/Embryo_Tracker.jar \
	plugins/3D_Viewer.jar
=======
	plugins/3D_Viewer.jar \
	plugins/CPU_Meter.jar \
	plugins/TopoJ_.jar
>>>>>>> 4f92f472

all <- fiji $SUBMODULE_TARGETS $PLUGIN_TARGETS third-party-plugins

# The "run" rule just executes ./fiji (as long as the file "run" does not exist...)
# It has items on the right side, because these would be passed to the executable.

run[] <- all run-fiji
run-fiji[./fiji] <-
DEBUG_ARGS=-agentlib:jdwp=transport=dt_socket,address=8000,server=y,suspend=n
dev[./fiji $DEBUG_ARGS] <-


# JDK

JDK=java/$PLATFORM
JDK(linux64)=java/linux-amd64
JDK(macosx)=java/macosx-java3d

# Call the Jython script to ensure that the JDK is checked out (from Git)
jdk[bin/checkout-jdk.py $JDK] <-

# From submodules
jars/ij.jar <- jars/javac.jar ImageJA/
misc/headless.jar <- jars/javac.jar ImageJA/
CLASSPATH(plugins/mpicbg_.jar)=jars/mpicbg.jar
plugins/mpicbg_.jar <- mpicbg/
jars/mpicbg.jar <- mpicbg/
CLASSPATH(jars/imglib.jar)=jars/mpicbg.jar
jars/imglib.jar <- plugins/loci_tools.jar imglib/
jars/clojure.jar <- clojure/
plugins/loci_tools.jar <- bio-formats/
CLASSPATH(jars/VectorString.jar)=jars/Jama-1.0.2.jar
jars/VectorString.jar <- TrakEM2/
CLASSPATH(plugins/TrakEM2_.jar)=plugins/VIB_.jar:jars/mpicbg.jar:plugins/loci_tools.jar:plugins/bUnwarpJ_.jar:plugins/level_sets.jar:plugins/Fiji_Plugins.jar:jars/Jama-1.0.2.jar:jars/imglib.jar:plugins/Simple_Neurite_Tracer.jar:plugins/3D_Viewer.jar
plugins/TrakEM2_.jar <- jars/ij.jar plugins/VIB_.jar jars/mpicbg.jar plugins/bUnwarpJ_.jar plugins/level_sets.jar plugins/Fiji_Plugins.jar jars/imglib.jar jars/VectorString.jar TrakEM2/
plugins/ij-ImageIO_.jar <- ij-plugins/
jars/jacl.jar <- tcljava/
jars/batik.jar <- batik/
jars/junit-4.5.jar <- junit/
jars/rsyntaxtextarea.jar <- RSyntaxTextArea/
jars/autocomplete.jar <- AutoComplete/
jars/weka.jar <- jars/Fiji.jar weka/
jars/jython.jar <- jython/
jars/commons-math.jar <- commons-math/

# From source
libs[] <- jars/test-fiji.jar jars/zs.jar jars/VIB-lib.jar jars/Jama-1.0.2.jar \
	jars/fiji-scripting.jar jars/fiji-lib.jar jars/jep.jar \
	jars/pal-optimization.jar jars/MacOSX_Updater_Fix.jar

plugins/Record_Screen.jar <- src-plugins/Record_Screen/ src-plugins/Record_Screen/**/*

mainClass(jars/Fiji.jar)=fiji.Main
src-plugins/Fiji/icon.png[cp $PRE $TARGET] <- images/icon.png

MAINCLASS(jars/javac.jar)=com.sun.tools.javac.Main

CLASSPATH(jars/fiji-scripting.jar)=jars/jython.jar:jars/Fiji.jar:jars/bsh-2.0b4.jar:jars/js.jar
CLASSPATH(plugins/Refresh_Javas.jar)=jars/fiji-scripting.jar:jars/fake.jar:jars/Fiji.jar
CLASSPATH(plugins/Jython_Interpreter.jar)=jars/fiji-scripting.jar:jars/jython.jar
CLASSPATH(plugins/Clojure_Interpreter.jar)=jars/fiji-scripting.jar:jars/clojure.jar
CLASSPATH(plugins/JRuby_Interpreter.jar)=jars/fiji-scripting.jar:jars/jruby.jar
CLASSPATH(plugins/BeanShell_Interpreter.jar)=jars/fiji-scripting.jar:jars/bsh-2.0b4.jar
CLASSPATH(plugins/Javascript_.jar)=jars/fiji-scripting.jar:jars/js.jar
CLASSPATH(plugins/CLI_.jar)=jars/fiji-scripting.jar
MAINCLASS(plugins/Script_Editor.jar)=fiji.scripting.Script_Editor
CLASSPATH(plugins/Script_Editor.jar)=jars/rsyntaxtextarea.jar:jars/autocomplete.jar:plugins/Clojure_Interpreter.jar:plugins/JRuby_Interpreter.jar:plugins/Javascript_.jar:plugins/Jython_Interpreter.jar:plugins/Refresh_Javas.jar:plugins/BeanShell_Interpreter.jar:plugins/CLI_.jar:jars/fiji-scripting.jar:jars/Fiji.jar:jars/imglib.jar:jars/fiji-lib.jar:jars/fake.jar:$TOOLS_JAR
NO_COMPILE(plugins/Script_Editor.jar)=src-plugins/Script_Editor/templates/**/*
src-plugins/Script_Editor/icon.png[cp $PRE $TARGET] <- images/icon.png
src-plugins/Script_Editor/var.png[cp $PRE $TARGET] <- images/var.png
src-plugins/Script_Editor/function.png[cp $PRE $TARGET] <- images/function.png

CLASSPATH(jars/zs.jar)=jars/Jama-1.0.2.jar
CLASSPATH(plugins/register_virtual_stack_slices.jar)=plugins/TrakEM2_.jar:jars/mpicbg.jar:plugins/bUnwarpJ_.jar:jars/fiji-lib.jar
CLASSPATH(plugins/registration_3d.jar)=jars/edu_mines_jtk.jar
CLASSPATH(plugins/Siox_Segmentation.jar)=jars/fiji-lib.jar
CLASSPATH(plugins/Image_Expression_Parser.jar)=jars/jep.jar:jars/imglib.jar:jars/junit-4.5.jar

CLASSPATH(plugins/Algorithm_Launcher.jar)=jars/imglib.jar
plugins/Algorithm_Launcher.jar <- \
	src-plugins/Algorithm_Launcher/**/*.java \
	src-plugins/Algorithm_Launcher/**/*.config

CLASSPATH(plugins/Directionality_.jar)=jars/jfreechart-1.0.13.jar:jars/jcommon-1.0.12.jar
CLASSPATH(plugins/LSM_Toolbox.jar)=plugins/LSM_Reader.jar
MAINCLASS(plugins/LSM_Toolbox.jar)=org.imagearchive.lsm.toolbox.gui.AboutDialog
MAINCLASS(plugins/Interactive_3D_Surface_Plot.jar)=Interactive_3D_Surface_Plot
CLASSPATH(plugins/Stitching_.jar)=plugins/loci_tools.jar:jars/fiji-lib.jar:jars/imglib.jar:jars/edu_mines_jtk.jar
CLASSPATH(plugins/Fiji_Plugins.jar)=jars/jsch-0.1.37.jar:jars/fiji-lib.jar
MAINCLASS(plugins/Fiji_Updater.jar)=fiji.updater.Main
CLASSPATH(plugins/Fiji_Updater.jar)=jars/jsch-0.1.37.jar
CLASSPATH(plugins/IO_.jar)=jars/batik.jar:jars/jpedalSTD.jar:jars/itext-1.3.jar:jars/jzlib-1.0.7.jar
CLASSPATH(plugins/Sync_Win.jar)=plugins/Image_5D.jar
CLASSPATH(plugins/Fiji_Developer.jar)=plugins/Script_Editor.jar:plugins/Fiji_Plugins.jar:jars/rsyntaxtextarea.jar:plugins/3D_Viewer.jar:$JAVA3D_JARS
CLASSPATH(plugins/Trainable_Segmentation.jar)=jars/weka.jar:plugins/Stitching_.jar:jars/fiji-lib.jar
CLASSPATH(plugins/VIB_.jar)=$JAVA3D_JARS:jars/VIB-lib.jar:jars/pal-optimization.jar:plugins/3D_Viewer.jar:jars/imglib.jar
CLASSPATH(jars/VIB-lib.jar)=jars/Jama-1.0.2.jar:jars/junit-4.5.jar:jars/pal-optimization.jar:jars/jzlib-1.0.7.jar
CLASSPATH(plugins/Simple_Neurite_Tracer.jar)=$JAVA3D_JARS:jars/VIB-lib.jar:plugins/VIB_.jar:jars/pal-optimization.jar:jars/junit-4.5.jar:plugins/3D_Viewer.jar:jars/commons-math.jar:jars/jfreechart-1.0.13.jar:jars/jcommon-1.0.12.jar:jars/batik.jar
CLASSPATH(plugins/3D_Viewer.jar)=jars/VIB-lib.jar:jars/imglib.jar:jars/Jama-1.0.2.jar:$JAVA3D_JARS
CLASSPATH(jars/jep.jar)=jars/Jama-1.0.2.jar:jars/junit-4.5.jar
CLASSPATH(plugins/Embryo_Tracker.jar)=plugins/3D_Viewer.jar
CLASSPATH(plugins/SPIM_Registration.jar)=$JAVA3D_JARS:jars/imglib.jar:jars/mpicbg.jar:plugins/3D_Viewer.jar:jars/weka.jar:jars/fiji-lib.jar:plugins/loci_tools.jar:plugins/Fiji_Plugins.jar:jars/VIB-lib.jar:jars/Jama-1.0.2.jar
CLASSPATH(plugins/Bug_Submitter.jar)=plugins/Fiji_Updater.jar
CLASSPATH(plugins/TopoJ_.jar)=jars/Jama-1.0.2.jar

# pre-Java5 generics ;-)

src-plugins/VIB-lib/vib/FloatMatrix.java[src-plugins/VIB-lib/sed.py $PRE $TARGET] <- src-plugins/VIB-lib/vib/FastMatrix.java
src-plugins/VIB-lib/math3d/FloatMatrixN.java[src-plugins/VIB-lib/sed.py $PRE $TARGET] <- src-plugins/VIB-lib/math3d/FastMatrixN.java
src-plugins/VIB-lib/math3d/JacobiFloat.java[src-plugins/VIB-lib/sed.py $PRE $TARGET] <- src-plugins/VIB-lib/math3d/JacobiDouble.java
src-plugins/VIB-lib/math3d/Eigensystem3x3Float.java[src-plugins/VIB-lib/sed.py $PRE $TARGET] <- \
	src-plugins/VIB-lib/math3d/Eigensystem3x3Double.java
src-plugins/VIB-lib/math3d/Eigensystem2x2Float.java[src-plugins/VIB-lib/sed.py $PRE $TARGET] <- \
	src-plugins/VIB-lib/math3d/Eigensystem2x2Double.java

MAINCLASS(jars/test-fiji.jar)=fiji.Tests
CLASSPATH(jars/test-fiji.jar)=jars/junit-4.5.jar

MAINCLASS(jars/MacOSX_Updater_Fix.jar)=fiji.updater.Fix

# the default rules

plugins/*.jar <- src-plugins/*/**/*
jars/*.jar <- src-plugins/*/**/*

# Third party plugins

THIRD_PARTY_PLUGINS= \
	plugins/TransformJ_.jar \

third-party-plugins[] <- $THIRD_PARTY_PLUGINS
plugins/*.jar <- staged-plugins/*.jar

# Fiji launcher

JAVA_LIB_PATH(linux)=lib/i386/client/libjvm.so
JAVA_LIB_PATH(linux64)=lib/amd64/server/libjvm.so
JAVA_LIB_PATH(win32)=bin/client/jvm.dll
JAVA_LIB_PATH(win64)=bin/server/jvm.dll
JAVA_LIB_PATH(macosx)=

# The variables CFLAGS, CXXFLAGS, LDFLAGS and LIBS will be used for compiling
# C and C++ programs.
CFLAGS(*)=-Wall -Iincludes \
	-DJAVA_HOME='"$FIJI_JAVA_HOME"' -DJAVA_LIB_PATH='"$JAVA_LIB_PATH"'
WINOPTS=-mwindows -mno-cygwin -DMINGW32
CFLAGS(win32)=$CFLAGS $WINOPTS
CFLAGS(win64)=$CFLAGS $WINOPTS

# Include 64-bit architectures only in ./fiji (as opposed to ./fiji-tiger),
# and only on MacOSX
MACOPTS(osx10.3)=-I/System/Library/Frameworks/JavaVM.Framework/Headers \
	-DMACOSX
MACOPTS(osx10.4)=$MACOPTS(osx10.3) -mmacosx-version-min=10.3 -arch i386 -arch ppc
MACOPTS(osx10.5)=$MACOPTS(osx10.4) -arch x86_64

CFLAGS(linux)=$CFLAGS -DIPV6_MAYBE_BROKEN
CFLAGS(linux64)=$CFLAGS -DIPV6_MAYBE_BROKEN

LDFLAGS(win32)=$LDFLAGS $WINOPTS

CFLAGS(fiji)=$CFLAGS $MACOPTS
LDFLAGS(fiji)=$LDFLAGS $MACOPTS

LIBS(linux)=-ldl
LIBS(linux64)=-ldl
LIBS(macosx)=-framework CoreFoundation -framework JavaVM

fiji <- fiji.c

CFLAGS(fiji-macosx)=$CFLAGS $MACOPTS(osx10.5)
LDFLAGS(fiji-macosx)=$LDFLAGS $MACOPTS(osx10.5)
fiji-macosx <- fiji.c

CFLAGS(fiji-tiger)=$CFLAGS $MACOPTS(osx10.4)
LDFLAGS(fiji-tiger)=$LDFLAGS $MACOPTS(osx10.4)
fiji-tiger <- fiji.c

CFLAGS(fiji-panther)=$CFLAGS $MACOPTS(osx10.3)
LDFLAGS(fiji-panther)=$LDFLAGS $MACOPTS(osx10.3)
fiji-panther <- fiji.c

# Cross-compiling (works only on Linux64 so far)

all-cross[] <- cross-win32 cross-win64 cross-linux
# cross-tiger does not work yet

cross-win64[bin/cross-compiler.py win64 $CFLAGS(win64)] <- fiji.c
cross-tiger[bin/chrooted-cross-compiler.sh tiger \
	$CFLAGS(macosx) $LIBS(macosx)] <- fiji.c
cross-*[bin/chrooted-cross-compiler.sh * \
	$CFLAGS(*) $LIBS(*)] <- fiji.c

# Precompiled stuff

LAUNCHER(*)=precompiled/fiji-$PLATFORM
LAUNCHER(win32)=precompiled/fiji-win32.exe
LAUNCHER(win64)=precompiled/fiji-win64.exe
LAUNCHER(osx10.4)=precompiled/fiji-macosx
LAUNCHER(osx10.5)=precompiled/fiji-macosx precompiled/fiji-tiger
precompile-fiji[] <- $LAUNCHER

precompiled/fiji-tiger[bin/copy-file.py $PRE $TARGET] <- fiji-tiger
precompiled/fiji-macosx[bin/copy-file.py $PRE $TARGET] <- fiji-macosx
# this rule only matches precompiled/fiji-$PLATFORM
precompiled/fiji-*[bin/copy-file.py $PRE $TARGET] <- fiji

precompile-fake[] <- precompiled/fake.jar
precompiled/fake.jar <- jars/fake.jar
precompiled/javac.jar <- jars/javac.jar
precompiled/ij.jar <- jars/ij.jar
precompiled/mpicbg.jar <- jars/mpicbg.jar
precompiled/*[bin/copy-file.py $PRE $TARGET] <- *

precompile-submodules[] <- \
	precompiled/ij.jar \
	precompiled/loci_tools.jar \
	precompiled/TrakEM2_.jar \
	precompiled/mpicbg_.jar \
	precompiled/mpicbg.jar \
	precompiled/clojure.jar \
	precompiled/ij-ImageIO_.jar \
	precompiled/jacl.jar \
	precompiled/batik.jar \
	precompiled/junit-4.5.jar \
	precompiled/rsyntaxtextarea.jar \
	precompiled/autocomplete.jar \
	precompiled/weka.jar \
	precompiled/jython.jar \
	precompiled/imglib.jar \
	precompiled/commons-math.jar \

precompiled/ij.jar <- jars/ij.jar
precompiled/clojure.jar <- jars/clojure.jar
precompiled/jacl.jar <- jars/jacl.jar
precompiled/batik.jar <- jars/batik.jar
precompiled/junit-4.5.jar <- jars/junit-4.5.jar
precompiled/rsyntaxtextarea.jar <- jars/rsyntaxtextarea.jar
precompiled/autocomplete.jar <- jars/autocomplete.jar
precompiled/weka.jar <- jars/weka.jar
precompiled/jython.jar <- jars/jython.jar
precompiled/imglib.jar <- jars/imglib.jar
precompiled/commons-math.jar <- jars/commons-math.jar
precompiled/* <- plugins/*

precompile[] <- precompile-fiji precompile-fake precompile-submodules

# precompiled fall back

missingPrecompiledFallBack[./fiji --jar plugins/Fiji_Updater.jar --update $TARGET] <- \
	jars/Fiji.jar plugins/Fiji_Updater.jar

# Portable application/.app

all-apps[] <- app-macosx app-linux app-linux64 app-win32 app-win64
MACOSX_TIGER_LAUNCHER(macosx)=fiji-tiger
app-*[bin/make-app.py * $PLATFORM] <- all $MACOSX_TIGER_LAUNCHER

app-all[bin/make-app.py all $PLATFORM] <- all
app-nojre[bin/make-app.py nojre $PLATFORM] <- all

all-dmgs[] <- fiji-macosx.dmg
fiji-*.dmg[bin/make-dmg.py] <- app-* Fiji.app \
	resources/install-fiji.jpg
dmg[] <- fiji-macosx.dmg

resources/install-fiji.jpg[./fiji bin/generate-finder-background.py] <- \
	bin/generate-finder-background.py

all-tars[] <- fiji-linux.tar.bz2 fiji-linux64.tar.bz2 \
	fiji-all.tar.bz2 fiji-nojre.tar.bz2
fiji-*.tar.bz2[bin/make-tar.py $TARGET Fiji.app] <- app-* Fiji.app
tar[] <- fiji-$PLATFORM.tar.bz2

all-zips[] <- fiji-linux.zip fiji-linux64.zip fiji-win32.zip fiji-win64.zip \
	fiji-all.zip fiji-nojre.zip
fiji-*.zip[bin/make-zip.py $TARGET Fiji.app] <- app-* Fiji.app
zip[] <- fiji-$PLATFORM.zip

all-isos[] <- fiji-linux.iso fiji-linux64.iso fiji-win32.iso fiji-win64.iso \
	fiji-macosx.iso fiji-all.iso fiji-nojre.iso
fiji-*.iso[genisoimage -J -V Fiji -o $TARGET Fiji.app] <- app-*

all-7zs[] <- fiji-linux.7z fiji-linux64.7z fiji-win32.7z fiji-win64.7z \
	fiji-macosx.7z fiji-all.7z fiji-nojre.7z
fiji-*.7z[bin/make-7z.py $TARGET Fiji.app] <- app-*

# Checks

check[] <- check-launchers check-submodules

LAUNCHERS=$LAUNCHER(linux) $LAUNCHER(linux64) \
	$LAUNCHER(win32) $LAUNCHER(win64) $LAUNCHER(macosx)
check-launchers[bin/up-to-date-check.py fiji.c $LAUNCHERS] <-

check-submodules[] <- check-ij check-VIB check-TrakEM2 check-mpicbg

check-ij[bin/up-to-date-check.py ImageJA precompiled/ij.jar] <-
check-*[bin/up-to-date-check.py * precompiled/*_.jar] <-

# Fake itself

MAINCLASS(jars/fake.jar)=fiji.build.Fake
JAVAVERSION(jars/fake.jar)=1.3
jars/fake.jar <- src-plugins/fake/**/*.java<|MERGE_RESOLUTION|>--- conflicted
+++ resolved
@@ -178,14 +178,10 @@
 	plugins/Simple_Neurite_Tracer.jar \
 	plugins/SPIM_Registration.jar \
 	plugins/QuickPALM_.jar \
-<<<<<<< HEAD
 	plugins/Embryo_Tracker.jar \
-	plugins/3D_Viewer.jar
-=======
 	plugins/3D_Viewer.jar \
 	plugins/CPU_Meter.jar \
 	plugins/TopoJ_.jar
->>>>>>> 4f92f472
 
 all <- fiji $SUBMODULE_TARGETS $PLUGIN_TARGETS third-party-plugins
 
