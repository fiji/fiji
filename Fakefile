# TODO: micromanager

# This is a configuration file for Fiji mAKE ("fake")
#
# The syntax of a Fakefile is meant to be very simple.
#
# The first rule is the default rule.
#
# All rules are of the form
#
#	target <- prerequisites
#
# before making "target", all prerequisites will be made (i.e. if there
# exists a rule, for an item on the right side, it will be executed before
# the current rule).
#
# Most rules have implicit actions: if the target is a .jar file, the items
# on the right side are packaged into the target, compiling them first, if
# they are .java files.
#
# If the last item on the right side is a .cxx file, the GNU C++ compiler
# will be invoked to make the target from it.
#
# If an item on the right side is a directory, and a Fakefile or a Makefile
# exists in that directory, "fake" or "make" will be called in that directory.
# The target will be simply copied from that directory after handling all
# dependencies.
#
# There is a special type of rule when "fake" does not know how to produce
# the target from the prerequisites: you can call a program with
#
#	target[program] <- items
#
# This will check if the target is up-to-date, by checking the timestamps of the
# items (if there is no item, the target is deemed _not_ up-to-date). If the target
# is not up-to-date, "fake" will execute the program with all items as parameters.
#
# Variables are defined like this:
#
#	VARIABLE=VALUE
#
# and their values can be accessed with "$VARIABLE" in most places.
#
# You can define variables depending on the platform, the target, and in some
# cases the prerequisite, by adding a tag in parentheses to the name:
#
#	VARIABLE(target)=xyz
#	VARIABLE(platform)=abc

# These variables are special, as they will be interpreted by "fake".

# Do not be verbose
verbose=false

# Usually not necessary
debug=false

# Compile .java files for this Java version
javaVersion=1.5

# When building a .jar file, and a .config file of the same name is found in
# this directory, it will be included as "plugins.config".
pluginsConfigDirectory=staged-plugins

# When a prerequisite is a directory, but contains neither Fakefile nor
# Makefile, just ignore it
ignoreMissingFakefiles=true

# When a submodule could not be made, fall back to copying from this directory
precompiledDirectory=precompiled/

JAVA_HOME(linux)=java/linux/jdk1.6.0_10/jre
JAVA_HOME(linux64)=java/linux-amd64/jdk1.6.0_10/jre
JAVA_HOME(win32)=java/win32/jdk1.6.0_03/jre
JAVA_HOME(win64)=java/win64/jdk1.6.0_04/jre
JAVA_HOME(macosx)=java/macosx-java3d

# the main target

SUBMODULE_TARGETS=\
	ij.jar \
	plugins/VIB_.jar \
	plugins/TrakEM2_.jar \
	plugins/mpicbg_.jar \
	jars/clojure.jar \
	plugins/loci_tools.jar \
	plugins/ij-ImageIO_.jar \
	jars/jacl.jar \
	jars/batik.jar \
	jars/junit-4.5.jar \

PLUGIN_TARGETS=plugins/Jython_Interpreter.jar \
	plugins/Clojure_Interpreter.jar \
	plugins/JRuby_Interpreter.jar \
	plugins/BeanShell_Interpreter.jar \
	plugins/bUnwarpJ_.jar \
	plugins/register_virtual_stack_slices.jar \
	plugins/registration_3d.jar \
	plugins/IO_.jar \
	plugins/CLI_.jar \
	plugins/Javascript_.jar \
	plugins/LSM_Toolbox.jar \
	plugins/SplineDeformationGenerator_.jar \
	plugins/level_sets.jar \
	plugins/Analyze_Reader_Writer.jar \
	plugins/Color_Histogram.jar \
	plugins/Color_Inspector_3D.jar \
	plugins/Image_5D.jar \
	plugins/M_I_P.jar \
	plugins/Interactive_3D_Surface_Plot.jar \
	plugins/View5D_.jar \
	plugins/Volume_Viewer.jar \
	plugins/IJ_Robot.jar \
	plugins/Fiji_Updater.jar \
	plugins/Multi_Thresholder.jar \
	plugins/Daltonize_.jar \
	plugins/Stitching_.jar \
	plugins/AnalyzeSkeleton_.jar \
	plugins/Skeletonize3D_.jar \
	plugins/TurboReg_.jar \
	plugins/Analyze/Grid_.class \
	plugins/Input-Output/HandleExtraFileTypes.class \
	plugins/Stacks/Stack_Reverser.class \
	plugins/Bug_Submitter.jar \
	plugins/Fiji_Plugins.jar \
	plugins/ToAST_.jar \
	plugins/MTrack2_.jar \
	plugins/Time_Stamper.jar \
	plugins/Statistical_Region_Merging.jar \
<<<<<<< HEAD
	plugins/Refresh_Javas.jar \
=======
	plugins/Auto_Threshold.jar \
>>>>>>> 3886c5e0
	\
	misc/Fiji.jar

all <- fiji $SUBMODULE_TARGETS $PLUGIN_TARGETS third-party-plugins jars/zs.jar

# The "run" rule just executes ./fiji (as long as the file "run" does not exist...)
# It has items on the right side, because these would be passed to the executable.

run[] <- all run-fiji
run-fiji[./fiji] <-
DEBUG_ARGS=-agentlib:jdwp=transport=dt_socket,address=8000,server=y,suspend=n
dev[./fiji $DEBUG_ARGS] <-


# JDK

JDK=java/$PLATFORM
JDK(linux64)=java/linux-amd64
JDK(macosx)=java/macosx-java3d

# Call the Jython script to ensure that the JDK is checked out (from Git)
jdk[scripts/checkout-jdk.py $JDK] <-

# From submodules
ij.jar <- jars/javac.jar ImageJA/
CLASSPATH(plugins/VIB_.jar)=plugins/LSM_Toolbox.jar
plugins/VIB_.jar <- plugins/LSM_Toolbox.jar VIB/
CLASSPATH(plugins/mpicbg_.jar)=jars/imagescience.jar
plugins/mpicbg_.jar <- mpicbg/
CLASSPATH(plugins/TrakEM2_.jar)=plugins/VIB_.jar:plugins/mpicbg_.jar
plugins/TrakEM2_.jar <- ij.jar plugins/VIB_.jar plugins/mpicbg_.jar TrakEM2/
jars/clojure.jar <- clojure/
plugins/loci_tools.jar <- bio-formats/
plugins/ij-ImageIO_.jar <- ij-plugins/
jars/jacl.jar <- tcljava/
jars/batik.jar <- batik/
jars/junit-4.5.jar <- junit/

# From source
javaVersion(misc/Fiji.jar)=1.3
misc/Fiji.jar <- src-plugins/fiji/*.java src-plugins/ij/**/*.java

# These classes are common
CLASSPATH(jars/zs.jar)=jars/Jama-1.0.2.jar
jars/zs.jar <- src-plugins/zs/**/*.java

jars/fiji-scripting.jar <- src-plugins/fiji-scripting/**/*.java

CLASSPATH(plugins/Refresh_Javas.jar)=jars/fiji-scripting.jar
CLASSPATH(plugins/Jython_Interpreter.jar)=jars/fiji-scripting.jar:jars/jython2.2.1/jython.jar
plugins/Jython_Interpreter.jar <- src-plugins/Jython/*.java
CLASSPATH(plugins/Clojure_Interpreter.jar)=jars/fiji-scripting.jar:jars/clojure.jar
plugins/Clojure_Interpreter.jar <- src-plugins/Clojure/*.java
CLASSPATH(plugins/JRuby_Interpreter.jar)=jars/fiji-scripting.jar
plugins/JRuby_Interpreter.jar <- src-plugins/JRuby/*.java
CLASSPATH(plugins/BeanShell_Interpreter.jar)=jars/fiji-scripting.jar
plugins/BeanShell_Interpreter.jar <- src-plugins/BSH/*.java
CLASSPATH(plugins/Javascript_.jar)=jars/fiji-scripting.jar
plugins/Javascript_.jar <- src-plugins/Javascript/*.java

plugins/Bug_Submitter.jar <- src-plugins/Bug_Submitter/*.java

CLASSPATH(plugins/register_virtual_stack_slices.jar)=plugins/TrakEM2_.jar
MAINCLASS(plugins/LSM_Toolbox.jar)=org.imagearchive.lsm.toolbox.gui.AboutDialog
plugins/LSM_Toolbox.jar <- src-plugins/LSM_Toolbox/**/*.java \
	src-plugins/LSM_Toolbox/**/*.png \
	src-plugins/LSM_Toolbox/**/*.jpg \
	src-plugins/LSM_Toolbox/**/*.html \
	src-plugins/LSM_Toolbox/**/*.txt
MAINCLASS(plugins/Interactive_3D_Surface_Plot.jar)=Interactive_3D_Surface_Plot
CLASSPATH(plugins/Stitching_.jar)=plugins/loci_tools.jar

plugins/*_*.jar <- src-plugins/*_*/**/*.java

plugins/**/*.class <- src-plugins/**/*.java

MAINCLASS(jars/javac.jar)=com.sun.tools.javac.Main
JAVAVERSION(jars/javac.jar)=1.5
jars/javac.jar <- src-plugins/com/sun/tools/javac/**/*.java \
	src-plugins/com/sun/tools/javac/**/*.properties \
	src-plugins/com/sun/tools/javac/**/*.JavaCompilerTool \
	src-plugins/com/sun/source/**/*.java \
	src-plugins/javax/**/*.java

# Third party plugins

# TODO: compile ij-ImageIO_ as submodule
THIRD_PARTY_PLUGINS= \
	plugins/TransformJ_.jar \
	plugins/ij-ImageIO_.jar \

third-party-plugins[] <- $THIRD_PARTY_PLUGINS
plugins/*.jar <- staged-plugins/*.jar

# Fiji launcher

JAVA_LIB_PATH(linux)=lib/i386/client/libjvm.so
JAVA_LIB_PATH(linux64)=lib/amd64/server/libjvm.so
JAVA_LIB_PATH(win32)=bin/client/jvm.dll
JAVA_LIB_PATH(win64)=bin/server/jvm.dll
JAVA_LIB_PATH(macosx)=

# The variables CFLAGS, CXXFLAGS, LDFLAGS and LIBS will be used for compiling
# C and C++ programs.
CXXFLAGS(*)=-Wall -Iincludes \
	-DJAVA_HOME='"$JAVA_HOME"' -DJAVA_LIB_PATH='"$JAVA_LIB_PATH"'
WINOPTS=-mwindows -mno-cygwin -DMINGW32
CXXFLAGS(win32)=$CXXFLAGS $WINOPTS
CXXFLAGS(win64)=$CXXFLAGS $WINOPTS

# Include 64-bit architectures only in ./fiji (as opposed to ./fiji-tiger),
# and only on MacOSX
MACOPTS(osx10.3)=-I/System/Library/Frameworks/JavaVM.Framework/Headers \
	-DMACOSX -arch ppc
MACOPTS(osx10.4)=$MACOPTS(osx10.3) -mmacosx-version-min=10.3 -arch i386
MACOPTS(osx10.5)=$MACOPTS(osx10.4) -arch ppc64 -arch x86_64

CXXFLAGS(linux)=$CXXFLAGS -DIPV6_MAYBE_BROKEN
CXXFLAGS(linux64)=$CXXFLAGS -DIPV6_MAYBE_BROKEN

LDFLAGS(win32)=$LDFLAGS $WINOPTS

CXXFLAGS(fiji)=$CXXFLAGS $MACOPTS
LDFLAGS(fiji)=$LDFLAGS $MACOPTS

LIBS(linux)=-ldl
LIBS(linux64)=-ldl
LIBS(macosx)=-framework CoreFoundation -framework JavaVM

fiji <- fiji.cxx

CXXFLAGS(fiji-tiger)=$CXXFLAGS $MACOPTS(osx10.4)
LDFLAGS(fiji-tiger)=$LDFLAGS $MACOPTS(osx10.4)
fiji-tiger <- fiji.cxx

CXXFLAGS(fiji-panther)=$CXXFLAGS $MACOPTS(osx10.3)
LDFLAGS(fiji-panther)=$LDFLAGS $MACOPTS(osx10.3)
fiji-panther <- fiji.cxx

# Cross-compiling (works only on Linux64 so far)

all-cross[] <- cross-win32 cross-win64 cross-linux
# cross-tiger does not work yet

cross-win64[scripts/cross-compiler.py win64 $CXXFLAGS(win64)] <- fiji.cxx
cross-tiger[scripts/chrooted-cross-compiler.sh tiger \
	$CXXFLAGS(macosx) $LIBS(macosx)] <- fiji.cxx
cross-*[scripts/chrooted-cross-compiler.sh * \
	$CXXFLAGS(*) $LIBS(*)] <- fiji.cxx

# Precompiled stuff

LAUNCHER(*)=precompiled/fiji-$PLATFORM
LAUNCHER(win32)=precompiled/fiji-win32.exe
LAUNCHER(win64)=precompiled/fiji-win64.exe
LAUNCHER(osx10.4)=precompiled/fiji-macosx
LAUNCHER(osx10.5)=precompiled/fiji-macosx precompiled/fiji-tiger
precompile-fiji[] <- $LAUNCHER

precompiled/fiji-tiger[scripts/copy-file.py $PRE $TARGET] <- fiji-tiger
# this rule only matches precompiled/fiji-$PLATFORM
precompiled/fiji-*[scripts/copy-file.py $PRE $TARGET] <- fiji

precompile-fake[] <- precompiled/fake.jar
precompiled/*[scripts/copy-file.py $PRE $TARGET] <- *

precompile-submodules[] <- \
	precompiled/ij.jar \
	precompiled/TrakEM2_.jar \
	precompiled/VIB_.jar \
	precompiled/mpicbg_.jar \
	precompiled/clojure.jar \
	precompiled/loci_tools.jar \
	precompiled/ij-ImageIO_.jar \
	precompiled/jacl.jar \
	precompiled/batik.jar \
	precompiled/junit-4.5.jar \

precompiled/ij.jar <- ij.jar
precompiled/clojure.jar <- jars/clojure.jar
precompiled/jacl.jar <- jars/jacl.jar
precompiled/batik.jar <- jars/batik.jar
precompiled/junit-4.5.jar <- jars/junit-4.5.jar
precompiled/* <- plugins/*

precompile[] <- precompile-fiji precompile-fake precompile-submodules

# Portable application/.app

all-apps[] <- app-macosx app-linux app-linux64 app-win32 app-win64
MACOSX_TIGER_LAUNCHER(macosx)=fiji-tiger
app-*[scripts/make-app.py * $PLATFORM] <- all $MACOSX_TIGER_LAUNCHER

app-all[scripts/make-app.py all $PLATFORM] <- all
app-nojre[scripts/make-app.py nojre $PLATFORM] <- all

all-dmgs[] <- fiji-macosx.dmg
fiji-*.dmg[scripts/make-dmg.py] <- app-* Fiji.app
dmg[] <- fiji-macosx.dmg

all-tars[] <- fiji-linux.tar.bz2 fiji-linux64.tar.bz2 \
	fiji-all.tar.bz2 fiji-nojre.tar.bz2
fiji-*.tar.bz2[scripts/make-tar.py $TARGET Fiji.app] <- app-* Fiji.app
tar[] <- fiji-$PLATFORM.tar.bz2

all-zips[] <- fiji-linux.zip fiji-linux64.zip fiji-win32.zip fiji-win64.zip \
	fiji-all.zip fiji-nojre.zip
fiji-*.zip[scripts/make-zip.py $TARGET Fiji.app] <- app-* Fiji.app
zip[] <- fiji-$PLATFORM.zip

all-isos[] <- fiji-linux.iso fiji-linux64.iso fiji-win32.iso fiji-win64.iso \
	fiji-macosx.iso fiji-all.iso fiji-nojre.iso
fiji-*.iso[genisoimage -J -V Fiji -o $TARGET Fiji.app] <- app-*

all-7zs[] <- fiji-linux.7z fiji-linux64.7z fiji-win32.7z fiji-win64.7z \
	fiji-macosx.7z fiji-all.7z fiji-nojre.7z
fiji-*.7z[scripts/make-7z.py $TARGET Fiji.app] <- app-*

# Checks

check[] <- check-launchers check-submodules

LAUNCHERS=$LAUNCHER(linux) $LAUNCHER(linux64) \
	$LAUNCHER(win32) $LAUNCHER(win64) $LAUNCHER(macosx)
check-launchers[./scripts/up-to-date-check.py fiji.cxx $LAUNCHERS] <-

check-submodules[] <- check-ij check-VIB check-TrakEM2 check-mpicbg

check-ij[./scripts/up-to-date-check.py ImageJA precompiled/ij.jar] <-
check-*[./scripts/up-to-date-check.py * precompiled/*_.jar] <-

# Fake itself

MAINCLASS(fake.jar)=Fake
JAVAVERSION(fake.jar)=1.3
fake.jar <- fake/Fake.java<|MERGE_RESOLUTION|>--- conflicted
+++ resolved
@@ -127,11 +127,8 @@
 	plugins/MTrack2_.jar \
 	plugins/Time_Stamper.jar \
 	plugins/Statistical_Region_Merging.jar \
-<<<<<<< HEAD
 	plugins/Refresh_Javas.jar \
-=======
 	plugins/Auto_Threshold.jar \
->>>>>>> 3886c5e0
 	\
 	misc/Fiji.jar
 
