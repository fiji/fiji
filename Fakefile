--- conflicted
+++ resolved
@@ -135,14 +135,11 @@
 	plugins/Record_Screen.jar \
 	plugins/Video_Editing.jar \
 	plugins/Sync_Win.jar \
-<<<<<<< HEAD
 	plugins/Gray_Morphology.jar \
 	plugins/Colocalisation_Analysis.jar \
 	plugins/LocalThickness_.jar \
 	plugins/Object_Counter3D.jar \
-=======
 	plugins/Tutorial_Maker.jar \
->>>>>>> 776543d0
 	\
 	misc/Fiji.jar
 
